--- conflicted
+++ resolved
@@ -227,12 +227,9 @@
         Tensor.unflatten,
         Tensor.to_sparse_csr,
         Tensor._reduce_ex_internal,
-<<<<<<< HEAD
+        Tensor._fix_weakref,
         Tensor._conj,
         Tensor._conj_physical,
-=======
-        Tensor._fix_weakref,
->>>>>>> 1aa14fcb
     }
 
 
