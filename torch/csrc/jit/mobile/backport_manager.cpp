--- conflicted
+++ resolved
@@ -188,14 +188,8 @@
     std::stringstream& input_model,
     const int64_t to_version) {
   PyTorchStreamReader reader_bytecode(&input_model);
-<<<<<<< HEAD
-  std::vector<IValue> constants_values =
-      readArchive(kArchiveNameConstants, reader_bytecode)
-          .toTupleRef()
-=======
   auto constants_values =
       std::move(*readArchive(kArchiveNameConstants, reader_bytecode).toTuple())
->>>>>>> 1208a4f9
           .elements();
 
   std::vector<IValue> bytecode_values = get_bytecode_ivalues(reader_bytecode);
@@ -316,14 +310,9 @@
   // 1) read from archive `bytecode` archive
   PyTorchStreamReader reader(&input_model_stream);
   std::vector<IValue> bytecode_values = get_bytecode_ivalues(reader);
-<<<<<<< HEAD
-  std::vector<IValue> constants_values =
-      readArchive(kArchiveNameConstants, reader).toTupleRef().elements();
-=======
   auto constants_values =
       std::move(*readArchive(kArchiveNameConstants, reader).toTuple())
           .elements();
->>>>>>> 1208a4f9
 
   // 2) Copy everything to new output, except some specific files and dirs
   // (usually version, bytecode.pkl and bytecode folder are skipped)
@@ -486,14 +475,9 @@
   std::shared_ptr<IStreamAdapter> rai =
       std::make_shared<IStreamAdapter>(&input_model_stream);
   auto reader = std::make_shared<PyTorchStreamReader>(rai);
-<<<<<<< HEAD
-  std::vector<IValue> constants_values =
-      readArchive(kArchiveNameConstants, *reader.get()).toTupleRef().elements();
-=======
   auto constants_values =
       std::move(*readArchive(kArchiveNameConstants, *reader.get()).toTuple())
           .elements();
->>>>>>> 1208a4f9
 
   // If there are debug info files in the original model file, it should also
   // show up in the backported model
