#include <torch/csrc/python_headers.h>
#include <torch/csrc/utils/tensor_new.h>

#include <pybind11/pybind11.h>
#include <torch/csrc/DynamicTypes.h>
#include <torch/csrc/Exceptions.h>
#include <torch/csrc/Size.h>
#include <torch/csrc/autograd/variable.h>
#include <torch/csrc/utils/cuda_lazy_init.h>
#include <torch/csrc/utils/numpy_stub.h>
#include <torch/csrc/utils/python_arg_parser.h>
#include <torch/csrc/utils/python_numbers.h>
#include <torch/csrc/utils/python_scalars.h>
#include <torch/csrc/utils/python_strings.h>
#include <torch/csrc/utils/tensor_numpy.h>
#include <torch/csrc/autograd/generated/variable_factories.h>

#include <ATen/ATen.h>
#include <ATen/InitialTensorOptions.h>
#include <ATen/NamedTensorUtils.h>
#include <ATen/TracerMode.h>
#include <c10/core/Backend.h>
#include <c10/core/Layout.h>
#include <c10/util/Exception.h>
#include <c10/util/irange.h>
#include <c10/util/Optional.h>

#include <stdexcept>
#include <vector>

using at::Backend;
using at::Device;
using at::IntArrayRef;
using at::kCPU;
using at::kCUDA;
using at::kLong;
using at::kInt;
using at::Scalar;
using at::ScalarType;
using at::Storage;
using at::Tensor;
using at::TensorOptions;
using at::Type;
using c10::optional;

namespace torch { namespace utils {
namespace {
const int MAX_DIMS = 128;

TensorOptions build_options(c10::TensorOptions options, at::ScalarType scalar_type, const c10::optional<Device>& device=c10::nullopt) {
  options = options.dtype(scalar_type);
  if (device.has_value()) {
    return options.device(device);
  }
  return options;
}

void maybe_initialize_cuda(const Device device) {
  if (device.is_cuda()) {
    torch::utils::cuda_lazy_init();
  }
}

// NB: It appears there is some consistency invariant between options and device, where
// if device is non-empty, its type must be consistent with the device type in
// options.
// TODO: Refactor this so we just pass everything in via options

Tensor dispatch_ones(c10::TensorOptions options, at::ScalarType scalar_type, const optional<Device>& device, IntArrayRef sizes) {
  maybe_initialize_cuda(options.device());
  pybind11::gil_scoped_release no_gil;
  return torch::ones(sizes, build_options(options, scalar_type, device));
}

Tensor new_with_sizes(c10::TensorOptions options, at::ScalarType scalar_type, const optional<Device>& device, IntArrayRef sizes) {
  maybe_initialize_cuda(options.device());
  pybind11::gil_scoped_release no_gil;
  return torch::empty(sizes, build_options(options, scalar_type, device));
}

Tensor new_with_storage(c10::TensorOptions options, at::ScalarType scalar_type, Storage storage) {
  auto tensor = at::empty({}, build_options(options, scalar_type));
  tensor.set_(std::move(storage));
  return tensor;
}

Tensor new_with_tensor(c10::TensorOptions options, at::ScalarType scalar_type, const Tensor& other) {
  options = options.dtype(scalar_type);
  TORCH_CHECK_TYPE(other.options().type_equal(options), "expected ",
                   options, " (got ", other.options(), ")");
  return other.alias();
}

std::vector<int64_t> compute_sizes(PyObject* seq, ScalarType scalar_type) {
  bool is_storage = isStorage(seq);
  std::vector<int64_t> sizes;
  THPObjectPtr handle;
  while (PySequence_Check(seq)) {
    auto length = PySequence_Length(seq);
    if (length < 0) throw python_error();
    if (is_storage) {
      length /= elementSize(scalar_type);
    }
    sizes.push_back(length);
    if (sizes.size() > MAX_DIMS) {
      throw ValueError("too many dimensions '%s'", Py_TYPE(seq)->tp_name);
    }
    if (length == 0) break;
    handle = THPObjectPtr(PySequence_GetItem(seq, 0));
    if (!handle) {
      throw ValueError("could not determine the shape of object type '%s'", Py_TYPE(seq)->tp_name);
    }
    seq = handle.get();
  }

  return sizes;
}

ScalarType infer_scalar_type(PyObject *obj) {
#ifdef USE_NUMPY
  if (is_numpy_available()) {
    if (PyArray_Check(obj)) {
      return numpy_dtype_to_aten(PyArray_TYPE((PyArrayObject*)obj));
    }
    if (PyArray_CheckScalar(obj)) {
      THPObjectPtr arr(PyArray_FromScalar(obj, nullptr));
      return numpy_dtype_to_aten(PyArray_TYPE((PyArrayObject*) arr.get()));
    }
  }
#endif
  if (PyFloat_Check(obj)) {
    // this is always guaranteed to be a floating-point type, and makes it more
    // convenient to write e.g. torch.tensor(0.) than torch.tensor(0., dtype=torch.Tensor.dtype).
    return torch::tensors::get_default_scalar_type();
  }
  if (THPUtils_checkLong(obj)) {
    return ScalarType::Long;
  }
  if (PyBool_Check(obj)) {
    return ScalarType::Bool;
  }
  if (PyComplex_Check(obj)) {
    switch (torch::tensors::get_default_scalar_type()) {
      case ScalarType::Float: return ScalarType::ComplexFloat;
      case ScalarType::Double: return ScalarType::ComplexDouble;
      default: TORCH_CHECK(false, "invalid default scalar type for complex");
    }
  }
  if (THPVariable_Check(obj)) {
    const auto& var = THPVariable_Unpack(obj);
    return var.scalar_type();
  }
  if (THPUtils_checkString(obj)) {
    throw TypeError("new(): invalid data type '%s'", Py_TYPE(obj)->tp_name);
  }
  if (PySequence_Check(obj)) {
    c10::optional<ScalarType> scalarType;
    auto length = PySequence_Length(obj);
    if (length < 0) throw python_error();
    // match NumPy semantics, except use default tensor type instead of double.
    if (length == 0) return torch::tensors::get_default_scalar_type();
    for (const auto i : c10::irange(length)) {
      THPObjectPtr handle(PySequence_GetItem(obj, i));
      if (!handle) throw python_error();
      auto cur_item = handle.get();
      if (cur_item == obj) throw TypeError("new(): self-referential lists are incompatible");
      ScalarType item_scalarType = infer_scalar_type(cur_item);
      scalarType = (scalarType) ?
          at::promoteTypes(*scalarType, item_scalarType) : item_scalarType;
      if (scalarType == ScalarType::ComplexDouble) {
        // this won't change (unless we hit undefined, but that will fail later).
        return *scalarType;
      }
    }
    return *scalarType;
  }
  AT_ERROR("Could not infer dtype of ", Py_TYPE(obj)->tp_name);
}

void recursive_store(char* data, IntArrayRef sizes, IntArrayRef strides, int64_t dim,
                            ScalarType scalarType, int elementSize, PyObject* obj) {
  int64_t ndim = sizes.size();
  if (dim == ndim) {
    torch::utils::store_scalar(data, scalarType, obj);
    return;
  }

  auto n = sizes[dim];
  auto seq = THPObjectPtr(PySequence_Fast(obj, "not a sequence"));
  if (!seq) throw python_error();
  // NOLINTNEXTLINE(bugprone-branch-clone)
  auto seq_size = PySequence_Fast_GET_SIZE(seq.get());
  if (seq_size != n) {
    throw ValueError("expected sequence of length %lld at dim %lld (got %lld)",
      (long long)n, (long long)dim, (long long)seq_size);
  }

  PyObject** items = PySequence_Fast_ITEMS(seq.get());
  for(const auto i : c10::irange(n)) {
#ifdef USE_NUMPY
    if (PyArray_Check(items[i])) {
      TORCH_WARN_ONCE(
        "Creating a tensor from a list of numpy.ndarrays is extremely slow. "
        "Please consider converting the list to a single numpy.ndarray with "
        "numpy.array() before converting to a tensor.");
    }
#endif
    recursive_store(data, sizes, strides, dim + 1, scalarType, elementSize, items[i]);
    data += strides[dim] * elementSize;
  }
}

Tensor internal_new_from_data(
    c10::TensorOptions options,
    at::ScalarType scalar_type,
    c10::optional<Device> device_opt,
    PyObject* data,
    bool copy_variables,
    bool copy_numpy,
    bool type_inference,
    bool pin_memory = false) {
  // NOTE: in gdb, torch::utils::(anonymous namespace)::internal_new_from_data

  if (THPUtils_checkString(data)) {
    throw TypeError("new(): invalid data type '%s'", Py_TYPE(data)->tp_name);
  }

  if (THPVariable_Check(data)) {
    TORCH_CHECK(!pin_memory, "Can't pin tensor constructed from a variable");
    // TODO: use MaybeOwned
    auto var = THPVariable_Unpack(data);
    if (copy_variables) {
      var = var.detach();
    }
    // infer the scalar type and device type; it's not expected to infer the layout since these constructors
    // are defined per-layout-type (e.g. tensor vs sparse_coo_tensor).
    const auto& inferred_scalar_type = type_inference ? var.scalar_type() : scalar_type;
    auto device = device_opt.has_value() ? *device_opt : var.device();
    pybind11::gil_scoped_release no_gil;
    maybe_initialize_cuda(device);
    return var.to(device, inferred_scalar_type, /*non_blocking=*/false, /*copy=*/copy_variables);
  }

#ifdef USE_NUMPY
  if (PyObject_HasAttrString(data, "__cuda_array_interface__")) {
    TORCH_CHECK(!pin_memory, "Can't pin tensor constructed from __cuda_array_interface__");
    auto tensor = tensor_from_cuda_array_interface(data);
    const auto& inferred_scalar_type = type_inference ? tensor.scalar_type() : scalar_type;
    auto device = device_opt.has_value() ? *device_opt : options.device();
    pybind11::gil_scoped_release no_gil;
    maybe_initialize_cuda(device);
    return tensor.to(device, inferred_scalar_type, /*non_blocking=*/false, /*copy=*/copy_numpy);
  }

  if (is_numpy_available() && PyArray_Check(data)) {
    TORCH_CHECK(!pin_memory, "Can't pin tensor constructed from numpy");
    auto tensor = tensor_from_numpy(data, /*warn_if_not_writeable=*/!copy_numpy);
    const auto& inferred_scalar_type = type_inference ? tensor.scalar_type() : scalar_type;
    auto device = device_opt.has_value() ? *device_opt : options.device();
    pybind11::gil_scoped_release no_gil;
    maybe_initialize_cuda(device);
    return tensor.to(device, inferred_scalar_type, /*non_blocking=*/false, /*copy=*/copy_numpy);
  }
#endif

  auto sizes = compute_sizes(data, scalar_type);
  ScalarType inferred_scalar_type = type_inference ? infer_scalar_type(data) : scalar_type;
  // This exists to prevent us from tracing the call to empty().  The actual
  // autograd code doesn't really matter, because requires_grad is always false
  // here.
  Tensor tensor;
  {
    at::AutoDispatchBelowADInplaceOrView guard;  // TODO: remove
    at::tracer::impl::NoTracerDispatchMode tracer_guard;
<<<<<<< HEAD
    if (isStorage(data)) {
      ScalarType storage_scalar_type;
      Storage storage = createStorageGetType(data, storage_scalar_type);
      tensor = at::empty(sizes, at::initialTensorOptions().dtype(storage_scalar_type).pinned_memory(pin_memory).device(storage.device()));
      tensor.set_(storage);

    } else {
      tensor = at::empty(sizes, at::initialTensorOptions().dtype(inferred_scalar_type).pinned_memory(pin_memory));
      recursive_store(
          (char*)tensor.data_ptr(), tensor.sizes(), tensor.strides(), 0,
          inferred_scalar_type, tensor.dtype().itemsize(), data);
    }
=======
    // functorch uses FuncTorchDynamicLayerBackMode as a mode key to wrap all
    // tensors returned from operators in special TensorWrapper tensor extension
    // The problem with this is that TensorWrapper does not have storage so
    // accessing the data_ptr (for recursive_store) internal asserts.
    // As a quick hack, the guard here prevents functorch from wrapping the empty
    // tensor in a TensorWrapper and instead when `tensor.to` is called later,
    // the tensor gets wrapped. A more long-term solution is to think about
    // what the extensibility mechanism for this function (internal_new_from_data)
    // looks like for mode-based dispatch keys and C++ tensor extensions.
    c10::impl::ExcludeDispatchKeyGuard functorch_guard(c10::DispatchKey::FuncTorchDynamicLayerBackMode);
    tensor = at::empty(sizes, at::initialTensorOptions().dtype(inferred_scalar_type).pinned_memory(pin_memory));
    recursive_store(
        (char*)tensor.data_ptr(), tensor.sizes(), tensor.strides(), 0,
        inferred_scalar_type, tensor.dtype().itemsize(), data);
>>>>>>> 2d7649f7
  }
  auto device = device_opt.has_value() ? *device_opt : options.device();
  pybind11::gil_scoped_release no_gil;
  maybe_initialize_cuda(device);
  // However, it is VERY important that we trace the to() call here (even
  // though the reason this is important is a hack).  Without *some* factory
  // function call that is traced at construction time, we will consider
  // a tensor constant as originating from "outside" the trace, and if you
  // try to return it directly we will fail with the error saying no
  // "no observable data dependence".  In an ideal world, we wouldn't trace
  // a to() call but I need to think harder about what exactly we should trace
  // in this case.
  return tensor.to(device, inferred_scalar_type, /*non_blocking=*/false, /*copy=*/false);
}

Tensor new_from_data_copy(
    c10::TensorOptions options,
    at::ScalarType scalar_type,
    c10::optional<Device> device,
    PyObject* data) {
  return internal_new_from_data(options, scalar_type, device, data,
                                /*copy_variables=*/true, /*copy_numpy=*/true,
                                /*type_inference=*/false);
}

Tensor legacy_new_from_sequence(
    c10::TensorOptions options,
    at::ScalarType scalar_type,
    c10::optional<Device> device,
    PyObject* data) {
  if (!PySequence_Check(data)) {
    throw TypeError("new(): data must be a sequence (got %s)", Py_TYPE(data)->tp_name);
  }
  return internal_new_from_data(options, scalar_type, device, data,
                                /*copy_variables=*/false, /*copy_numpy=*/false,
                                /*type_inference=*/false);
}

// "base" here refers to the Tensor type on which the function was invoked, e.g.:
// in x.new(y), 'x' is the base.
// TODO: Rewrite this using dispatchKeyToTensorOptions
void check_base_legacy_new(c10::DispatchKey dispatch_key, at::Layout expected_layout) {
  if (expected_layout == c10::kStrided) {
    TORCH_CHECK(
        dispatch_key == c10::DispatchKey::CPU ||
            dispatch_key == c10::DispatchKey::CUDA ||
            dispatch_key == c10::DispatchKey::HIP ||
            dispatch_key == c10::DispatchKey::XLA ||
            dispatch_key == c10::DispatchKey::Lazy ||
            dispatch_key == c10::DispatchKey::XPU,
        "new(): expected DispatchKey: ",
        c10::DispatchKey::CPU,
        " or ",
        c10::DispatchKey::CUDA,
        " or ",
        c10::DispatchKey::HIP,
        " or ",
        c10::DispatchKey::XLA,
        " or ",
        c10::DispatchKey::Lazy,
        " or ",
        c10::DispatchKey::XPU,
        " but got: ",
        dispatch_key);
  } else if(expected_layout == c10::kSparse) {
    // NOTE: no sparse XLA or Lazy
    TORCH_CHECK(
        dispatch_key == c10::DispatchKey::SparseCPU ||
            dispatch_key == c10::DispatchKey::SparseCUDA ||
            dispatch_key == c10::DispatchKey::SparseHIP ||
            dispatch_key == c10::DispatchKey::SparseXPU,
        "new(): expected DispatchKey: ",
        c10::DispatchKey::SparseCPU,
        " or ",
        c10::DispatchKey::SparseCUDA,
        " or ",
        c10::DispatchKey::SparseHIP,
        " or ",
        c10::DispatchKey::SparseXPU,
        " but got: ",
        dispatch_key);
  } else {
    TORCH_INTERNAL_ASSERT(false, "unexpected layout");
  }
}

// TODO: Make this accept options instead of dispatch key
void check_legacy_ctor_device(c10::DispatchKey dispatch_key, c10::optional<Device> device) {
  if (device.has_value()) {
    TORCH_CHECK(dispatchKeyToDeviceType(dispatch_key) == device.value().type(),
             "legacy constructor expects device type: ", dispatchKeyToDeviceType(dispatch_key),
             " but device type: ", device.value().type(), " was passed");
  }
}

Tensor legacy_sparse_tensor_ctor(c10::DispatchKey dispatch_key, at::ScalarType scalar_type, PyObject* args, PyObject* kwargs) {
  auto options = dispatchKeyToTensorOptions(dispatch_key);
  static PythonArgParser parser({
    "new(*, Device? device=None)",
    "new(*, int64_t cdata)|hidden",
    "new(Tensor indices, Tensor values, *, Device? device=None)",
    "new(Tensor indices, Tensor values, IntArrayRef size, *, Device? device=None)",
    "new(IntArrayRef size, *, Device? device=None)",
  });
  ParsedArgs<4> parsed_args;
  auto r = parser.parse(args, kwargs, parsed_args);
  if (r.idx == 0) {
    auto deviceOptional = r.deviceOptional(0);
    check_legacy_ctor_device(dispatch_key, deviceOptional);
    return at::empty({0}, build_options(options, scalar_type, deviceOptional));
  } else if (r.idx == 1) {
    auto cdata = reinterpret_cast<void*>(r.toInt64(0));
    return at::unsafeTensorFromTH(cdata, true);
  } else if (r.idx == 2) {
    auto deviceOptional = r.deviceOptional(2);
    check_legacy_ctor_device(dispatch_key, deviceOptional);
    at::OptionalDeviceGuard device_guard(deviceOptional);
    return at::sparse_coo_tensor(r.tensor(0), r.tensor(1));
  } else if (r.idx == 3) {
    auto deviceOptional = r.deviceOptional(3);
    check_legacy_ctor_device(dispatch_key, deviceOptional);
    at::OptionalDeviceGuard device_guard(deviceOptional);
    return at::sparse_coo_tensor(r.tensor(0), r.tensor(1), r.intlist(2));
  } else if (r.idx == 4) {
    PyObject* arg = r.pyobject(0);
    auto deviceOptional = r.deviceOptional(1);
    check_legacy_ctor_device(dispatch_key, deviceOptional);
    if (!THPSize_Check(arg) && PyTuple_GET_SIZE(args) >= 1 && arg == PyTuple_GET_ITEM(args, 0)) {
      // new(sequence) binds to this signature but should be treated differently
      // unless the sequences is a torch.Size
      throw TypeError("torch.SparseTensor(sequence) only accepts sizes.  Please use torch.sparse_coo_tensor() " \
                      "or construct a strided tensor and convert it to sparse via to_sparse.");
    }
    return new_with_sizes(options, scalar_type, r.deviceOptional(1), r.intlist(0));
  }
  throw std::runtime_error("new(): invalid arguments");
}

Tensor legacy_sparse_tensor_new(c10::DispatchKey dispatch_key, at::ScalarType scalar_type, PyObject* args, PyObject* kwargs) {
  auto options = dispatchKeyToTensorOptions(dispatch_key);
  static PythonArgParser parser({
    "new(*, Device? device=None)",
    "new(*, int64_t cdata)|hidden",
    "new(Tensor indices, Tensor values, *, Device? device=None)",
    "new(Tensor indices, Tensor values, IntArrayRef size, *, Device? device=None)",
    "new(IntArrayRef size, *, Device? device=None)",
  });
  check_base_legacy_new(dispatch_key, c10::kSparse);
  ParsedArgs<5> parsed_args;
  auto r = parser.parse(args, kwargs, parsed_args);
  if (r.idx == 0) {
    auto deviceOptional = r.deviceOptional(0);
    check_legacy_ctor_device(dispatch_key, deviceOptional);
    at::OptionalDeviceGuard device_guard(deviceOptional);
    return at::empty({0}, build_options(options, scalar_type));
  } else if (r.idx == 1) {
    auto cdata = reinterpret_cast<void*>(r.toInt64(0));
    return at::unsafeTensorFromTH(cdata, true);
  } else if (r.idx == 2) {
    // Note: this signature doesn't have a dtype, even though it has a device; it probably shouldn't
    // have a device (we should infer it).
    auto deviceOptional = r.deviceOptional(2);
    check_legacy_ctor_device(dispatch_key, deviceOptional);
    at::OptionalDeviceGuard device_guard(deviceOptional);
    return at::sparse_coo_tensor(r.tensor(0), r.tensor(1));
  } else if (r.idx == 3) {
    // Note: this signature doesn't have a dtype, even though it has a device; it probably shouldn't
    // have a device (we should infer it).
    auto deviceOptional = r.deviceOptional(3);
    check_legacy_ctor_device(dispatch_key, deviceOptional);
    at::OptionalDeviceGuard device_guard(deviceOptional);
    return at::sparse_coo_tensor(r.tensor(0), r.tensor(1), r.intlist(2));
  } else if (r.idx == 4) {
    PyObject* arg = r.pyobject(0);
    auto deviceOptional = r.deviceOptional(1);
    check_legacy_ctor_device(dispatch_key, deviceOptional);
    if (!THPSize_Check(arg) && PyTuple_GET_SIZE(args) >= 1 && arg == PyTuple_GET_ITEM(args, 0)) {
      // new(sequence) binds to this signature but should be treated differently
      // unless the sequences is a torch.Size
      throw TypeError("SparseTensor.new(sequence) only accepts sizes.  Please use torch.sparse_coo_tensor() " \
                      "or construct a strided tensor and convert it to sparse via to_sparse.");
    }
    return new_with_sizes(options, scalar_type, r.deviceOptional(1), r.intlist(0));
  }
  throw std::runtime_error("new(): invalid arguments");
}

// NB: device_idx here is NOT a DeviceIndex, but index into PythonArgs
c10::TensorOptions typeIdWithDefault(PythonArgs& r, int64_t device_idx, c10::DispatchKey dispatch_key) {
  auto options = dispatchKeyToTensorOptions(dispatch_key);
  if (!r.isNone(device_idx)) {
    // TODO: This line doesn't seem to be exercised at all in tests
    options = options.device(r.device(device_idx).type());
  }
  return options;
}

} // namespace

Tensor legacy_tensor_ctor(c10::DispatchKey dispatch_key, at::ScalarType scalar_type, PyObject* args, PyObject* kwargs) {
  auto options = dispatchKeyToTensorOptions(dispatch_key);
  static PythonArgParser parser({
    "new(*, Device? device=None)",
    "new(Storage storage)",
    "new(*, int64_t cdata)|hidden",
    "new(Tensor other)",
    "new(Tensor other, *, Device? device=None)|hidden",  // prevent Tensor matching with IntArrayRef, PyObject*
    "new(IntArrayRef size, *, Device? device=None)",
    "new(PyObject* data, *, Device? device=None)",
  });

  if (isSparse(dispatchKeyToBackend(dispatch_key))) {
    return legacy_sparse_tensor_ctor(dispatch_key, scalar_type, args, kwargs);
  }

  ParsedArgs<2> parsed_args;
  auto r = parser.parse(args, kwargs, parsed_args);
  if (r.idx == 0) {
    auto deviceOptional = r.deviceOptional(0);
    check_legacy_ctor_device(dispatch_key, deviceOptional);
    at::OptionalDeviceGuard device_guard(deviceOptional);
    return at::empty({0}, build_options(options, scalar_type));
  } else if (r.idx == 1) {
    at::ScalarType storage_scalar_type;
    at::Storage storage = r.storage(0, &storage_scalar_type);
    if (storage_scalar_type != at::ScalarType::Undefined) {
      TORCH_CHECK(
        storage_scalar_type == scalar_type,
        "Expected Storage of type ",
        scalar_type,
        " but got type ",
        storage_scalar_type,
        " for argument 1 'storage'");
    }
    return new_with_storage(options, scalar_type, storage);
  } else if (r.idx == 2) {
    auto cdata = reinterpret_cast<void*>(r.toInt64(0));
    return at::unsafeTensorFromTH(cdata, true);
  } else if (r.idx == 3) {
    return new_with_tensor(options, scalar_type, r.tensor(0));
  } else if (r.idx == 4) {
    TORCH_CHECK(false, "Legacy tensor constructor of the form torch.Tensor(tensor, device=device) " \
                "is not supported.  Use torch.tensor(...) or torch.as_tensor(...) instead.");
  } else if (r.idx == 5) {
    PyObject* arg = r.pyobject(0);
    auto deviceOptional = r.deviceOptional(1);
    check_legacy_ctor_device(dispatch_key, deviceOptional);
    if (!THPSize_Check(arg) && PyTuple_GET_SIZE(args) >= 1 && arg == PyTuple_GET_ITEM(args, 0)) {
      // new(sequence) binds to this signature but should be treated differently
      // unless the sequences is a torch.Size
      return legacy_new_from_sequence(options, scalar_type, deviceOptional, r.pyobject(0));
    }
    return new_with_sizes(options, scalar_type, r.deviceOptional(1), r.intlist(0));
  } else if (r.idx == 6) {
    auto deviceOptional = r.deviceOptional(1);
    check_legacy_ctor_device(dispatch_key, deviceOptional);
    return legacy_new_from_sequence(options, scalar_type, deviceOptional, r.pyobject(0));
  }
  throw std::runtime_error("new(): invalid arguments");
}

Tensor legacy_tensor_new(c10::DispatchKey dispatch_key, at::ScalarType scalar_type, PyObject* args, PyObject* kwargs) {
  auto options = dispatchKeyToTensorOptions(dispatch_key);
  static PythonArgParser parser({
    "new(*, Device? device=None)",
    "new(Storage storage)",
    "new(*, int64_t cdata)|hidden",
    "new(Tensor other)",  // this doesn't have a dtype/device because it creates an alias.
    "new(Tensor other, *, Device? device=None)|hidden",  // prevent Tensor matching with IntArrayRef, PyObject*
    "new(IntArrayRef size, *, Device? device=None)",
    "new(PyObject* data, *, Device? device=None)",
  });

  if (isSparse(dispatchKeyToBackend(dispatch_key))) {
    return legacy_sparse_tensor_new(dispatch_key, scalar_type, args, kwargs);
  }

  check_base_legacy_new(dispatch_key, c10::kStrided);
  ParsedArgs<3> parsed_args;
  auto r = parser.parse(args, kwargs, parsed_args);
  if (r.idx == 0) {
    auto deviceOptional = r.deviceOptional(0);
    check_legacy_ctor_device(dispatch_key, deviceOptional);
    at::OptionalDeviceGuard device_guard(deviceOptional);
    return at::empty({0}, build_options(options, scalar_type));
  } else if (r.idx == 1) {
    at::ScalarType storage_scalar_type;
    at::Storage storage = r.storage(0, &storage_scalar_type);
    if (storage_scalar_type != at::ScalarType::Undefined) {
      TORCH_CHECK(
        storage_scalar_type == scalar_type,
        "Expected Storage of type ",
        scalar_type,
        " but got type ",
        storage_scalar_type,
        " for argument 1 'storage'");
    }
    return new_with_storage(options, scalar_type, storage);
  } else if (r.idx == 2) {
    auto cdata = reinterpret_cast<void*>(r.toInt64(0));
    return at::unsafeTensorFromTH(cdata, true);
  } else if (r.idx == 3) {
    return new_with_tensor(options, scalar_type, r.tensor(0));
  } else if (r.idx == 4) {
      TORCH_CHECK(false, "Legacy tensor new of the form tensor.new(tensor, device=device) " \
                  "is not supported.  Use torch.as_tensor(...) instead.");
  } else if (r.idx == 5) {
    PyObject* arg = r.pyobject(0);
    auto deviceOptional = r.deviceOptional(1);
    check_legacy_ctor_device(dispatch_key, deviceOptional);
    if (!THPSize_Check(arg) && PyTuple_GET_SIZE(args) >= 1 && arg == PyTuple_GET_ITEM(args, 0)) {
      // new(sequence) binds to this signature but should be treated differently
      // unless the sequences is a torch.Size
      return legacy_new_from_sequence(options, scalar_type, deviceOptional, r.pyobject(0));
    }
    return new_with_sizes(options, scalar_type, r.deviceOptional(1), r.intlist(0));
  } else if (r.idx == 6) {
    auto deviceOptional = r.deviceOptional(1);
    check_legacy_ctor_device(dispatch_key, deviceOptional);
    return legacy_new_from_sequence(options, scalar_type, r.deviceOptional(1), r.pyobject(0));
  }
  throw std::runtime_error("new(): invalid arguments");
}

Tensor indexing_tensor_from_data(
    c10::TensorOptions options,
    at::ScalarType scalar_type,
    c10::optional<Device> device,
    PyObject* data) {
  // Specific to tensor indexing, converts an indexing list to an
  // indexing tensor (type Byte or Long)
  ScalarType inferred_scalar_type = infer_scalar_type(data);
  if (inferred_scalar_type == ScalarType::Byte || inferred_scalar_type == ScalarType::Bool) {
    return internal_new_from_data(options, inferred_scalar_type, device, data,
                                  /*copy_variables=*/false, /*copy_numpy=*/false,
                                  /*type_inference=*/false);
  } else {
    return internal_new_from_data(options, scalar_type, device, data,
                                  /*copy_variables=*/false, /*copy_numpy=*/false,
                                  /*type_inference=*/false);
  }
}

Tensor sparse_csr_tensor_ctor(c10::DispatchKey dispatch_key, at::ScalarType scalar_type, PyObject* args, PyObject* kwargs) {
  TORCH_INTERNAL_ASSERT(!isSparseCsr(dispatchKeyToBackend(dispatch_key)));
  TORCH_INTERNAL_ASSERT(!isSparse(dispatchKeyToBackend(dispatch_key)));
  static PythonArgParser parser({
      "sparse_csr_tensor(PyObject* crow_indices, PyObject* col_indices, PyObject* values, IntArrayRef size, *, ScalarType dtype=None, Layout? layout=None, Device? device=None, bool pin_memory=False, bool requires_grad=False)",
      "sparse_csr_tensor(PyObject* crow_indices, PyObject* col_indices, PyObject* values, *, ScalarType dtype=None, Layout? layout=None, Device? device=None, bool pin_memory=False, bool requires_grad=False)",
  });
  const int NUM_ARGS = 9, CROW_INDICES_ARG = 0, COL_INDICES_ARG = 1, VALUES_ARG = 2;
  ParsedArgs<NUM_ARGS> parsed_args;
  auto r = parser.parse(args, kwargs, parsed_args);
  auto safe_get_attr_string = [](PyObject *o, const char *attr_name) -> PyObject* {
    // Clear error indicator if attribute does not exists.
    // Otherwise subsequent Python C API calls might return bogus values.
    // See https://github.com/pytorch/pytorch/issues/58520 for more details
    auto rc = PyObject_GetAttrString(o, attr_name);
    if (!rc) {
      if (!PyErr_ExceptionMatches(PyExc_AttributeError)) {
        throw python_error();
      }
      // Warning: a wrong attribute error may be suppressed here
      PyErr_Clear();
    }
    return rc;
  };
  THPObjectPtr crow_indices_dtype_attr(safe_get_attr_string(r.pyobject(CROW_INDICES_ARG), "dtype"));
  THPObjectPtr col_indices_dtype_attr(safe_get_attr_string(r.pyobject(COL_INDICES_ARG), "dtype"));
  at::ScalarType crow_indices_scalar_type = crow_indices_dtype_attr ? reinterpret_cast<THPDtype*>(
    crow_indices_dtype_attr.get())->scalar_type : kInt;
  at::ScalarType col_indices_scalar_type = col_indices_dtype_attr ? reinterpret_cast<THPDtype*>(
    col_indices_dtype_attr.get())->scalar_type : kInt;

  if (r.idx == 0) {
    const int SIZE_ARRAY_ARG = 3, TYPE_INFERENCE_ARG = 4, DEVICE_TYPE_ARG = 6, REQ_GRAD_ARG = 8;
    bool type_inference = r.isNone(TYPE_INFERENCE_ARG);
    const auto inferred_options = typeIdWithDefault(r, DEVICE_TYPE_ARG, dispatch_key);
    const auto inferred_scalar_type = r.scalartypeWithDefault(TYPE_INFERENCE_ARG, scalar_type);
    at::OptionalDeviceGuard device_guard(r.deviceOptional(DEVICE_TYPE_ARG));

    Tensor values = internal_new_from_data(inferred_options, inferred_scalar_type, r.deviceOptional(DEVICE_TYPE_ARG),
                                           r.pyobject(VALUES_ARG), /*copy_variables=*/false, /*copy_numpy=*/true,
                                           /*type_inference=*/type_inference);
    Tensor crow_indices =  internal_new_from_data(values.options(),
      crow_indices_scalar_type, r.deviceOptional(DEVICE_TYPE_ARG), r.pyobject(CROW_INDICES_ARG),
      /*copy_variables=*/false, /*copy_numpy=*/true,
      /*type_inference=*/true);
    Tensor col_indices = internal_new_from_data(values.options(),
      col_indices_scalar_type, r.deviceOptional(DEVICE_TYPE_ARG), r.pyobject(COL_INDICES_ARG),
      /*copy_variables=*/false, /*copy_numpy=*/true,
      /*type_inference=*/true);

    return at::sparse_csr_tensor(crow_indices, col_indices, values, r.intlist(SIZE_ARRAY_ARG),
                                 values.options().layout(at::kSparseCsr)).set_requires_grad(r.toBool(REQ_GRAD_ARG));
  } else if (r.idx == 1) {
    const int TYPE_INFERENCE_ARG = 3, DEVICE_TYPE_ARG = 5, REQ_GRAD_ARG = 7;
    bool type_inference = r.isNone(TYPE_INFERENCE_ARG);
    const auto inferred_options = typeIdWithDefault(r, DEVICE_TYPE_ARG, dispatch_key);
    const auto inferred_scalar_type = r.scalartypeWithDefault(TYPE_INFERENCE_ARG, scalar_type);
    at::OptionalDeviceGuard device_guard(r.deviceOptional(DEVICE_TYPE_ARG));

    Tensor values = internal_new_from_data(inferred_options, inferred_scalar_type, r.deviceOptional(DEVICE_TYPE_ARG),
                                           r.pyobject(VALUES_ARG), /*copy_variables=*/false, /*copy_numpy=*/true,
                                           /*type_inference=*/type_inference);
    Tensor crow_indices = internal_new_from_data(values.options(),
      crow_indices_scalar_type, r.deviceOptional(DEVICE_TYPE_ARG),
      r.pyobject(CROW_INDICES_ARG), /*copy_variables=*/false, /*copy_numpy=*/true,
      /*type_inference=*/true);
    Tensor col_indices = internal_new_from_data(values.options(), col_indices_scalar_type, r.deviceOptional(DEVICE_TYPE_ARG),
      r.pyobject(COL_INDICES_ARG), /*copy_variables=*/false, /*copy_numpy=*/true,
      /*type_inference=*/true);
    return at::sparse_csr_tensor(crow_indices, col_indices, values,
                                 values.options().layout(at::kSparseCsr)).set_requires_grad(r.toBool(REQ_GRAD_ARG));
  }
  throw std::runtime_error("sparse_csr_tensor(): invalid arguments");
}

Tensor _sparse_csr_tensor_unsafe_ctor(c10::DispatchKey dispatch_key, at::ScalarType scalar_type, PyObject* args, PyObject* kwargs) {
  TORCH_INTERNAL_ASSERT(!isSparseCsr(dispatchKeyToBackend(dispatch_key)));
  TORCH_INTERNAL_ASSERT(!isSparse(dispatchKeyToBackend(dispatch_key)));
  enum {
    ARG_CROW_INDICES = 0,
    ARG_COL_INDICES,
    ARG_VALUES,
    ARG_SIZE,
    ARG_TYPE,
    ARG_DEVICE,
    ARG_REQUIRES_GRAD,
    ARGS_COUNT
  };
  static PythonArgParser parser({
    "_sparse_csr_tensor_unsafe(PyObject* crow_indices, PyObject* col_indices, PyObject* values, IntArrayRef size, *, ScalarType dtype=None, Device? device=None, bool requires_grad=False)",
  });

  ParsedArgs<ARGS_COUNT> parsed_args;
  auto r = parser.parse(args, kwargs, parsed_args);
  bool type_inference = r.isNone(ARG_TYPE);
  const auto inferred_options = typeIdWithDefault(r, ARG_DEVICE, dispatch_key);
  const auto inferred_scalar_type = r.scalartypeWithDefault(ARG_TYPE, scalar_type);
  at::OptionalDeviceGuard device_guard(r.deviceOptional(ARG_DEVICE));
  Tensor values = internal_new_from_data(inferred_options, inferred_scalar_type, r.deviceOptional(ARG_DEVICE), r.pyobject(ARG_VALUES),
                                         /*copy_variables=*/false, /*copy_numpy=*/true,
                                         /*type_inference=*/type_inference);

  Tensor crow_indices = internal_new_from_data(values.options(), kInt, r.deviceOptional(ARG_DEVICE), r.pyobject(ARG_CROW_INDICES),
                                          /*copy_variables=*/false, /*copy_numpy=*/true,
                                          /*type_inference=*/true);

  Tensor col_indices = internal_new_from_data(values.options(), kInt, r.deviceOptional(ARG_DEVICE), r.pyobject(ARG_COL_INDICES),
                                          /*copy_variables=*/false, /*copy_numpy=*/true,
                                          /*type_inference=*/true);

  return at::_sparse_csr_tensor_unsafe(crow_indices, col_indices, values, r.intlist(ARG_SIZE), values.options().layout(at::kSparseCsr)).set_requires_grad(r.toBool(ARG_REQUIRES_GRAD));
}

// Note [Ensuring sparse values and indices match devices]
// ~~~~~~~~~~~~~~~~~~~~~~~~~~~~~~~~~~~~~~~~~~~~~~~~~~~~~~~
// In all places where we construct indices, we read out options from values
// (rather than use inferred_options).  Why?  This handles the case when
// values is a CUDA tensor, but indices is a non-Tensor value (and the device
// argument is not set).  Example:
//
//  torch.sparse_coo_tensor(([0, 1],), self.empty(2, 0).cuda(), (4, 0))
//
// Sparse tensors require both indices and values to live on the same device.
// If values lives on CUDA, we can infer where the indices should live, and
// should accept even ordinary index sequences (and just make sure we write them
// into the correct device).  values is the ONLY way we know that the index
// tensor should go to CUDA, so we have to get the information in somehow.
//
// This code is kind of jank.  For one, the dtype in options is silently ignored
// by internal_new_from_data.  Also, in classic janky code style, it used to
// not work quite right: if values lives on "cuda:1", before all we said was
// "this needs to be CUDA" and indices would be allocated on the wrong tensor.
// Options is more right and gets this correct.

Tensor sparse_coo_tensor_ctor(c10::DispatchKey dispatch_key, at::ScalarType scalar_type, PyObject* args, PyObject* kwargs) {
  TORCH_INTERNAL_ASSERT(!isSparse(dispatchKeyToBackend(dispatch_key)));
  TORCH_INTERNAL_ASSERT(!isSparseCsr(dispatchKeyToBackend(dispatch_key)));
  static PythonArgParser parser({
    "sparse_coo_tensor(PyObject* indices, PyObject* values, *, ScalarType dtype=None, Device? device=None, bool requires_grad=False)",
    "sparse_coo_tensor(PyObject* indices, PyObject* values, IntArrayRef size, *, ScalarType dtype=None, Device? device=None, bool requires_grad=False)",
    "sparse_coo_tensor(IntArrayRef size, *, ScalarType dtype=None, Device? device=None, bool requires_grad=False)",
  });

  ParsedArgs<6> parsed_args;
  auto r = parser.parse(args, kwargs, parsed_args);
  if (r.idx == 0) {
    bool type_inference = r.isNone(2);
    const auto inferred_options = typeIdWithDefault(r, 3, dispatch_key);
    const auto inferred_scalar_type = r.scalartypeWithDefault(2, scalar_type);
    at::OptionalDeviceGuard device_guard(r.deviceOptional(3));
    // if no dtype provided, infer type based on value type.
    Tensor values = internal_new_from_data(inferred_options, inferred_scalar_type, r.deviceOptional(3), r.pyobject(1),
                                           /*copy_variables=*/false, /*copy_numpy=*/true,
                                           /*type_inference=*/type_inference);
    // See Note [Ensuring sparse values and indices match devices]
    Tensor indices = internal_new_from_data(values.options(), kLong, r.deviceOptional(3), r.pyobject(0),
                                            /*copy_variables=*/false, /*copy_numpy=*/true,
                                            /*type_inference=*/false);
    return at::sparse_coo_tensor(indices, values, values.options().layout(at::kSparse)).set_requires_grad(r.toBool(4));
  } else if (r.idx == 1) {
    bool type_inference = r.isNone(3);
    const auto inferred_options = typeIdWithDefault(r, 4, dispatch_key);
    const auto inferred_scalar_type = r.scalartypeWithDefault(3, scalar_type);
    at::OptionalDeviceGuard device_guard(r.deviceOptional(4));
    Tensor values = internal_new_from_data(inferred_options, inferred_scalar_type, r.deviceOptional(4), r.pyobject(1),
                                           /*copy_variables=*/false, /*copy_numpy=*/true,
                                           /*type_inference=*/type_inference);
    // See Note [Ensuring sparse values and indices match devices]
    Tensor indices = internal_new_from_data(values.options(), kLong, r.deviceOptional(4), r.pyobject(0),
                                            /*copy_variables=*/false, /*copy_numpy=*/true,
                                            /*type_inference=*/false);
    return at::sparse_coo_tensor(indices, values, r.intlist(2), values.options().layout(at::kSparse)).set_requires_grad(r.toBool(5));
  } else if (r.idx == 2) {
    const auto inferred_options = typeIdWithDefault(r, 2, dispatch_key);
    const auto inferred_scalar_type = r.scalartypeWithDefault(1, scalar_type);
    at::OptionalDeviceGuard device_guard(r.deviceOptional(2));
    return at::sparse_coo_tensor(r.intlist(0), inferred_options.dtype(inferred_scalar_type).layout(at::kSparse)).set_requires_grad(r.toBool(3));
  }
  throw std::runtime_error("sparse_coo_tensor(): invalid arguments");
}

Tensor _sparse_coo_tensor_unsafe_ctor(c10::DispatchKey dispatch_key, at::ScalarType scalar_type, PyObject* args, PyObject* kwargs) {
  TORCH_INTERNAL_ASSERT(!isSparse(dispatchKeyToBackend(dispatch_key)));
  TORCH_INTERNAL_ASSERT(!isSparseCsr(dispatchKeyToBackend(dispatch_key)));
  enum {
    ARG_INDICES = 0,
    ARG_VALUES,
    ARG_SIZE,
    ARG_TYPE,
    ARG_DEVICE,
    ARG_REQUIRES_GRAD,
    ARGS_COUNT
  };
  static PythonArgParser parser({
    "_sparse_coo_tensor_unsafe(PyObject* indices, PyObject* values, IntArrayRef size, *, ScalarType dtype=None, Device? device=None, bool requires_grad=False)",
  });

  ParsedArgs<ARGS_COUNT> parsed_args;
  auto r = parser.parse(args, kwargs, parsed_args);
  bool type_inference = r.isNone(ARG_TYPE);
  const auto inferred_options = typeIdWithDefault(r, ARG_DEVICE, dispatch_key);
  const auto inferred_scalar_type = r.scalartypeWithDefault(ARG_TYPE, scalar_type);
  at::OptionalDeviceGuard device_guard(r.deviceOptional(ARG_DEVICE));
  Tensor values = internal_new_from_data(inferred_options, inferred_scalar_type, r.deviceOptional(ARG_DEVICE), r.pyobject(ARG_VALUES),
                                         /*copy_variables=*/false, /*copy_numpy=*/true,
                                         /*type_inference=*/type_inference);
  // See Note [Ensuring sparse values and indices match devices]
  Tensor indices = internal_new_from_data(values.options(), kLong, r.deviceOptional(ARG_DEVICE), r.pyobject(ARG_INDICES),
                                          /*copy_variables=*/false, /*copy_numpy=*/true,
                                          /*type_inference=*/false);
  return at::_sparse_coo_tensor_unsafe(indices, values, r.intlist(ARG_SIZE), values.options().layout(at::kSparse)).set_requires_grad(r.toBool(ARG_REQUIRES_GRAD));
}

void _validate_sparse_coo_tensor_args(c10::DispatchKey dispatch_key, at::ScalarType scalar_type, PyObject* args, PyObject* kwargs) {
  auto options = dispatchKeyToTensorOptions(dispatch_key);
  static PythonArgParser parser({
    "_validate_sparse_coo_tensor(PyObject* indices, PyObject* values, IntArrayRef size)",
  });

  ParsedArgs<3> parsed_args;
  auto r = parser.parse(args, kwargs, parsed_args);
  Tensor values = internal_new_from_data(
      options, scalar_type, c10::nullopt, r.pyobject(1),
      /*copy_variables=*/false, /*copy_numpy=*/true, /*type_inference=*/true);
  // See Note [Ensuring sparse values and indices match devices]
  Tensor indices = internal_new_from_data(
      values.options(), kLong, c10::nullopt, r.pyobject(0),
      /*copy_variables=*/false, /*copy_numpy=*/true, /*type_inference=*/false);
  at::native::_validate_sparse_coo_tensor_args(indices, values, r.intlist(2));
}


void _validate_sparse_csr_tensor_args(c10::DispatchKey dispatch_key, at::ScalarType scalar_type, PyObject* args, PyObject* kwargs) {
  auto options = dispatchKeyToTensorOptions(dispatch_key);
  static PythonArgParser parser({
    "_validate_sparse_csr_tensor(PyObject* crow_indices, PyObject* col_indices, PyObject* values, IntArrayRef size)",
  });

  ParsedArgs<4> parsed_args;
  auto r = parser.parse(args, kwargs, parsed_args);
  Tensor values = internal_new_from_data(
      options, scalar_type, c10::nullopt, r.pyobject(2),
      /*copy_variables=*/false, /*copy_numpy=*/true, /*type_inference=*/true);
  // See Note [Ensuring sparse values and indices match devices]
  Tensor crow_indices = internal_new_from_data(
      values.options(), kInt, c10::nullopt, r.pyobject(0),
      /*copy_variables=*/false, /*copy_numpy=*/true, /*type_inference=*/true);
  Tensor col_indices = internal_new_from_data(
      values.options(), kInt, c10::nullopt, r.pyobject(1),
      /*copy_variables=*/false, /*copy_numpy=*/true, /*type_inference=*/true);

  at::native::_validate_sparse_csr_tensor_args(crow_indices, col_indices, values, r.intlist(3));
}

Tensor tensor_ctor(c10::DispatchKey dispatch_key, at::ScalarType scalar_type, PyObject* args, PyObject* kwargs) {
  static PythonArgParser parser({
    "tensor(PyObject* data, *, ScalarType dtype=None, Device? device=None, bool pin_memory=False, bool requires_grad=False, DimnameList? names=None)",
  });

  constexpr int ctor_num_args = 6;
  ParsedArgs<ctor_num_args> parsed_args;
  auto r = parser.parse(args, kwargs, parsed_args);
  if (r.idx == 0) {
    PyObject* data = r.pyobject(0);
    if (THPVariable_Check(data)) {
      auto ret = PyErr_WarnEx(PyExc_UserWarning,
        "To copy construct from a tensor, it is recommended to use sourceTensor.clone().detach() "
        "or sourceTensor.clone().detach().requires_grad_(True), rather than torch.tensor(sourceTensor).", 1);
      if (ret != 0) throw python_error();
    }

    bool type_inference = r.isNone(1);
    bool pin_memory = r.toBool(3);
    bool args_requires_grad = r.toBool(4);
    auto new_tensor = internal_new_from_data(
               typeIdWithDefault(r, 2, dispatch_key),
               r.scalartypeWithDefault(1, scalar_type),
               r.deviceOptional(2),
               data,
               /*copy_variables=*/true,
               /*copy_numpy=*/true,
               /*type_inference=*/type_inference,
               pin_memory);
    auto names = r.toDimnameListOptional(5);
    if (names) {
      at::namedinference::propagate_names(new_tensor, *names, /*validate_names=*/true);
    }
    new_tensor.detach_(); // ensure new_tensor a leaf node
    new_tensor.set_requires_grad(args_requires_grad);
    return new_tensor;
  }
  throw std::runtime_error("tensor(): invalid arguments");
}

Tensor as_tensor(c10::DispatchKey dispatch_key, at::ScalarType scalar_type, PyObject* args, PyObject* kwargs) {
  // TODO: add requires_grad once we decide on semantics for sharing data.
  static PythonArgParser parser({
    "as_tensor(PyObject* data, *, ScalarType dtype=None, Device? device=None)",
  });

  ParsedArgs<3> parsed_args;
  auto r = parser.parse(args, kwargs, parsed_args);
  if (r.idx == 0) {
    bool type_inference = r.isNone(1);
    return internal_new_from_data(
        typeIdWithDefault(r, 2, dispatch_key),
        r.scalartypeWithDefault(1, scalar_type),
        r.deviceOptional(2),
        r.pyobject(0),
        /*copy_variables=*/false,
        /*copy_numpy=*/false,
        /*type_inference=*/type_inference);
  }
  throw std::runtime_error("tensor(): invalid arguments");
}

Tensor new_tensor(c10::DispatchKey dispatch_key, at::ScalarType scalar_type, PyObject* args, PyObject* kwargs) {
  static PythonArgParser parser({
    "new_tensor(PyObject* data, *, ScalarType dtype=None, Device? device=None, bool requires_grad=False)",
  });

  ParsedArgs<4> parsed_args;
  auto r = parser.parse(args, kwargs, parsed_args);
  if (r.idx == 0) {
    PyObject* data = r.pyobject(0);
    if (THPVariable_Check(data)) {
      auto ret = PyErr_WarnEx(PyExc_UserWarning,
        "To copy construct from a tensor, it is recommended to use sourceTensor.clone().detach() "
        "or sourceTensor.clone().detach().requires_grad_(True), rather than tensor.new_tensor(sourceTensor).", 1);
      if (ret != 0) throw python_error();
    }

    bool args_requires_grad = r.toBool(3);
    auto new_tensor = new_from_data_copy(
               typeIdWithDefault(r, 2, dispatch_key),
               r.scalartypeWithDefault(1, scalar_type),
               r.deviceOptional(2),
               data);
    new_tensor.detach_(); // ensure new_tensor a leaf node
    new_tensor.set_requires_grad(args_requires_grad);
    return new_tensor;
  }
  throw std::runtime_error("new_tensor(): invalid arguments");
}

}} // namespace torch::utils<|MERGE_RESOLUTION|>--- conflicted
+++ resolved
@@ -272,20 +272,6 @@
   {
     at::AutoDispatchBelowADInplaceOrView guard;  // TODO: remove
     at::tracer::impl::NoTracerDispatchMode tracer_guard;
-<<<<<<< HEAD
-    if (isStorage(data)) {
-      ScalarType storage_scalar_type;
-      Storage storage = createStorageGetType(data, storage_scalar_type);
-      tensor = at::empty(sizes, at::initialTensorOptions().dtype(storage_scalar_type).pinned_memory(pin_memory).device(storage.device()));
-      tensor.set_(storage);
-
-    } else {
-      tensor = at::empty(sizes, at::initialTensorOptions().dtype(inferred_scalar_type).pinned_memory(pin_memory));
-      recursive_store(
-          (char*)tensor.data_ptr(), tensor.sizes(), tensor.strides(), 0,
-          inferred_scalar_type, tensor.dtype().itemsize(), data);
-    }
-=======
     // functorch uses FuncTorchDynamicLayerBackMode as a mode key to wrap all
     // tensors returned from operators in special TensorWrapper tensor extension
     // The problem with this is that TensorWrapper does not have storage so
@@ -296,11 +282,19 @@
     // what the extensibility mechanism for this function (internal_new_from_data)
     // looks like for mode-based dispatch keys and C++ tensor extensions.
     c10::impl::ExcludeDispatchKeyGuard functorch_guard(c10::DispatchKey::FuncTorchDynamicLayerBackMode);
-    tensor = at::empty(sizes, at::initialTensorOptions().dtype(inferred_scalar_type).pinned_memory(pin_memory));
-    recursive_store(
-        (char*)tensor.data_ptr(), tensor.sizes(), tensor.strides(), 0,
-        inferred_scalar_type, tensor.dtype().itemsize(), data);
->>>>>>> 2d7649f7
+
+    if (isStorage(data)) {
+      ScalarType storage_scalar_type;
+      Storage storage = createStorageGetType(data, storage_scalar_type);
+      tensor = at::empty(sizes, at::initialTensorOptions().dtype(storage_scalar_type).pinned_memory(pin_memory).device(storage.device()));
+      tensor.set_(storage);
+
+    } else {
+      tensor = at::empty(sizes, at::initialTensorOptions().dtype(inferred_scalar_type).pinned_memory(pin_memory));
+      recursive_store(
+          (char*)tensor.data_ptr(), tensor.sizes(), tensor.strides(), 0,
+          inferred_scalar_type, tensor.dtype().itemsize(), data);
+    }
   }
   auto device = device_opt.has_value() ? *device_opt : options.device();
   pybind11::gil_scoped_release no_gil;
