--- conflicted
+++ resolved
@@ -11,10 +11,7 @@
 )
 
 from typing import Callable, Optional, List, Dict, Any, Set, Tuple, Union
-<<<<<<< HEAD
-=======
 import operator
->>>>>>> 078fadaa
 from .quantization_types import QuantizerCls
 
 # turn foo.bar -> ['foo', 'bar']
@@ -371,11 +368,8 @@
             result = all_node_args_have_no_tensors(node.args[0], modules, cache)  # type: ignore[arg-type]
     elif node.op == 'call_module':
         result = False
-<<<<<<< HEAD
-=======
     elif node.op == 'call_function' and node.target is operator.getitem:
         result = all_node_args_have_no_tensors(node.args[0], modules, cache)  # type: ignore[arg-type]
->>>>>>> 078fadaa
     elif node.op == 'get_attr':
         result = False
     elif node.target is getattr and node.args[1] in ['ndim', 'shape']:
@@ -414,11 +408,6 @@
     Returns true if this node results in an integer, even if some of the args
     are Tensors.
     """
-<<<<<<< HEAD
-    if node.op == 'call_method' and node.target == 'size':
-        return True
-    return False
-=======
     return node.op == 'call_method' and node.target == 'size'
 
 def node_bool_tensor_arg_indexes(node: Node) -> List[int]:
@@ -427,5 +416,4 @@
     """
     if node.op == "call_method" and node.target == "masked_fill":
         return [1]
-    return []
->>>>>>> 078fadaa
+    return []