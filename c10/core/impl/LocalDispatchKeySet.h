#pragma once

#include <c10/core/impl/ThreadLocalState.h>
#include <c10/core/DispatchKeySet.h>
#include <c10/macros/Macros.h>
#include <c10/util/Flags.h>

// TLS management for DispatchKeySet (the "local" DispatchKeySet(s))
//
// This manages two thread-local DispatchKeySets:
//
//  - The included type set, which adds a tensor type for consideration
//    in dispatch.  (For example, you might add Profiling to
//    the included type set to turn on profiling on all tensor operations.)
//
//  - The excluded type set, which disqualifies a tensor type from dispatch.
//    (For example, after redispatching on variable, we disqualify
//    Autograd so we don't attempt to handle variable again.)
//    (Exclusion wins over inclusion.)
//
// NB: Originally, I implemented the excluded type set as storing the inverted
// set, but TLS is defined to be zero-initialized, so this doesn't actually work
// (if it's inverted, you want the set to be -1 initialized).

namespace c10 {
namespace impl {

// Helper class to handle conversion between the TLS zero initialized
// convention and the "normal" in memory layout.
class C10_API LocalDispatchKeySetWrapper {
 public:
  LocalDispatchKeySetWrapper(PODLocalState* tls) : tls_(tls) {}
  LocalDispatchKeySetWrapper() : tls_(_get_thread_local_state()) {}

  // See Note [TLS Initialization]
  DispatchKeySet included() const {
    return DispatchKeySet(DispatchKeySet::RAW, tls_->included_) ^
        c10::default_included_set;
  }
  DispatchKeySet excluded() const {
    return DispatchKeySet(DispatchKeySet::RAW, tls_->excluded_) ^
        c10::default_excluded_set;
  }

  void unsafe_set_included(DispatchKeySet x) {
    tls_->included_ = (x ^ c10::default_included_set).raw_repr();
  }
  void unsafe_set_excluded(DispatchKeySet x) {
    tls_->excluded_ = (x ^ c10::default_excluded_set).raw_repr();
  }
<<<<<<< HEAD

<<<<<<< HEAD
  // If our exclude set does not overlap with c10::default_excluded_set, we can
  // skip some bookkeeping. (And we know at compile time if this is the case.)
  template <uint64_t exclude>
  uint64_t exclude_non_overlapping() {
    static_assert(!(exclude & c10::default_excluded_set.raw_repr()), "exclude overlaps with c10::default_excluded_set.");
    uint64_t delta = exclude & ~excluded_;
    excluded_ |= exclude;
    return delta;
  }
=======
 private:
  PODLocalState* tls_;
>>>>>>> cbe802a5e5 (move local dispatch key storage to a TLS seperate from the LocalDispatchKeySet.h)
=======
>>>>>>> 2a5efc9a
};

struct C10_API LocalDispatchKeySet {
  LocalDispatchKeySet(LocalDispatchKeySetWrapper x) :
    included_(x.included()),
    excluded_(x.excluded()) {}
  DispatchKeySet included_;
  DispatchKeySet excluded_;
};

inline C10_API LocalDispatchKeySet snapshot_tls_keyset() {
  return LocalDispatchKeySet(LocalDispatchKeySetWrapper());
}

// Internal, use ThreadLocalStateGuard
C10_API void _force_tls_local_dispatch_key_set(LocalDispatchKeySet key_set);

// RAII API for manipulating the thread-local dispatch state.

class C10_API IncludeDispatchKeyGuard {
 public:
  IncludeDispatchKeyGuard(DispatchKeySet);
  IncludeDispatchKeyGuard(DispatchKey k)
      : IncludeDispatchKeyGuard(DispatchKeySet(k)) {}
  IncludeDispatchKeyGuard(const IncludeDispatchKeyGuard&) = delete;
  IncludeDispatchKeyGuard operator=(const IncludeDispatchKeyGuard&) = delete;
  IncludeDispatchKeyGuard(IncludeDispatchKeyGuard&&) = delete;
  IncludeDispatchKeyGuard operator=(IncludeDispatchKeyGuard&&) = delete;
  ~IncludeDispatchKeyGuard();

 private:
  // A little micro-optimization to save us from tls_get_addr call
  // on destruction
  LocalDispatchKeySetWrapper tls_wrapper_;
  DispatchKeySet include_;
};

class C10_API ExcludeDispatchKeyGuard {
 public:
  ExcludeDispatchKeyGuard(DispatchKeySet);
  ExcludeDispatchKeyGuard(DispatchKey k)
      : ExcludeDispatchKeyGuard(DispatchKeySet(k)) {}
  ExcludeDispatchKeyGuard(const ExcludeDispatchKeyGuard&) = delete;
  ExcludeDispatchKeyGuard operator=(const ExcludeDispatchKeyGuard&) = delete;
  ExcludeDispatchKeyGuard(ExcludeDispatchKeyGuard&&) = delete;
  ExcludeDispatchKeyGuard operator=(ExcludeDispatchKeyGuard&&) = delete;
  ~ExcludeDispatchKeyGuard();

 private:
  // A little micro-optimization to save us from tls_get_addr call
  // on destruction
  LocalDispatchKeySetWrapper tls_wrapper_;
  DispatchKeySet exclude_;
};

<<<<<<< HEAD
template <uint64_t exclude>
class C10_API ExcludeDispatchKeyGuard_NoOverlap {
 public:
  // If our exclude set does not overlap with c10::default_excluded_set, we can
  // skip some bookkeeping. (And we know at compile time if this is the case.)
  // Key exclusion tends to be on the hot path, so it's worth it to bypass the
  // unnecessary XORs if possible.
  static_assert(
    !(exclude & c10::default_excluded_set.raw_repr()),
    "Fast path was requested, but `exclude` overlaps with `c10::default_excluded_set`."
  );

  ExcludeDispatchKeyGuard_NoOverlap(const ExcludeDispatchKeyGuard_NoOverlap&) = delete;
  ExcludeDispatchKeyGuard_NoOverlap operator=(const ExcludeDispatchKeyGuard_NoOverlap&) = delete;
  ExcludeDispatchKeyGuard_NoOverlap(ExcludeDispatchKeyGuard_NoOverlap&&) = delete;
  ExcludeDispatchKeyGuard_NoOverlap operator=(ExcludeDispatchKeyGuard_NoOverlap&&) = delete;

  ExcludeDispatchKeyGuard_NoOverlap()
      : tls_(_get_thread_local_state()){
    delta_ = exclude & ~(tls_->excluded_);
    tls_->excluded_ |= exclude;
  }

  ~ExcludeDispatchKeyGuard_NoOverlap() {
    tls_->excluded_ &= ~delta_;
  };

 private:
  // A little micro-optimization to save us from tls_get_addr call
  // on destruction
  PODLocalState* tls_;
  uint64_t delta_;
};

template<DispatchKey k>
class C10_API ExcludeSingleDispatchKeyGuard_NoOverlap {
  static constexpr auto k_set = DispatchKeySet(k);
  ExcludeDispatchKeyGuard_NoOverlap<k_set.raw_repr()> guard_;
};


=======
>>>>>>> 2a5efc9a
// Non-RAII API for manipulating the thread-local dispatch state.
// Please prefer the RAII API.  The non-RAII API may be useful when
// the included/excluded state of a given DispatchKey must span
// many calls from the Python to the C++, so you cannot conveniently
// use an RAII guard.
//
// Example use case:  a Python context manager that includes a certain
// DispatchKey, to ensure ops running under the context manager dispatch
// through that DispatchKey's registered overrides.
//
// The non-RAII API is less efficient than the RAII guards because both the
// getter and setter will do a tls_getaddr lookup (the RAII struct only needs
// one!)

C10_API bool tls_is_dispatch_key_excluded(DispatchKey x);
C10_API void tls_set_dispatch_key_excluded(DispatchKey x, bool desired_state);
C10_API bool tls_is_dispatch_key_included(DispatchKey x);
C10_API void tls_set_dispatch_key_included(DispatchKey x, bool desired_state);
C10_API bool tls_is_dispatch_keyset_excluded(DispatchKeySet ks);
C10_API bool tls_is_dispatch_keyset_included(DispatchKeySet ks);

} // namespace impl
} // namespace c10<|MERGE_RESOLUTION|>--- conflicted
+++ resolved
@@ -48,24 +48,9 @@
   void unsafe_set_excluded(DispatchKeySet x) {
     tls_->excluded_ = (x ^ c10::default_excluded_set).raw_repr();
   }
-<<<<<<< HEAD
 
-<<<<<<< HEAD
-  // If our exclude set does not overlap with c10::default_excluded_set, we can
-  // skip some bookkeeping. (And we know at compile time if this is the case.)
-  template <uint64_t exclude>
-  uint64_t exclude_non_overlapping() {
-    static_assert(!(exclude & c10::default_excluded_set.raw_repr()), "exclude overlaps with c10::default_excluded_set.");
-    uint64_t delta = exclude & ~excluded_;
-    excluded_ |= exclude;
-    return delta;
-  }
-=======
  private:
   PODLocalState* tls_;
->>>>>>> cbe802a5e5 (move local dispatch key storage to a TLS seperate from the LocalDispatchKeySet.h)
-=======
->>>>>>> 2a5efc9a
 };
 
 struct C10_API LocalDispatchKeySet {
@@ -121,7 +106,6 @@
   DispatchKeySet exclude_;
 };
 
-<<<<<<< HEAD
 template <uint64_t exclude>
 class C10_API ExcludeDispatchKeyGuard_NoOverlap {
  public:
@@ -163,8 +147,6 @@
 };
 
 
-=======
->>>>>>> 2a5efc9a
 // Non-RAII API for manipulating the thread-local dispatch state.
 // Please prefer the RAII API.  The non-RAII API may be useful when
 // the included/excluded state of a given DispatchKey must span
