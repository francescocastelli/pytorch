load("@bazel_skylib//lib:paths.bzl", "paths")
load("@pybind11_bazel//:build_defs.bzl", "pybind_extension")
load("@rules_proto//proto:defs.bzl", "proto_library")
load("@rules_cc//cc:defs.bzl", "cc_binary", "cc_library", "cc_proto_library", "cc_test")
load("//third_party:substitution.bzl", "header_template_rule")
load("//:tools/build_variables.bzl", "torch_cpp_srcs", "libtorch_python_core_sources", "libtorch_core_sources", "libtorch_distributed_sources", "libtorch_extra_sources", "jit_core_sources")
load("//tools/rules:cu.bzl", "cu_library")
load("//tools/config:defs.bzl", "if_cuda")
load("//:aten.bzl", "intern_build_aten_ops")

COMMON_COPTS = [
    "-DHAVE_MALLOC_USABLE_SIZE=1",
    "-DHAVE_MMAP=1",
    "-DHAVE_SHM_OPEN=1",
    "-DHAVE_SHM_UNLINK=1",
    "-D_FILE_OFFSET_BITS=64",
    "-DHAVE_GCC_GET_CPUID",
    "-DUSE_GCC_GET_CPUID",
    "-DTH_HAVE_THREAD",
    "-DUSE_FBGEMM",
    "-DUSE_DISTRIBUTED",
    "-DATEN_THREADING=NATIVE",
    "-DNO_CUDNN_DESTROY_HANDLE",
] + if_cuda([
    "-DUSE_CUDA",
    "-DUSE_CUDNN",
])

# c10
header_template_rule(
    name = "cmake_macros_h",
    src = "c10/macros/cmake_macros.h.in",
    out = "c10/macros/cmake_macros.h",
    substitutions = {
        "cmakedefine": "define",
        "#define C10_USE_NUMA": "/* #undef C10_USE_NUMA */",
    },
)

header_template_rule(
    name = "cuda_cmake_macros_h",
    src = "c10/cuda/impl/cuda_cmake_macros.h.in",
    out = "c10/cuda/impl/cuda_cmake_macros.h",
    substitutions = {
        "cmakedefine": "define",
    },
)

cc_library(
    name = "c10_headers",
    hdrs = glob([
        "c10/core/*.h",
        "c10/core/impl/*.h",
        "c10/cuda/*.h",
        "c10/cuda/impl/*.h",
        "c10/macros/*.h",
        "c10/mobile/*.h",
        "c10/util/*.h",
        "c10/util/*.hpp",
    ]),
    deps = [
        "@com_github_gflags_gflags//:gflags",
        "@com_github_glog//:glog",
        ":cmake_macros_h",
        ":cuda_cmake_macros_h",
    ],
)

cc_library(
    name = "c10",
    srcs = glob([
        "c10/core/*.cpp",
        "c10/core/impl/*.cpp",
        "c10/mobile/*.cpp",
        "c10/util/*.cpp",
    ]) + if_cuda(
        glob([
            "c10/cuda/*.cpp",
            "c10/cuda/impl/*.cpp",
        ]),
        [],
    ),
    copts = ["-DCAFFE2_BUILD_MAIN_LIB"],
    deps = [
        ":c10_headers",
    ] + if_cuda(
        ["@cuda"],
        [],
    ),
    alwayslink = True,
)

cc_test(
    name = "c10_tests",
    size = "small",
    srcs = glob([
        "c10/test/util/*.cpp",
        "c10/test/util/*.h",
        "c10/test/core/*.cpp",
        "c10/test/core/impl/*.cpp",
    ]),
    copts = ["-Wno-deprecated-declarations"],
    deps = [
        ":c10",
        ":c10_headers",
        "@com_google_googletest//:gtest_main",
    ],
)

# TODO: refactor this into its own library (but how to make
# a binary based off of a module in a library?)
py_binary(
    name = "gen",
    srcs = ["tools/setup_helpers/gen.py"],
    deps = [
        ":tools_codegen"
    ],
)

genrule(
    name = "generated_cpp",
    srcs = [
        "aten/src/ATen/native/native_functions.yaml",
    ] + glob(["aten/src/ATen/templates/**"]),
    outs = [
        "aten/src/ATen/Declarations.yaml",
        "aten/src/ATen/RegisterBackendSelect.cpp",
        "aten/src/ATen/RegisterCPU.cpp",
        "aten/src/ATen/RegisterMkldnnCPU.cpp",
        "aten/src/ATen/RegisterQuantizedCPU.cpp",
        "aten/src/ATen/RegisterSparseCPU.cpp",
        "aten/src/ATen/RegisterSparseCsrCPU.cpp",
        "aten/src/ATen/RegisterCompositeImplicitAutograd.cpp",
        "aten/src/ATen/RegisterMeta.cpp",
        "aten/src/ATen/RegisterCompositeExplicitAutograd.cpp",
        "aten/src/ATen/RegisterSchema.cpp",
        "aten/src/ATen/CPUFunctions.h",
        "aten/src/ATen/CUDAFunctions.h",
        "aten/src/ATen/Functions.h",
        "aten/src/ATen/Functions.cpp",
        "aten/src/ATen/RedispatchFunctions.h",
        "aten/src/ATen/RedispatchFunctions.cpp",
        "aten/src/ATen/NativeFunctions.h",
        "aten/src/ATen/MetaFunctions.h",
        "aten/src/ATen/core/TensorBody.h",
        "aten/src/ATen/core/TensorMethods.cpp",
        "aten/src/ATen/core/ATenOpList.cpp",
    ],
    cmd = "$(location :gen) --source-path aten/src/ATen --install_dir `dirname $(location aten/src/ATen/Declarations.yaml)`",
    tools = [":gen"],
)

py_library(
    name = "tools_codegen",
    srcs = glob(["tools/codegen/**/*.py"]),
)

py_library(
    name = "tools_autograd",
    srcs = glob(["tools/autograd/*.py"]),
    data = glob([
        "tools/autograd/*.yaml",
        "tools/autograd/templates/*",
    ]),
    deps = [":tools_codegen"],
)

py_library(
    name = "tools_jit",
    srcs = glob(["tools/jit/*.py"]),
    data = glob(["tools/jit/templates/*"]),
)

py_binary(
    name = "generate_code",
    srcs = ["tools/setup_helpers/generate_code.py"],
    deps = [
        ":tools_autograd",
        ":tools_jit",
    ],
)

libtorch_cpp_generated_sources = [
        "torch/csrc/autograd/generated/VariableType.h",
        "torch/csrc/autograd/generated/VariableType_0.cpp",
        "torch/csrc/autograd/generated/VariableType_1.cpp",
        "torch/csrc/autograd/generated/VariableType_2.cpp",
        "torch/csrc/autograd/generated/VariableType_3.cpp",
        "torch/csrc/autograd/generated/VariableType_4.cpp",
        # "torch/csrc/autograd/generated/VariableTypeEverything.cpp",
        "torch/csrc/autograd/generated/TraceType_0.cpp",
        "torch/csrc/autograd/generated/TraceType_1.cpp",
        "torch/csrc/autograd/generated/TraceType_2.cpp",
        "torch/csrc/autograd/generated/TraceType_3.cpp",
        "torch/csrc/autograd/generated/TraceType_4.cpp",
        # "torch/csrc/autograd/generated/TraceTypeEverything.cpp",
<<<<<<< HEAD
        "torch/csrc/autograd/generated/InplaceOrViewType_0.cpp",
        "torch/csrc/autograd/generated/InplaceOrViewType_1.cpp",
        # "torch/csrc/autograd/generated/InplaceOrViewTypeEverything.cpp",
=======
        "torch/csrc/autograd/generated/ADInplaceOrViewType_0.cpp",
        "torch/csrc/autograd/generated/ADInplaceOrViewType_1.cpp",
        # "torch/csrc/autograd/generated/ADInplaceOrViewTypeEverything.cpp",
>>>>>>> 98fcdb80
        "torch/csrc/autograd/generated/Functions.h",
        "torch/csrc/autograd/generated/Functions.cpp",
        "torch/csrc/autograd/generated/variable_factories.h",
]

libtorch_python_generated_sources = [
        "torch/csrc/autograd/generated/python_functions.h",
        "torch/csrc/autograd/generated/python_functions.cpp",
        "torch/csrc/autograd/generated/python_variable_methods.cpp",
        "torch/csrc/autograd/generated/python_torch_functions.cpp",
        "torch/csrc/autograd/generated/python_nn_functions.cpp",
        "torch/csrc/autograd/generated/python_fft_functions.cpp",
        "torch/csrc/autograd/generated/python_linalg_functions.cpp",
        "torch/csrc/autograd/generated/python_special_functions.cpp",
]

genrule(
    name = "all_generated_code",
    srcs = [
        "aten/src/ATen/Declarations.yaml",
        "aten/src/ATen/native/native_functions.yaml",
    ],
    outs = libtorch_cpp_generated_sources + libtorch_python_generated_sources,
    cmd = "$(location :generate_code) --install_dir `dirname $(location torch/csrc/autograd/generated/variable_factories.h)`/../.. --declarations-path $(location aten/src/ATen/Declarations.yaml) --native-functions-path $(location aten/src/ATen/native/native_functions.yaml) --nn-path aten/src",
    tools = [":generate_code"],
)

filegroup(
    name = "cpp_generated_code",
    data = [":all_generated_code"],
    srcs = libtorch_cpp_generated_sources,
)

filegroup(
    name = "python_generated_code",
    data = [":all_generated_code"],
    srcs = libtorch_python_generated_sources,
)

exports_files(
    srcs = ["aten/src/ATen/cpu/tbb/extra/version_string.ver.in"],
)

# ATen
filegroup(
    name = "aten_base_cpp",
    srcs = glob([
        "aten/src/ATen/*.cpp",
        "aten/src/ATen/detail/*.cpp",
        "aten/src/ATen/cpu/*.cpp",
    ]),
)

filegroup(
    name = "ATen_CORE_SRCS",
    srcs = glob(
        [
            "aten/src/ATen/core/**/*.cpp",
        ],
        exclude = [
            "aten/src/ATen/core/**/*_test.cpp",
        ],
    ),
)

filegroup(
    name = "aten_native_cpp",
    srcs = glob(["aten/src/ATen/native/*.cpp"]),
)

filegroup(
    name = "aten_native_sparse_cpp",
    srcs = glob(["aten/src/ATen/native/sparse/*.cpp"]),
)

filegroup(
    name = "aten_native_quantized_cpp",
    srcs = glob(
        [
            "aten/src/ATen/native/quantized/*.cpp",
            "aten/src/ATen/native/quantized/cpu/*.cpp",
        ],
    ),
)

filegroup(
    name = "aten_native_mkl_cpp",
    srcs = glob(["aten/src/ATen/native/mkl/*.cpp"]),
)

filegroup(
    name = "aten_native_mkldnn_cpp",
    srcs = glob(["aten/src/ATen/native/mkldnn/*.cpp"]),
)

filegroup(
    name = "aten_native_xnnpack",
    srcs = glob(["aten/src/ATen/native/xnnpack/*.cpp"]),
)

filegroup(
    name = "aten_base_vulkan",
    srcs = glob(["aten/src/ATen/vulkan/*.cpp"]),
)

filegroup(
    name = "aten_base_metal",
    srcs = glob(["aten/src/ATen/metal/*.cpp"]),
)

filegroup(
    name = "ATen_QUANTIZED_SRCS",
    srcs = glob(
        [
            "aten/src/ATen/quantized/**/*.cpp",
        ],
        exclude = [
            "aten/src/ATen/quantized/**/*_test.cpp",
        ],
    ),
)

filegroup(
    name = "th_srcs",
    srcs = [
        "aten/src/TH/THAllocator.cpp",
        "aten/src/TH/THBlas.cpp",
        "aten/src/TH/THGeneral.cpp",
        "aten/src/TH/THLapack.cpp",
        "aten/src/TH/THStorageFunctions.cpp",
        "aten/src/TH/THTensor.cpp",
        "aten/src/TH/THTensorEvenMoreMath.cpp",
        "aten/src/TH/THTensorLapack.cpp",
        "aten/src/TH/THTensorMath.cpp",
        "aten/src/TH/THTensorMoreMath.cpp",
    ],
)

filegroup(
    name = "aten_cuda_srcs",
    srcs = [
        "aten/src/ATen/cuda/CUDABlas.cpp",
        "aten/src/ATen/cuda/CUDASolver.cpp",
        "aten/src/ATen/cuda/CUDAContext.cpp",
        "aten/src/ATen/cuda/CUDAGeneratorImpl.cpp",
        "aten/src/ATen/cuda/CUDAGraph.cpp",
        "aten/src/ATen/cuda/CuSparseHandlePool.cpp",
        "aten/src/ATen/cuda/CublasHandlePool.cpp",
        "aten/src/ATen/cuda/CusolverDnHandlePool.cpp",
        "aten/src/ATen/cuda/PinnedMemoryAllocator.cpp",
        "aten/src/ATen/cuda/detail/CUDAHooks.cpp",
        "aten/src/ATen/cudnn/AutocastRNN.cpp",
        "aten/src/ATen/cudnn/Descriptors.cpp",
        "aten/src/ATen/cudnn/Handle.cpp",
        "aten/src/ATen/cudnn/Types.cpp",
        "aten/src/ATen/native/cuda/CUDAUnaryOps.cpp",
        "aten/src/ATen/native/cuda/TensorShapeCUDA.cpp",
        "aten/src/ATen/native/cudnn/AffineGridGenerator.cpp",
        "aten/src/ATen/native/cudnn/BatchNorm.cpp",
        "aten/src/ATen/native/cudnn/Conv.cpp",
        "aten/src/ATen/native/cudnn/GridSampler.cpp",
        "aten/src/ATen/native/cudnn/LossCTC.cpp",
        "aten/src/ATen/native/cudnn/RNN.cpp",
        "aten/src/ATen/native/miopen/BatchNorm_miopen.cpp",
        "aten/src/ATen/native/miopen/Conv_miopen.cpp",
        "aten/src/ATen/native/miopen/RNN_miopen.cpp",
        "aten/src/ATen/native/sparse/cuda/SparseCUDATensor.cpp",
        "aten/src/THC/THCCachingHostAllocator.cpp",
        "aten/src/THC/THCGeneral.cpp",
        "aten/src/THC/THCStorageCopy.cpp",
        "aten/src/THC/THCTensor.cpp",
    ],
)

filegroup(
    name = "thc_srcs_cu",
    srcs = [
        "aten/src/THC/THCReduceApplyUtils.cu.cc",
        "aten/src/THC/THCSleep.cu.cc",
        "aten/src/THC/THCSortUtils.cu.cc",
        "aten/src/THC/THCStorage.cu.cc",
        "aten/src/THC/THCStorageCopy.cu.cc",
        "aten/src/THC/THCTensor.cu.cc",
        "aten/src/THC/THCTensorCopy.cu.cc",
        "aten/src/THC/THCTensorMath.cu.cc",
        "aten/src/THC/THCTensorMathMagma.cu.cc",
        "aten/src/THC/THCTensorMathPairwise.cu.cc",
        "aten/src/THC/THCTensorMathReduce.cu.cc",
        "aten/src/THC/THCTensorMathScan.cu.cc",
        "aten/src/THC/THCTensorScatterGather.cu.cc",
        "aten/src/THC/THCTensorSort.cu.cc",
<<<<<<< HEAD
        "aten/src/THC/THCTensorTopK.cu.cc",
=======
>>>>>>> 98fcdb80
        "aten/src/THC/generated/THCTensorMathPointwiseBool.cu.cc",
        "aten/src/THC/generated/THCTensorMathPointwiseByte.cu.cc",
        "aten/src/THC/generated/THCTensorMathPointwiseChar.cu.cc",
        "aten/src/THC/generated/THCTensorMathPointwiseDouble.cu.cc",
        "aten/src/THC/generated/THCTensorMathPointwiseFloat.cu.cc",
        "aten/src/THC/generated/THCTensorMathPointwiseHalf.cu.cc",
        "aten/src/THC/generated/THCTensorMathPointwiseInt.cu.cc",
        "aten/src/THC/generated/THCTensorMathPointwiseLong.cu.cc",
        "aten/src/THC/generated/THCTensorMathPointwiseShort.cu.cc",
        "aten/src/THC/generated/THCTensorMathReduceBFloat16.cu.cc",
        "aten/src/THC/generated/THCTensorMathReduceBool.cu.cc",
        "aten/src/THC/generated/THCTensorMathReduceByte.cu.cc",
        "aten/src/THC/generated/THCTensorMathReduceChar.cu.cc",
        "aten/src/THC/generated/THCTensorMathReduceDouble.cu.cc",
        "aten/src/THC/generated/THCTensorMathReduceFloat.cu.cc",
        "aten/src/THC/generated/THCTensorMathReduceHalf.cu.cc",
        "aten/src/THC/generated/THCTensorMathReduceInt.cu.cc",
        "aten/src/THC/generated/THCTensorMathReduceLong.cu.cc",
        "aten/src/THC/generated/THCTensorMathReduceShort.cu.cc",
        "aten/src/THC/generated/THCTensorSortByte.cu.cc",
        "aten/src/THC/generated/THCTensorSortChar.cu.cc",
        "aten/src/THC/generated/THCTensorSortDouble.cu.cc",
        "aten/src/THC/generated/THCTensorSortFloat.cu.cc",
        "aten/src/THC/generated/THCTensorSortHalf.cu.cc",
        "aten/src/THC/generated/THCTensorSortInt.cu.cc",
        "aten/src/THC/generated/THCTensorSortLong.cu.cc",
        "aten/src/THC/generated/THCTensorSortShort.cu.cc",
    ],
)

filegroup(
    name = "thcunn_srcs_cu",
    srcs = [
        "aten/src/THCUNN/BCECriterion.cu.cc",
        "aten/src/THCUNN/ClassNLLCriterion.cu.cc",
        "aten/src/THCUNN/ELU.cu.cc",
        "aten/src/THCUNN/GatedLinearUnit.cu.cc",
        "aten/src/THCUNN/HardTanh.cu.cc",
        "aten/src/THCUNN/LeakyReLU.cu.cc",
        "aten/src/THCUNN/LogSigmoid.cu.cc",
        "aten/src/THCUNN/MultiLabelMarginCriterion.cu.cc",
        "aten/src/THCUNN/MultiMarginCriterion.cu.cc",
        "aten/src/THCUNN/RReLU.cu.cc",
        "aten/src/THCUNN/SoftMarginCriterion.cu.cc",
        "aten/src/THCUNN/SoftPlus.cu.cc",
        "aten/src/THCUNN/SoftShrink.cu.cc",
        "aten/src/THCUNN/SpatialClassNLLCriterion.cu.cc",
        "aten/src/THCUNN/SpatialConvolutionMM.cu.cc",
        "aten/src/THCUNN/SpatialDepthwiseConvolution.cu.cc",
        "aten/src/THCUNN/Tanh.cu.cc",
    ],
)

filegroup(
    name = "aten_srcs_cu",
    srcs = [
        "aten/src/ATen/cuda/detail/IndexUtils.cu.cc",
        "aten/src/ATen/cuda/detail/CUDAGraphsUtils.cu.cc",
        "aten/src/ATen/native/cuda/Activation.cu.cc",
        "aten/src/ATen/native/cuda/AdaptiveAveragePooling.cu.cc",
        "aten/src/ATen/native/cuda/AdaptiveAveragePooling3d.cu.cc",
        "aten/src/ATen/native/cuda/AdaptiveMaxPooling2d.cu.cc",
        "aten/src/ATen/native/cuda/AdaptiveMaxPooling3d.cu.cc",
        "aten/src/ATen/native/cuda/AveragePool2d.cu.cc",
        "aten/src/ATen/native/cuda/AveragePool3d.cu.cc",
        "aten/src/ATen/native/cuda/BatchLinearAlgebra.cu.cc",
        "aten/src/ATen/native/cuda/BatchLinearAlgebraLib.cu.cc",
        "aten/src/ATen/native/cuda/BinaryArithmeticKernel.cu.cc",
        "aten/src/ATen/native/cuda/BinaryCompareKernel.cu.cc",
        "aten/src/ATen/native/cuda/BinaryMiscOpsKernels.cu.cc",
        "aten/src/ATen/native/cuda/CUDAScalar.cu.cc",
        "aten/src/ATen/native/cuda/Col2Im.cu.cc",
        "aten/src/ATen/native/cuda/Copy.cu.cc",
        "aten/src/ATen/native/cuda/CrossKernel.cu.cc",
        "aten/src/ATen/native/cuda/DilatedMaxPool2d.cu.cc",
        "aten/src/ATen/native/cuda/DilatedMaxPool3d.cu.cc",
        "aten/src/ATen/native/cuda/DistanceKernel.cu.cc",
        "aten/src/ATen/native/cuda/Distributions.cu.cc",
        "aten/src/ATen/native/cuda/Dropout.cu.cc",
        "aten/src/ATen/native/cuda/Embedding.cu.cc",
        "aten/src/ATen/native/cuda/EmbeddingBackwardKernel.cu.cc",
        "aten/src/ATen/native/cuda/EmbeddingBag.cu.cc",
        "aten/src/ATen/native/cuda/FillKernel.cu.cc",
        "aten/src/ATen/native/cuda/FractionalMaxPool2d.cu.cc",
        "aten/src/ATen/native/cuda/FractionalMaxPool3d.cu.cc",
        "aten/src/ATen/native/cuda/GridSampler.cu.cc",
        "aten/src/ATen/native/cuda/Im2Col.cu.cc",
        "aten/src/ATen/native/cuda/IndexKernel.cu.cc",
        "aten/src/ATen/native/cuda/Indexing.cu.cc",
        "aten/src/ATen/native/cuda/Lerp.cu.cc",
        "aten/src/ATen/native/cuda/LinearAlgebra.cu.cc",
        "aten/src/ATen/native/cuda/Loss.cu.cc",
        "aten/src/ATen/native/cuda/LossCTC.cu.cc",
        "aten/src/ATen/native/cuda/MaxUnpooling.cu.cc",
        "aten/src/ATen/native/cuda/MultinomialKernel.cu.cc",
        "aten/src/ATen/native/cuda/NaiveConvolutionTranspose2d.cu.cc",
        "aten/src/ATen/native/cuda/NaiveConvolutionTranspose3d.cu.cc",
        "aten/src/ATen/native/cuda/NaiveDilatedConvolution.cu.cc",
        "aten/src/ATen/native/cuda/Normalization.cu.cc",
        "aten/src/ATen/native/cuda/PointwiseOpsKernel.cu.cc",
        "aten/src/ATen/native/cuda/PowKernel.cu.cc",
        "aten/src/ATen/native/cuda/RNN.cu.cc",
        "aten/src/ATen/native/cuda/RangeFactories.cu.cc",
        "aten/src/ATen/native/cuda/Reduce.cu.cc",
        "aten/src/ATen/native/cuda/ReduceOpsKernel.cu.cc",
        "aten/src/ATen/native/cuda/ReflectionPad.cu.cc",
        "aten/src/ATen/native/cuda/Repeat.cu.cc",
        "aten/src/ATen/native/cuda/ReplicationPadding.cu.cc",
        "aten/src/ATen/native/cuda/Resize.cu.cc",
        "aten/src/ATen/native/cuda/SegmentReduce.cu.cc",
        "aten/src/ATen/native/cuda/SoftMax.cu.cc",
        "aten/src/ATen/native/cuda/SortingKthValue.cu.cc",
        "aten/src/ATen/native/cuda/SparseMM.cu.cc",
        "aten/src/ATen/native/cuda/SpectralOps.cu.cc",
        "aten/src/ATen/native/cuda/SummaryOps.cu.cc",
        "aten/src/ATen/native/cuda/TensorCompare.cu.cc",
        "aten/src/ATen/native/cuda/TensorFactories.cu.cc",
        "aten/src/ATen/native/cuda/TensorTopK.cu.cc",
        "aten/src/ATen/native/cuda/TensorTransformations.cu.cc",
        "aten/src/ATen/native/cuda/TriangularOps.cu.cc",
        "aten/src/ATen/native/cuda/UnaryOpsKernel.cu.cc",
        "aten/src/ATen/native/cuda/UnarySpecialOpsKernel.cu.cc",
        "aten/src/ATen/native/cuda/Unique.cu.cc",
        "aten/src/ATen/native/cuda/UpSampleBicubic2d.cu.cc",
        "aten/src/ATen/native/cuda/UpSampleBilinear2d.cu.cc",
        "aten/src/ATen/native/cuda/UpSampleLinear1d.cu.cc",
        "aten/src/ATen/native/cuda/UpSampleNearest1d.cu.cc",
        "aten/src/ATen/native/cuda/UpSampleNearest2d.cu.cc",
        "aten/src/ATen/native/cuda/UpSampleNearest3d.cu.cc",
        "aten/src/ATen/native/cuda/UpSampleTrilinear3d.cu.cc",
        "aten/src/ATen/native/cuda/WeightNorm.cu.cc",
        "aten/src/ATen/native/cuda/layer_norm_kernel.cu.cc",
        "aten/src/ATen/native/quantized/cuda/fake_quantize_core.cu.cc",
        "aten/src/ATen/native/sparse/cuda/SparseCUDABlas.cu.cc",
        "aten/src/ATen/native/sparse/cuda/SparseCUDATensor.cu.cc",
        "aten/src/ATen/native/sparse/cuda/SparseCUDATensorMath.cu.cc",
    ],
)

header_template_rule(
    name = "aten_src_ATen_config",
    src = "aten/src/ATen/Config.h.in",
    out = "aten/src/ATen/Config.h",
    substitutions = {
        "@AT_MKLDNN_ENABLED@": "1",
        "@AT_MKL_ENABLED@": "0",
        "@AT_FFTW_ENABLED@": "0",
        "@AT_NNPACK_ENABLED@": "0",
        "@CAFFE2_STATIC_LINK_CUDA_INT@": "0",
        "@USE_BLAS@": "1",
        "@AT_PARALLEL_OPENMP@": "0",
        "@AT_PARALLEL_NATIVE@": "1",
        "@AT_PARALLEL_NATIVE_TBB@": "0",
    },
)

header_template_rule(
    name = "aten_src_ATen_cuda_config",
    src = "aten/src/ATen/cuda/CUDAConfig.h.in",
    out = "aten/src/ATen/cuda/CUDAConfig.h",
    substitutions = {
        "@AT_CUDNN_ENABLED@": "1",
        "@AT_ROCM_ENABLED@": "0",
        "@NVCC_FLAGS_EXTRA@": "",
    },
)

header_template_rule(
    name = "aten_src_TH_THGeneral",
    src = "aten/src/TH/THGeneral.h.in",
    out = "aten/src/TH/THGeneral.h",
    substitutions = {
        "#cmakedefine USE_BLAS": "#define USE_BLAS",
        "#cmakedefine USE_LAPACK": "#define USE_LAPACK",
        "#cmakedefine BLAS_F2C": "/* #undef BLAS_F2C */",
        "#cmakedefine BLAS_USE_CBLAS_DOT": "#define BLAS_USE_CBLAS_DOT",
    },
)

header_template_rule(
    name = "aten_src_THC_THCGeneral",
    src = "aten/src/THC/THCGeneral.h.in",
    out = "aten/src/THC/THCGeneral.h",
    substitutions = {
        "#cmakedefine USE_MAGMA": "",
    },
)

cc_library(
    name = "aten_headers",
    hdrs = [
        "torch/csrc/WindowsTorchApiMacro.h",
        "torch/csrc/jit/frontend/function_schema_parser.h",
    ] + glob([
        "aten/src/**/*.h",
        "aten/src/**/*.hpp",
        "aten/src/TH/**/*.cpp",
        "aten/src/THC/**/*.cpp",
        "aten/src/THC/*.cuh",
        "aten/src/THC/generic/*.cu.cc",
        "aten/src/THCUNN/*.cuh",
        "aten/src/THCUNN/generic/*.cu.cc",
    ],
    exclude = [
        "aten/src/ATen/Config.h",
    ],) + [
        ":generated_cpp",
        ":aten_src_ATen_config",
    ],
    includes = [
        "aten/src",
        "aten/src/TH",
    ],
    deps = [
        ":c10_headers",
        ":aten_src_TH_THGeneral",
        ":aten_src_THC_THCGeneral",
    ],
)

ATEN_COPTS = COMMON_COPTS + [
    "-DUSE_AVX",
    "-DUSE_AVX2",
    "-DCAFFE2_BUILD_MAIN_LIBS",
    "-DHAVE_AVX_CPU_DEFINITION",
    "-DHAVE_AVX2_CPU_DEFINITION",
    "-fvisibility-inlines-hidden",
    "-fno-math-errno",
    "-fno-trapping-math",
]

intern_build_aten_ops(
    copts = ATEN_COPTS,
    deps = [
        ":aten_headers",
        "@sleef",
        "@fbgemm",
    ],
)

cc_library(
    name = "th",
    srcs = [
        ":th_srcs",
    ],
    copts = ATEN_COPTS + [
        "-mavx",
    ],
    deps = [
        ":aten_headers",
        "@fbgemm",
    ],
)

cc_library(
    name = "aten",
    srcs = [
        ":ATen_CORE_SRCS",
        ":ATen_QUANTIZED_SRCS",
        ":aten_base_cpp",
        ":aten_base_metal",
        ":aten_base_vulkan",
        ":aten_native_cpp",
        ":aten_native_mkl_cpp",
        ":aten_native_mkldnn_cpp",
        ":aten_native_quantized_cpp",
        ":aten_native_sparse_cpp",
        ":aten_native_xnnpack",
        ":aten_src_ATen_config",
        ":generated_cpp",
    ],
    copts = ATEN_COPTS,
    data = if_cuda(
        [":libcaffe2_nvrtc.so"],
        [],
    ),
    visibility = ["//visibility:public"],
    deps = [
        ":ATen_CPU",
        ":aten_headers",
        ":caffe2_for_aten_headers",
        ":th",
        ":torch_headers",
        "@fbgemm",
        "@ideep",
    ],
    alwayslink = True,
)

cc_library(
    name = "aten_nvrtc",
    srcs = glob([
        "aten/src/ATen/cuda/nvrtc_stub/*.cpp",
    ]),
    copts = ATEN_COPTS,
    linkstatic = True,
    visibility = ["//visibility:public"],
    deps = [
        ":aten_headers",
        ":c10_headers",
        "@cuda",
        "@cuda//:cuda_driver",
        "@cuda//:nvrtc",
    ],
    alwayslink = True,
)

cc_binary(
    name = "libcaffe2_nvrtc.so",
    linkshared = True,
    visibility = ["//visibility:public"],
    deps = [
        ":aten_nvrtc",
    ],
)

cc_library(
    name = "aten_cuda_cpp",
    srcs = [":aten_cuda_srcs"],
    copts = ATEN_COPTS,
    visibility = ["//visibility:public"],
    deps = [
        ":aten",
        "@cuda",
        "@cuda//:nvrtc",
        "@cudnn",
    ],
    alwayslink = True,
)

torch_cuda_half_options = [
    "-DCUDA_HAS_FP16=1",
    "-D__CUDA_NO_HALF_OPERATORS__",
    "-D__CUDA_NO_HALF_CONVERSIONS__",
    "-D__CUDA_NO_BFLOAT16_CONVERSIONS__",
    "-D__CUDA_NO_HALF2_OPERATORS__",
]

cu_library(
    name = "aten_cuda",
    srcs = [
        ":aten_srcs_cu",
        ":thc_srcs_cu",
        ":thcunn_srcs_cu",
    ],
    copts = ATEN_COPTS + torch_cuda_half_options,
    visibility = ["//visibility:public"],
    deps = [
        ":aten_cuda_cpp",
        "@cuda//:cublas",
        "@cuda//:cufft",
        "@cuda//:cusparse",
    ],
    alwayslink = True,
)

# caffe2
CAFFE2_COPTS = COMMON_COPTS + [
    "-Dcaffe2_EXPORTS",
    "-DCAFFE2_USE_GLOO",
    "-DCAFFE2_USE_CUDNN",
    "-DCAFFE2_BUILD_MAIN_LIB",
    "-fvisibility-inlines-hidden",
    "-fno-math-errno",
    "-fno-trapping-math",
]

proto_library(
    name = "caffe2_proto_source",
    srcs = glob([
        "caffe2/proto/*.proto",
    ]),
    visibility = ["//visibility:public"],
)

cc_proto_library(
    name = "caffe2_protos",
    deps = [":caffe2_proto_source"],
)

header_template_rule(
    name = "caffe2_core_macros_h",
    src = "caffe2/core/macros.h.in",
    out = "caffe2/core/macros.h",
    substitutions = {
        "@CAFFE2_VERSION_MAJOR@": "1",
        "@CAFFE2_VERSION_MINOR@": "3",
        "@CAFFE2_VERSION_PATCH@": "0",
        "cmakedefine": "define",
        "#define CAFFE2_FORCE_FALLBACK_CUDA_MPI": "/* #undef CAFFE2_FORCE_FALLBACK_CUDA_MPI */",
        "#define CAFFE2_HAS_MKL_DNN": "/* #undef CAFFE2_HAS_MKL_DNN */",
        "#define CAFFE2_HAS_MKL_SGEMM_PACK": "/* #undef CAFFE2_HAS_MKL_SGEMM_PACK */",
        "#define CAFFE2_THREADPOOL_MAIN_IMBALANCE": "/* #undef CAFFE2_THREADPOOL_MAIN_IMBALANCE */",
        "#define CAFFE2_THREADPOOL_STATS": "/* #undef CAFFE2_THREADPOOL_STATS */",
        "#define CAFFE2_USE_ACCELERATE": "/* #undef CAFFE2_USE_ACCELERATE */",
        "#define CAFFE2_USE_EIGEN_FOR_BLAS": "/* #undef CAFFE2_USE_EIGEN_FOR_BLAS */",
        "#define CAFFE2_USE_FBCODE": "/* #undef CAFFE2_USE_FBCODE */",
        "#define CAFFE2_USE_GOOGLE_GLOG": "/* #undef CAFFE2_USE_GOOGLE_GLOG */",
        "#define CAFFE2_USE_LITE_PROTO": "/* #undef CAFFE2_USE_LITE_PROTO */",
        "#define CAFFE2_USE_MKL\n": "/* #undef CAFFE2_USE_MKL */\n",
        "#define CAFFE2_USE_NVTX": "/* #undef CAFFE2_USE_NVTX */",
        "#define CAFFE2_USE_TRT": "/* #undef CAFFE2_USE_TRT */",
    },
)

filegroup(
    name = "caffe2_contrib_srcs",
    srcs = [
        "caffe2/contrib/gloo/allgather_ops.cc",
        "caffe2/contrib/gloo/allreduce_ops.cc",
        "caffe2/contrib/gloo/barrier_ops.cc",
        "caffe2/contrib/gloo/broadcast_ops.cc",
        "caffe2/contrib/gloo/common.cc",
        "caffe2/contrib/gloo/common_world_ops.cc",
        "caffe2/contrib/gloo/context.cc",
        "caffe2/contrib/gloo/reduce_scatter_ops.cc",
        "caffe2/contrib/gloo/store_handler.cc",
    ],
)

filegroup(
    name = "caffe2_core_srcs",
    srcs = [
        "caffe2/core/allocator.cc",
        "caffe2/core/blob_serialization.cc",
        "caffe2/core/blob_stats.cc",
        "caffe2/core/common.cc",
        "caffe2/core/context.cc",
        "caffe2/core/context_base.cc",
        "caffe2/core/db.cc",
        "caffe2/core/event.cc",
        "caffe2/core/export_c10_op_to_caffe2.cc",
        "caffe2/core/graph.cc",
        "caffe2/core/init.cc",
        "caffe2/core/init_denormals.cc",
        "caffe2/core/init_intrinsics_check.cc",
        "caffe2/core/init_omp.cc",
        "caffe2/core/int8_serialization.cc",
        "caffe2/core/memonger.cc",
        "caffe2/core/module.cc",
        "caffe2/core/net.cc",
        "caffe2/core/net_async_base.cc",
        "caffe2/core/net_async_scheduling.cc",
        "caffe2/core/net_async_task.cc",
        "caffe2/core/net_async_task_future.cc",
        "caffe2/core/net_async_task_graph.cc",
        "caffe2/core/net_async_tracing.cc",
        "caffe2/core/net_dag_utils.cc",
        "caffe2/core/net_parallel.cc",
        "caffe2/core/net_simple.cc",
        "caffe2/core/net_simple_refcount.cc",
        "caffe2/core/nomnigraph/Representations/NeuralNet.cc",
        "caffe2/core/nomnigraph/tests/test_util.cc",
        "caffe2/core/numa.cc",
        "caffe2/core/operator.cc",
        "caffe2/core/operator_schema.cc",
        "caffe2/core/plan_executor.cc",
        "caffe2/core/prof_dag_counters.cc",
        "caffe2/core/qtensor.cc",
        "caffe2/core/qtensor_serialization.cc",
        "caffe2/core/stats.cc",
        "caffe2/core/tensor.cc",
        "caffe2/core/tensor_int8.cc",
        "caffe2/core/test_utils.cc",
        "caffe2/core/transform.cc",
        "caffe2/core/types.cc",
        "caffe2/core/workspace.cc",
    ],
)

filegroup(
    name = "caffe2_distributed_srcs",
    srcs = [
        "caffe2/distributed/file_store_handler.cc",
        "caffe2/distributed/file_store_handler_op.cc",
        "caffe2/distributed/store_handler.cc",
        "caffe2/distributed/store_ops.cc",
    ],
)

filegroup(
    name = "caffe2_ideep_srcs",
    srcs = [
        "caffe2/ideep/operators/adam_op.cc",
        "caffe2/ideep/operators/channel_shuffle_op.cc",
        "caffe2/ideep/operators/concat_split_op.cc",
        "caffe2/ideep/operators/conv_op.cc",
        "caffe2/ideep/operators/conv_transpose_op.cc",
        "caffe2/ideep/operators/dropout_op.cc",
        "caffe2/ideep/operators/elementwise_sum_op.cc",
        "caffe2/ideep/operators/expand_squeeze_dims_op.cc",
        "caffe2/ideep/operators/fully_connected_op.cc",
        "caffe2/ideep/operators/local_response_normalization_op.cc",
        "caffe2/ideep/operators/momentum_sgd_op.cc",
        "caffe2/ideep/operators/operator_fallback_ideep.cc",
        "caffe2/ideep/operators/order_switch_ops.cc",
        "caffe2/ideep/operators/pool_op.cc",
        "caffe2/ideep/operators/quantization/int8_add_op.cc",
        "caffe2/ideep/operators/quantization/int8_conv_op.cc",
        "caffe2/ideep/operators/quantization/int8_dequantize_op.cc",
        "caffe2/ideep/operators/quantization/int8_fully_connected_op.cc",
        "caffe2/ideep/operators/quantization/int8_given_tensor_fill_op.cc",
        "caffe2/ideep/operators/quantization/int8_pool_op.cc",
        "caffe2/ideep/operators/quantization/int8_quantize_op.cc",
        "caffe2/ideep/operators/quantization/int8_relu_op.cc",
        "caffe2/ideep/operators/queue_ops.cc",
        "caffe2/ideep/operators/relu_op.cc",
        "caffe2/ideep/operators/reshape_op.cc",
        "caffe2/ideep/operators/shape_op.cc",
        "caffe2/ideep/operators/sigmoid_op.cc",
        "caffe2/ideep/operators/spatial_batch_norm_op.cc",
        "caffe2/ideep/operators/transpose_op.cc",
        "caffe2/ideep/operators/utility_ops.cc",
        "caffe2/ideep/utils/ideep_register.cc",
    ],
)

filegroup(
    name = "caffe2_onnx_srcs",
    srcs = [
        "caffe2/onnx/backend.cc",
        "caffe2/onnx/backend_rep.cc",
        "caffe2/onnx/device.cc",
        "caffe2/onnx/helper.cc",
        "caffe2/onnx/offline_tensor.cc",
        "caffe2/onnx/onnx_exporter.cc",
        "caffe2/onnx/onnxifi_graph_info.cc",
        "caffe2/onnx/onnxifi_init.cc",
    ],
)

filegroup(
    name = "caffe2_operators_srcs",
    srcs = [
        "caffe2/operators/abs_op.cc",
        "caffe2/operators/accumulate_op.cc",
        "caffe2/operators/accuracy_op.cc",
        "caffe2/operators/acos_op.cc",
        "caffe2/operators/affine_channel_op.cc",
        "caffe2/operators/alias_with_name.cc",
        "caffe2/operators/apmeter_op.cc",
        "caffe2/operators/arg_ops.cc",
        "caffe2/operators/asin_op.cc",
        "caffe2/operators/assert_op.cc",
        "caffe2/operators/atan_op.cc",
        "caffe2/operators/atomic_ops.cc",
        "caffe2/operators/batch_box_cox_op.cc",
        "caffe2/operators/batch_bucketize_op.cc",
        "caffe2/operators/batch_gather_ops.cc",
        "caffe2/operators/batch_matmul_op.cc",
        "caffe2/operators/batch_moments_op.cc",
        "caffe2/operators/batch_permutation_op.cc",
        "caffe2/operators/batch_sparse_to_dense_op.cc",
        "caffe2/operators/bbox_transform_op.cc",
        "caffe2/operators/bisect_percentile_op.cc",
        "caffe2/operators/boolean_mask_ops.cc",
        "caffe2/operators/boolean_unmask_ops.cc",
        "caffe2/operators/box_with_nms_limit_op.cc",
        "caffe2/operators/bucketize_op.cc",
        "caffe2/operators/byte_weight_dequant_op.cc",
        "caffe2/operators/cast_op.cc",
        "caffe2/operators/cbrt_op.cc",
        "caffe2/operators/cc_bmm_bg_op.cc",
        "caffe2/operators/ceil_op.cc",
        "caffe2/operators/channel_backprop_stats_op.cc",
        "caffe2/operators/channel_shuffle_op.cc",
        "caffe2/operators/channel_stats_op.cc",
        "caffe2/operators/clip_op.cc",
        "caffe2/operators/collect_and_distribute_fpn_rpn_proposals_op.cc",
        "caffe2/operators/communicator_op.cc",
        "caffe2/operators/concat_split_op.cc",
        "caffe2/operators/conditional_op.cc",
        "caffe2/operators/conv_gradient_op.cc",
        "caffe2/operators/conv_op.cc",
        "caffe2/operators/conv_op_eigen.cc",
        "caffe2/operators/conv_op_shared.cc",
        "caffe2/operators/conv_transpose_gradient_op.cc",
        "caffe2/operators/conv_transpose_op_mobile.cc",
        "caffe2/operators/copy_op.cc",
        "caffe2/operators/copy_rows_to_tensor_op.cc",
        "caffe2/operators/cos_op.cc",
        "caffe2/operators/cosh_op.cc",
        "caffe2/operators/cosine_embedding_criterion_op.cc",
        "caffe2/operators/counter_ops.cc",
        "caffe2/operators/crash_op.cc",
        "caffe2/operators/create_scope_op.cc",
        "caffe2/operators/crf_viterbi_op.cc",
        "caffe2/operators/cross_entropy_op.cc",
        "caffe2/operators/ctc_beam_search_decoder_op.cc",
        "caffe2/operators/ctc_greedy_decoder_op.cc",
        "caffe2/operators/cube_op.cc",
        "caffe2/operators/data_couple.cc",
        "caffe2/operators/dataset_ops.cc",
        "caffe2/operators/deform_conv_gradient_op.cc",
        "caffe2/operators/deform_conv_op.cc",
        "caffe2/operators/dense_vector_to_id_list_op.cc",
        "caffe2/operators/distance_op.cc",
        "caffe2/operators/do_op.cc",
        "caffe2/operators/dropout_op.cc",
        "caffe2/operators/elementwise_add_gradient_op.cc",
        "caffe2/operators/elementwise_add_op.cc",
        "caffe2/operators/elementwise_div_gradient_op.cc",
        "caffe2/operators/elementwise_div_op.cc",
        "caffe2/operators/elementwise_linear_op.cc",
        "caffe2/operators/elementwise_logical_ops.cc",
        "caffe2/operators/elementwise_mul_gradient_op.cc",
        "caffe2/operators/elementwise_mul_op.cc",
        "caffe2/operators/elementwise_ops.cc",
        "caffe2/operators/elementwise_ops_schema.cc",
        "caffe2/operators/elementwise_ops_utils.cc",
        "caffe2/operators/elementwise_sub_gradient_op.cc",
        "caffe2/operators/elementwise_sub_op.cc",
        "caffe2/operators/elementwise_sum_op.cc",
        "caffe2/operators/elu_op.cc",
        "caffe2/operators/enforce_finite_op.cc",
        "caffe2/operators/ensure_clipped_op.cc",
        "caffe2/operators/ensure_cpu_output_op.cc",
        "caffe2/operators/erf_op.cc",
        "caffe2/operators/exp_op.cc",
        "caffe2/operators/expand_op.cc",
        "caffe2/operators/expand_squeeze_dims_op.cc",
        "caffe2/operators/fc_inference.cc",
        "caffe2/operators/feature_maps_ops.cc",
        "caffe2/operators/feed_blob_op.cc",
        "caffe2/operators/filler_op.cc",
        "caffe2/operators/find_duplicate_elements_op.cc",
        "caffe2/operators/find_op.cc",
        "caffe2/operators/flatten_op.cc",
        "caffe2/operators/flexible_top_k.cc",
        "caffe2/operators/floor_op.cc",
        "caffe2/operators/free_op.cc",
        "caffe2/operators/fully_connected_op.cc",
        "caffe2/operators/fused_rowwise_8bit_conversion_ops.cc",
        "caffe2/operators/fused_rowwise_random_quantization_ops.cc",
        "caffe2/operators/gather_fused_8bit_rowwise_op.cc",
        "caffe2/operators/gather_op.cc",
        "caffe2/operators/gather_ranges_to_dense_op.cc",
        "caffe2/operators/gelu_op.cc",
        "caffe2/operators/generate_proposals_op.cc",
        "caffe2/operators/given_tensor_byte_string_to_uint8_fill_op.cc",
        "caffe2/operators/given_tensor_fill_op.cc",
        "caffe2/operators/glu_op.cc",
        "caffe2/operators/group_norm_op.cc",
        "caffe2/operators/gru_unit_op.cc",
        "caffe2/operators/h_softmax_op.cc",
        "caffe2/operators/half_float_ops.cc",
        "caffe2/operators/hard_sigmoid_op.cc",
        "caffe2/operators/heatmap_max_keypoint_op.cc",
        "caffe2/operators/if_op.cc",
        "caffe2/operators/im2col_op.cc",
        "caffe2/operators/index_hash_ops.cc",
        "caffe2/operators/index_ops.cc",
        "caffe2/operators/inference_lstm_op.cc",
        "caffe2/operators/instance_norm_gradient_op.cc",
        "caffe2/operators/instance_norm_op.cc",
        "caffe2/operators/integral_image_op.cc",
        "caffe2/operators/is_empty_op.cc",
        "caffe2/operators/jsd_op.cc",
        "caffe2/operators/key_split_ops.cc",
        "caffe2/operators/last_n_window_collector.cc",
        "caffe2/operators/layer_norm_op.cc",
        "caffe2/operators/leaky_relu_op.cc",
        "caffe2/operators/length_split_op.cc",
        "caffe2/operators/lengths_pad_op.cc",
        "caffe2/operators/lengths_reducer_fused_8bit_rowwise_ops.cc",
        "caffe2/operators/lengths_reducer_ops.cc",
        "caffe2/operators/lengths_reducer_rowwise_8bit_ops.cc",
        "caffe2/operators/lengths_tile_op.cc",
        "caffe2/operators/lengths_top_k_op.cc",
        "caffe2/operators/listwise_l2r_op.cc",
        "caffe2/operators/load_save_op.cc",
        "caffe2/operators/load_save_op_util.cc",
        "caffe2/operators/local_response_normalization_op.cc",
        "caffe2/operators/locally_connected_op.cc",
        "caffe2/operators/locally_connected_op_util.cc",
        "caffe2/operators/log_op.cc",
        "caffe2/operators/logit_op.cc",
        "caffe2/operators/loss_op.cc",
        "caffe2/operators/lp_pool_op.cc",
        "caffe2/operators/lpnorm_op.cc",
        "caffe2/operators/lstm_unit_op.cc",
        "caffe2/operators/map_ops.cc",
        "caffe2/operators/margin_ranking_criterion_op.cc",
        "caffe2/operators/matmul_op.cc",
        "caffe2/operators/mean_op.cc",
        "caffe2/operators/merge_id_lists_op.cc",
        "caffe2/operators/minmax_gradient_ops.cc",
        "caffe2/operators/minmax_ops.cc",
        "caffe2/operators/mod_op.cc",
        "caffe2/operators/moments_op.cc",
        "caffe2/operators/multi_class_accuracy_op.cc",
        "caffe2/operators/negate_gradient_op.cc",
        "caffe2/operators/negative_op.cc",
        "caffe2/operators/ngram_ops.cc",
        "caffe2/operators/norm_planar_yuv_op.cc",
        "caffe2/operators/normalize_l1_op.cc",
        "caffe2/operators/normalize_op.cc",
        "caffe2/operators/numpy_tile_op.cc",
        "caffe2/operators/one_hot_ops.cc",
        "caffe2/operators/onnx_while_op.cc",
        "caffe2/operators/order_switch_ops.cc",
        "caffe2/operators/pack_rnn_sequence_op.cc",
        "caffe2/operators/pack_segments.cc",
        "caffe2/operators/pad_op.cc",
        "caffe2/operators/partition_ops.cc",
        "caffe2/operators/percentile_op.cc",
        "caffe2/operators/perplexity_op.cc",
        "caffe2/operators/piecewise_linear_transform_op.cc",
        "caffe2/operators/pool_gradient_op.cc",
        "caffe2/operators/pool_op.cc",
        "caffe2/operators/pool_op_util.cc",
        "caffe2/operators/pow_op.cc",
        "caffe2/operators/prelu_op.cc",
        "caffe2/operators/prepend_dim_op.cc",
        "caffe2/operators/quant_decode_op.cc",
        "caffe2/operators/rank_loss_op.cc",
        "caffe2/operators/reciprocal_gradient_op.cc",
        "caffe2/operators/reciprocal_op.cc",
        "caffe2/operators/reduce_front_back_max_ops.cc",
        "caffe2/operators/reduce_front_back_mean_ops.cc",
        "caffe2/operators/reduce_front_back_sum_ops.cc",
        "caffe2/operators/reduce_ops.cc",
        "caffe2/operators/reduction_ops.cc",
        "caffe2/operators/relu_n_op.cc",
        "caffe2/operators/relu_op.cc",
        "caffe2/operators/remove_data_blocks_op.cc",
        "caffe2/operators/replace_nan_op.cc",
        "caffe2/operators/reservoir_sampling.cc",
        "caffe2/operators/reshape_op.cc",
        "caffe2/operators/resize_3d_op.cc",
        "caffe2/operators/resize_op.cc",
        "caffe2/operators/reverse_packed_segs_op.cc",
        "caffe2/operators/rmac_regions_op.cc",
        "caffe2/operators/rnn/recurrent_network_blob_fetcher_op.cc",
        "caffe2/operators/rnn/recurrent_network_executor.cc",
        "caffe2/operators/rnn/recurrent_network_op.cc",
        "caffe2/operators/roi_align_gradient_op.cc",
        "caffe2/operators/roi_align_op.cc",
        "caffe2/operators/roi_align_rotated_gradient_op.cc",
        "caffe2/operators/roi_align_rotated_op.cc",
        "caffe2/operators/roi_pool_op.cc",
        "caffe2/operators/rowmul_op.cc",
        "caffe2/operators/rsqrt_op.cc",
        "caffe2/operators/scale_blobs_op.cc",
        "caffe2/operators/scale_op.cc",
        "caffe2/operators/segment_reduction_op.cc",
        "caffe2/operators/selu_op.cc",
        "caffe2/operators/sequence_ops.cc",
        "caffe2/operators/shape_op.cc",
        "caffe2/operators/sigmoid_gradient_op.cc",
        "caffe2/operators/sigmoid_op.cc",
        "caffe2/operators/sin_op.cc",
        "caffe2/operators/sinh_op.cc",
        "caffe2/operators/sinusoid_position_encoding_op.cc",
        "caffe2/operators/slice_op.cc",
        "caffe2/operators/softmax_op.cc",
        "caffe2/operators/softmax_utils.cc",
        "caffe2/operators/softmax_with_loss_op.cc",
        "caffe2/operators/softplus_op.cc",
        "caffe2/operators/softsign_op.cc",
        "caffe2/operators/space_batch_op.cc",
        "caffe2/operators/sparse_dropout_with_replacement_op.cc",
        "caffe2/operators/sparse_normalize_op.cc",
        "caffe2/operators/sparse_to_dense_mask_op.cc",
        "caffe2/operators/sparse_to_dense_op.cc",
        "caffe2/operators/spatial_batch_norm_gradient_op.cc",
        "caffe2/operators/spatial_batch_norm_op.cc",
        "caffe2/operators/spatial_softmax_with_loss_op.cc",
        "caffe2/operators/sqr_op.cc",
        "caffe2/operators/sqrt_op.cc",
        "caffe2/operators/square_root_divide_op.cc",
        "caffe2/operators/stats_ops.cc",
        "caffe2/operators/stats_put_ops.cc",
        "caffe2/operators/stop_gradient.cc",
        "caffe2/operators/string_ops.cc",
        "caffe2/operators/stump_func_op.cc",
        "caffe2/operators/stylizer_ops.cc",
        "caffe2/operators/summarize_op.cc",
        "caffe2/operators/swish_op.cc",
        "caffe2/operators/tan_op.cc",
        "caffe2/operators/tanh_gradient_op.cc",
        "caffe2/operators/tanh_op.cc",
        "caffe2/operators/tensor_protos_db_input.cc",
        "caffe2/operators/text_file_reader.cc",
        "caffe2/operators/text_file_reader_utils.cc",
        "caffe2/operators/thresholded_relu_op.cc",
        "caffe2/operators/tile_op.cc",
        "caffe2/operators/top_k.cc",
        "caffe2/operators/transpose_op.cc",
        "caffe2/operators/tt_linear_op.cc",
        "caffe2/operators/unique_ops.cc",
        "caffe2/operators/upsample_op.cc",
        "caffe2/operators/utility_ops.cc",
        "caffe2/operators/variable_length_sequence_padding.cc",
        "caffe2/operators/weighted_multi_sampling_op.cc",
        "caffe2/operators/weighted_sample_op.cc",
        "caffe2/operators/while_op.cc",
        "caffe2/operators/workspace_ops.cc",
        "caffe2/operators/zero_gradient_op.cc",
    ],
)

filegroup(
    name = "caffe2_opt_srcs",
    srcs = [
        "caffe2/opt/annotations.cc",
        "caffe2/opt/backend_cutting.cc",
        "caffe2/opt/backend_transformer_base.cc",
        "caffe2/opt/bound_shape_inferencer.cc",
        "caffe2/opt/converter.cc",
        "caffe2/opt/dead_code_elim.cc",
        "caffe2/opt/device.cc",
        "caffe2/opt/distributed.cc",
        "caffe2/opt/distributed_converter.cc",
        "caffe2/opt/fusion.cc",
        "caffe2/opt/mobile.cc",
        "caffe2/opt/onnxifi_op.cc",
        "caffe2/opt/onnxifi_transformer.cc",
        "caffe2/opt/optimize_ideep.cc",
        "caffe2/opt/optimizer.cc",
        "caffe2/opt/passes.cc",
        "caffe2/opt/shape_info.cc",
        "caffe2/opt/tvm_transformer.cc",
    ],
)

filegroup(
    name = "caffe2_perfkernels_srcs",
    srcs = [
        "caffe2/perfkernels/adagrad.cc",
        "caffe2/perfkernels/embedding_lookup.cc",
        "caffe2/perfkernels/embedding_lookup_idx.cc",
        "caffe2/perfkernels/fused_8bit_rowwise_embedding_lookup.cc",
        "caffe2/perfkernels/fused_8bit_rowwise_embedding_lookup_idx.cc",
        "caffe2/perfkernels/fused_nbit_rowwise_conversion.cc",
        "caffe2/perfkernels/lstm_unit_cpu_common.cc",
        "caffe2/perfkernels/math_cpu_base.cc",
        "caffe2/perfkernels/typed_axpy.cc",
    ],
)

filegroup(
    name = "caffe2_predictor_srcs",
    srcs = [
        "caffe2/predictor/emulator/data_filler.cc",
        "caffe2/predictor/emulator/data_filler.h",
        "caffe2/predictor/predictor.cc",
        "caffe2/predictor/predictor_config.cc",
        "caffe2/predictor/predictor_utils.cc",
    ],
)

filegroup(
    name = "caffe2_quantization_srcs",
    srcs = [
        "caffe2/quantization/server/activation_distribution_observer.cc",
        "caffe2/quantization/server/batch_matmul_dnnlowp_op.cc",
        "caffe2/quantization/server/caffe2_dnnlowp_utils.cc",
        "caffe2/quantization/server/channel_shuffle_dnnlowp_op.cc",
        "caffe2/quantization/server/concat_dnnlowp_op.cc",
        "caffe2/quantization/server/conv_dnnlowp_acc16_op.cc",
        "caffe2/quantization/server/conv_dnnlowp_op.cc",
        "caffe2/quantization/server/conv_relu_op.cc",
        "caffe2/quantization/server/dequantize_dnnlowp_op.cc",
        "caffe2/quantization/server/dnnlowp.cc",
        "caffe2/quantization/server/dnnlowp_partition.cc",
        "caffe2/quantization/server/dynamic_histogram.cc",
        "caffe2/quantization/server/elementwise_add_dnnlowp_op.cc",
        "caffe2/quantization/server/elementwise_linear_dnnlowp_op.cc",
        "caffe2/quantization/server/elementwise_mul_dnnlowp_op.cc",
        "caffe2/quantization/server/elementwise_sum_dnnlowp_op.cc",
        "caffe2/quantization/server/elementwise_sum_relu_op.cc",
        "caffe2/quantization/server/fbgemm_pack_matrix_cache.cc",
        "caffe2/quantization/server/fbgemm_pack_op.cc",
        "caffe2/quantization/server/fully_connected_dnnlowp_acc16_op.cc",
        "caffe2/quantization/server/fully_connected_dnnlowp_op.cc",
        "caffe2/quantization/server/fully_connected_fake_lowp_op.cc",
        "caffe2/quantization/server/group_norm_dnnlowp_op.cc",
        "caffe2/quantization/server/int8_gen_quant_params.cc",
        "caffe2/quantization/server/kl_minimization.cc",
        "caffe2/quantization/server/lstm_unit_dnnlowp_op.cc",
        "caffe2/quantization/server/norm_minimization.cc",
        "caffe2/quantization/server/p99.cc",
        "caffe2/quantization/server/pool_dnnlowp_op.cc",
        "caffe2/quantization/server/quantize_dnnlowp_op.cc",
        "caffe2/quantization/server/relu_dnnlowp_op.cc",
        "caffe2/quantization/server/sigmoid.cc",
        "caffe2/quantization/server/sigmoid_dnnlowp_op.cc",
        "caffe2/quantization/server/spatial_batch_norm_dnnlowp_op.cc",
        "caffe2/quantization/server/tanh.cc",
        "caffe2/quantization/server/tanh_dnnlowp_op.cc",
        "caffe2/quantization/server/utility_dnnlowp_ops.cc",
    ],
)

filegroup(
    name = "caffe2_queue_srcs",
    srcs = [
        "caffe2/queue/blobs_queue.cc",
        "caffe2/queue/blobs_queue_db.cc",
        "caffe2/queue/queue_ops.cc",
        "caffe2/queue/rebatching_queue.cc",
        "caffe2/queue/rebatching_queue_ops.cc",
    ],
)

filegroup(
    name = "caffe2_serialize_srcs",
    srcs = [
        "caffe2/serialize/file_adapter.cc",
        "caffe2/serialize/inline_container.cc",
        "caffe2/serialize/istream_adapter.cc",
        "caffe2/serialize/read_adapter_interface.cc",
    ],
)

filegroup(
    name = "caffe2_sgd_srcs",
    srcs = [
        "caffe2/sgd/adadelta_op.cc",
        "caffe2/sgd/adagrad_op.cc",
        "caffe2/sgd/adam_op.cc",
        "caffe2/sgd/clip_tensor_op.cc",
        "caffe2/sgd/ftrl_op.cc",
        "caffe2/sgd/gftrl_op.cc",
        "caffe2/sgd/iter_op.cc",
        "caffe2/sgd/lars_op.cc",
        "caffe2/sgd/learning_rate_adaption_op.cc",
        "caffe2/sgd/learning_rate_op.cc",
        "caffe2/sgd/momentum_sgd_op.cc",
        "caffe2/sgd/rmsprop_op.cc",
        "caffe2/sgd/wngrad_op.cc",
        "caffe2/sgd/yellowfin_op.cc",
    ],
)

filegroup(
    name = "caffe2_transforms_srcs",
    srcs = [
        "caffe2/transforms/common_subexpression_elimination.cc",
        "caffe2/transforms/conv_to_nnpack_transform.cc",
        "caffe2/transforms/pattern_net_transform.cc",
        "caffe2/transforms/single_op_transform.cc",
    ],
)

filegroup(
    name = "caffe2_utils_srcs",
    srcs = [
        "caffe2/utils/bench_utils.cc",
        "caffe2/utils/cpuid.cc",
        "caffe2/utils/math/broadcast.cc",
        "caffe2/utils/math/elementwise.cc",
        "caffe2/utils/math/reduce.cc",
        "caffe2/utils/math/transpose.cc",
        "caffe2/utils/math/utils.cc",
        "caffe2/utils/math_cpu.cc",
        "caffe2/utils/murmur_hash3.cc",
        "caffe2/utils/proto_convert.cc",
        "caffe2/utils/proto_utils.cc",
        "caffe2/utils/proto_wrap.cc",
        "caffe2/utils/signal_handler.cc",
        "caffe2/utils/smart_tensor_printer.cc",
        "caffe2/utils/string_utils.cc",
        "caffe2/utils/threadpool/ThreadPool.cc",
        "caffe2/utils/threadpool/pthreadpool.cc",
        "caffe2/utils/threadpool/pthreadpool_impl.cc",
        "caffe2/utils/threadpool/thread_pool_guard.cpp",
    ],
)

filegroup(
    name = "caffe2_cuda_srcs",
    srcs = [
        "caffe2/contrib/aten/aten_op_gpu.cc",
        "caffe2/contrib/gloo/allreduce_ops_gpu.cc",
        "caffe2/contrib/gloo/broadcast_ops_gpu.cc",
        "caffe2/contrib/gloo/common_world_ops_gpu.cc",
        "caffe2/core/blob_serialization_gpu.cc",
        "caffe2/core/common_cudnn.cc",
        "caffe2/core/common_gpu.cc",
        "caffe2/core/event_gpu.cc",
        "caffe2/db/create_db_op_gpu.cc",
        "caffe2/distributed/file_store_handler_op_gpu.cc",
        "caffe2/operators/communicator_op_gpu.cc",
        "caffe2/operators/concat_split_op_gpu.cc",
        "caffe2/operators/conv_op_cache_cudnn.cc",
        "caffe2/operators/conv_op_cudnn.cc",
        "caffe2/operators/conv_op_gpu.cc",
        "caffe2/operators/conv_op_shared_gpu.cc",
        "caffe2/operators/conv_transpose_op_cudnn.cc",
        "caffe2/operators/conv_transpose_op_gpu.cc",
        "caffe2/operators/counter_ops_gpu.cc",
        "caffe2/operators/do_op_gpu.cc",
        "caffe2/operators/dropout_op_cudnn.cc",
        "caffe2/operators/elementwise_add_op_gpu.cc",
        "caffe2/operators/elementwise_sub_op_gpu.cc",
        "caffe2/operators/elu_op_cudnn.cc",
        "caffe2/operators/exp_op_gpu.cc",
        "caffe2/operators/expand_op_gpu.cc",
        "caffe2/operators/expand_squeeze_dims_op_gpu.cc",
        "caffe2/operators/free_op_gpu.cc",
        "caffe2/operators/fully_connected_op_gpu.cc",
        "caffe2/operators/if_op_gpu.cc",
        "caffe2/operators/im2col_op_gpu.cc",
        "caffe2/operators/load_save_op_gpu.cc",
        "caffe2/operators/local_response_normalization_op_cudnn.cc",
        "caffe2/operators/locally_connected_op_gpu.cc",
        "caffe2/operators/log_op_gpu.cc",
        "caffe2/operators/matmul_op_gpu.cc",
        "caffe2/operators/negate_gradient_op_gpu.cc",
        "caffe2/operators/negative_op_gpu.cc",
        "caffe2/operators/order_switch_ops_cudnn.cc",
        "caffe2/operators/order_switch_ops_gpu.cc",
        "caffe2/operators/pool_op_cudnn.cc",
        "caffe2/operators/prepend_dim_op_gpu.cc",
        "caffe2/operators/reshape_op_gpu.cc",
        "caffe2/operators/rnn/recurrent_network_blob_fetcher_op_gpu.cc",
        "caffe2/operators/rnn/recurrent_network_executor_gpu.cc",
        "caffe2/operators/rnn/recurrent_op_cudnn.cc",
        "caffe2/operators/scale_op_gpu.cc",
        "caffe2/operators/shape_op_gpu.cc",
        "caffe2/operators/sigmoid_op_cudnn.cc",
        "caffe2/operators/softmax_op_cudnn.cc",
        "caffe2/operators/sqr_op_gpu.cc",
        "caffe2/operators/sqrt_op_gpu.cc",
        "caffe2/operators/stop_gradient_gpu.cc",
        "caffe2/operators/tanh_op_cudnn.cc",
        "caffe2/operators/tensor_protos_db_input_gpu.cc",
        "caffe2/operators/transpose_op_cudnn.cc",
        "caffe2/operators/while_op_gpu.cc",
        "caffe2/operators/zero_gradient_op_gpu.cc",
        "caffe2/queue/queue_ops_gpu.cc",
        "caffe2/sgd/iter_op_gpu.cc",
        "caffe2/sgd/learning_rate_op_gpu.cc",
    ],
)

filegroup(
    name = "caffe2_cu_srcs",
    srcs = [
        "caffe2/core/context_gpu.cu.cc",
        "caffe2/operators/abs_op.cu.cc",
        "caffe2/operators/accumulate_op.cu.cc",
        "caffe2/operators/accuracy_op.cu.cc",
        "caffe2/operators/acos_op.cu.cc",
        "caffe2/operators/affine_channel_op.cu.cc",
        "caffe2/operators/alias_with_name.cu.cc",
        "caffe2/operators/arg_ops.cu.cc",
        "caffe2/operators/asin_op.cu.cc",
        "caffe2/operators/assert_op.cu.cc",
        "caffe2/operators/atan_op.cu.cc",
        "caffe2/operators/batch_gather_ops.cu.cc",
        "caffe2/operators/batch_matmul_op.cu.cc",
        "caffe2/operators/batch_moments_op.cu.cc",
        "caffe2/operators/batch_permutation_op.cu.cc",
        "caffe2/operators/batch_sparse_to_dense_op.cu.cc",
        "caffe2/operators/boolean_mask_ops.cu.cc",
        "caffe2/operators/boolean_unmask_ops.cu.cc",
        "caffe2/operators/bucketize_op.cu.cc",
        "caffe2/operators/cast_op.cu.cc",
        "caffe2/operators/cbrt_op.cu.cc",
        "caffe2/operators/ceil_op.cu.cc",
        "caffe2/operators/channel_backprop_stats_op.cu.cc",
        "caffe2/operators/channel_shuffle_op.cu.cc",
        "caffe2/operators/channel_stats_op.cu.cc",
        "caffe2/operators/channelwise_conv3d_op_cudnn.cu.cc",
        "caffe2/operators/clip_op.cu.cc",
        "caffe2/operators/copy_op.cu.cc",
        "caffe2/operators/cos_op.cu.cc",
        "caffe2/operators/cosh_op.cu.cc",
        "caffe2/operators/cosine_embedding_criterion_op.cu.cc",
        "caffe2/operators/cross_entropy_op.cu.cc",
        "caffe2/operators/cube_op.cu.cc",
        "caffe2/operators/data_couple_gpu.cu.cc",
        "caffe2/operators/deform_conv_op.cu.cc",
        "caffe2/operators/depthwise_3x3_conv_op_cudnn.cu.cc",
        "caffe2/operators/distance_op.cu.cc",
        "caffe2/operators/dropout_op.cu.cc",
        "caffe2/operators/elementwise_div_op.cu.cc",
        "caffe2/operators/elementwise_linear_op.cu.cc",
        "caffe2/operators/elementwise_mul_op.cu.cc",
        "caffe2/operators/elementwise_ops.cu.cc",
        "caffe2/operators/elu_op.cu.cc",
        "caffe2/operators/enforce_finite_op.cu.cc",
        "caffe2/operators/ensure_cpu_output_op.cu.cc",
        "caffe2/operators/erf_op.cu.cc",
        "caffe2/operators/filler_op.cu.cc",
        "caffe2/operators/find_op.cu.cc",
        "caffe2/operators/floor_op.cu.cc",
        "caffe2/operators/gather_op.cu.cc",
        "caffe2/operators/gelu_op.cu.cc",
        "caffe2/operators/generate_proposals_op.cu.cc",
        "caffe2/operators/generate_proposals_op_util_nms_gpu.cu.cc",
        "caffe2/operators/given_tensor_byte_string_to_uint8_fill_op.cu.cc",
        "caffe2/operators/given_tensor_fill_op.cu.cc",
        "caffe2/operators/glu_op.cu.cc",
        "caffe2/operators/group_norm_op.cu.cc",
        "caffe2/operators/gru_unit_op_gpu.cu.cc",
        "caffe2/operators/half_float_ops.cu.cc",
        "caffe2/operators/hard_sigmoid_op.cu.cc",
        "caffe2/operators/instance_norm_op.cu.cc",
        "caffe2/operators/integral_image_op.cu.cc",
        "caffe2/operators/layer_norm_op.cu.cc",
        "caffe2/operators/leaky_relu_op.cu.cc",
        "caffe2/operators/lengths_pad_op.cu.cc",
        "caffe2/operators/lengths_tile_op.cu.cc",
        "caffe2/operators/local_response_normalization_op.cu.cc",
        "caffe2/operators/logit_op.cu.cc",
        "caffe2/operators/loss_op.cu.cc",
        "caffe2/operators/lp_pool_op.cu.cc",
        "caffe2/operators/lstm_unit_op_gpu.cu.cc",
        "caffe2/operators/margin_ranking_criterion_op.cu.cc",
        "caffe2/operators/max_pool_with_index.cu.cc",
        "caffe2/operators/mean_op.cu.cc",
        "caffe2/operators/mem_query_op.cu.cc",
        "caffe2/operators/minmax_ops.cu.cc",
        "caffe2/operators/moments_op.cu.cc",
        "caffe2/operators/multi_class_accuracy_op.cu.cc",
        "caffe2/operators/normalize_ops.cu.cc",
        "caffe2/operators/one_hot_ops.cu.cc",
        "caffe2/operators/pack_segments.cu.cc",
        "caffe2/operators/pad_op_gpu.cu.cc",
        "caffe2/operators/perplexity_op.cu.cc",
        "caffe2/operators/piecewise_linear_transform_op.cu.cc",
        "caffe2/operators/pool_op.cu.cc",
        "caffe2/operators/pow_op.cu.cc",
        "caffe2/operators/prelu_op.cu.cc",
        "caffe2/operators/reciprocal_op.cu.cc",
        "caffe2/operators/reduce_front_back_max_ops.cu.cc",
        "caffe2/operators/reduce_front_back_sum_mean_ops.cu.cc",
        "caffe2/operators/reduce_ops.cu.cc",
        "caffe2/operators/reduction_ops.cu.cc",
        "caffe2/operators/relu_n_op.cu.cc",
        "caffe2/operators/relu_op.cu.cc",
        "caffe2/operators/replace_nan_op.cu.cc",
        "caffe2/operators/resize_3d_op.cu.cc",
        "caffe2/operators/resize_op.cu.cc",
        "caffe2/operators/reverse_packed_segs_op.cu.cc",
        "caffe2/operators/rmac_regions_op.cu.cc",
        "caffe2/operators/rnn/recurrent_network_op_gpu.cu.cc",
        "caffe2/operators/roi_align_gradient_op.cu.cc",
        "caffe2/operators/roi_align_op.cu.cc",
        "caffe2/operators/roi_align_rotated_gradient_op.cu.cc",
        "caffe2/operators/roi_align_rotated_op.cu.cc",
        "caffe2/operators/roi_pool_op.cu.cc",
        "caffe2/operators/rsqrt_op.cu.cc",
        "caffe2/operators/scale_blobs_op.cu.cc",
        "caffe2/operators/segment_reduction_op_gpu.cu.cc",
        "caffe2/operators/selu_op.cu.cc",
        "caffe2/operators/sequence_ops.cu.cc",
        "caffe2/operators/sigmoid_op.cu.cc",
        "caffe2/operators/sin_op.cu.cc",
        "caffe2/operators/sinh_op.cu.cc",
        "caffe2/operators/slice_op.cu.cc",
        "caffe2/operators/softmax_ops.cu.cc",
        "caffe2/operators/softplus_op.cu.cc",
        "caffe2/operators/softsign_op.cu.cc",
        "caffe2/operators/space_batch_op_gpu.cu.cc",
        "caffe2/operators/sparse_normalize_op_gpu.cu.cc",
        "caffe2/operators/sparse_to_dense_op.cu.cc",
        "caffe2/operators/spatial_batch_norm_op.cu.cc",
        "caffe2/operators/spatial_batch_norm_op_cudnn.cu.cc",
        "caffe2/operators/stump_func_op.cu.cc",
        "caffe2/operators/summarize_op.cu.cc",
        "caffe2/operators/swish_op.cu.cc",
        "caffe2/operators/tan_op.cu.cc",
        "caffe2/operators/tanh_op.cu.cc",
        "caffe2/operators/thresholded_relu_op.cu.cc",
        "caffe2/operators/tile_op.cu.cc",
        "caffe2/operators/top_k.cu.cc",
        "caffe2/operators/transpose_op.cu.cc",
        "caffe2/operators/unique_ops.cu.cc",
        "caffe2/operators/upsample_op.cu.cc",
        "caffe2/operators/utility_ops.cu.cc",
        "caffe2/operators/weighted_sample_op.cu.cc",
        "caffe2/sgd/adadelta_op_gpu.cu.cc",
        "caffe2/sgd/adagrad_op_gpu.cu.cc",
        "caffe2/sgd/adam_op_gpu.cu.cc",
        "caffe2/sgd/fp16_momentum_sgd_op.cu.cc",
        "caffe2/sgd/fp32_momentum_sgd_op.cu.cc",
        "caffe2/sgd/lars_op_gpu.cu.cc",
        "caffe2/sgd/momentum_sgd_op_gpu.cu.cc",
        "caffe2/sgd/rmsprop_op_gpu.cu.cc",
        "caffe2/sgd/yellowfin_op_gpu.cu.cc",
        "caffe2/utils/math/broadcast.cu.cc",
        "caffe2/utils/math/elementwise.cu.cc",
        "caffe2/utils/math/reduce.cu.cc",
        "caffe2/utils/math/transpose.cu.cc",
        "caffe2/utils/math_gpu.cu.cc",
    ],
)

# To achieve finer granularity and make debug easier, caffe2 is split into three libraries:
# ATen, caffe2 and caffe2_for_aten_headers. ATen lib group up source codes under
# aten/ directory and caffe2 contains most files under `caffe2/` directory. Since the
# ATen lib and the caffe2 lib would depend on each other, `caffe2_for_aten_headers` is splitted
# out from `caffe2` to avoid dependency cycle.
cc_library(
    name = "caffe2_for_aten_headers",
    hdrs = [
        "caffe2/core/common.h",
        "caffe2/core/logging.h",
        "caffe2/core/types.h",
        "caffe2/perfkernels/common.h",
        "caffe2/perfkernels/embedding_lookup.h",
        "caffe2/perfkernels/embedding_lookup_idx.h",
        "caffe2/utils/fixed_divisor.h",
        "caffe2/utils/cpuid.h",
    ] + glob([
        "caffe2/utils/threadpool/*.h",
        "caffe2/proto/*.h",
    ]),
    copts = CAFFE2_COPTS,
    visibility = ["//visibility:public"],
    deps = [
        ":c10_headers",
        ":caffe2_protos",
        ":caffe2_core_macros_h",
    ],
)

cc_library(
    name = "caffe2_headers",
    hdrs = glob([
        "caffe2/contrib/aten/*.h",
        "caffe2/contrib/gloo/*.h",
        "caffe2/core/*.h",
        "caffe2/core/nomnigraph/include/nomnigraph/Converters/*.h",
        "caffe2/core/nomnigraph/include/nomnigraph/Generated/*.h",
        "caffe2/core/nomnigraph/include/nomnigraph/Graph/*.h",
        "caffe2/core/nomnigraph/include/nomnigraph/Representations/*.h",
        "caffe2/core/nomnigraph/include/nomnigraph/Support/*.h",
        "caffe2/core/nomnigraph/include/nomnigraph/Transformations/*.h",
        "caffe2/core/nomnigraph/tests/*.h",
        "caffe2/db/*.h",
        "caffe2/distributed/*.h",
        "caffe2/ideep/*.h",
        "caffe2/ideep/operators/*.h",
        "caffe2/ideep/operators/quantization/*.h",
        "caffe2/ideep/utils/*.h",
        "caffe2/onnx/*.h",
        "caffe2/operators/*.h",
        "caffe2/operators/rnn/*.h",
        "caffe2/opt/*.h",
        "caffe2/perfkernels/*.h",
        "caffe2/predictor/*.h",
        "caffe2/predictor/emulator/*.h",
        "caffe2/proto/*.h",
        "caffe2/quantization/server/*.h",
        "caffe2/queue/*.h",
        "caffe2/serialize/*.h",
        "caffe2/sgd/*.h",
        "caffe2/share/contrib/depthwise/*.h",
        "caffe2/transforms/*.h",
        "caffe2/utils/*.h",
        "caffe2/utils/math/*.h",
        "caffe2/utils/threadpool/*.h",
        "modules/**/*.h",
    ]) + if_cuda(glob([
        "caffe2/**/*.cuh",
        "caffe2/image/*.h",
    ])),
    copts = CAFFE2_COPTS,
    includes = [
        "caffe2/contrib/aten",
        "caffe2/core/nomnigraph/include",
        "third_party/miniz-2.0.8",
    ],
    visibility = ["//visibility:public"],
    deps = [
        ":caffe2_for_aten_headers",
        ":caffe2_protos",
    ],
)

cc_library(
    name = "caffe2_dnnlowp_avx2_ops",
    srcs = [
        "caffe2/quantization/server/elementwise_sum_dnnlowp_op_avx2.cc",
        "caffe2/quantization/server/fully_connected_fake_lowp_op_avx2.cc",
        "caffe2/quantization/server/group_norm_dnnlowp_op_avx2.cc",
        "caffe2/quantization/server/norm_minimization_avx2.cc",
        "caffe2/quantization/server/pool_dnnlowp_op_avx2.cc",
        "caffe2/quantization/server/relu_dnnlowp_op_avx2.cc",
        "caffe2/quantization/server/spatial_batch_norm_dnnlowp_op_avx2.cc",
        "caffe2/quantization/server/transpose.cc",
    ],
    copts = CAFFE2_COPTS + [
        "-mf16c",
        "-mavx2",
        "-mfma",
        "-mxsave",
    ],
    visibility = ["//visibility:public"],
    deps = [
        ":caffe2_headers",
        "@fbgemm",
    ],
    alwayslink = True,
)

cc_library(
    name = "caffe2",
    srcs = [
        "caffe2/db/create_db_op.cc",
        "caffe2/db/protodb.cc",
        "caffe2/share/contrib/depthwise/depthwise3x3_conv_op.cc",
        ":caffe2_contrib_srcs",
        ":caffe2_core_srcs",
        ":caffe2_distributed_srcs",
        ":caffe2_ideep_srcs",
        ":caffe2_onnx_srcs",
        ":caffe2_operators_srcs",
        ":caffe2_opt_srcs",
        ":caffe2_perfkernels_srcs",
        ":caffe2_predictor_srcs",
        ":caffe2_quantization_srcs",
        ":caffe2_queue_srcs",
        ":caffe2_serialize_srcs",
        ":caffe2_sgd_srcs",
        ":caffe2_transforms_srcs",
        ":caffe2_utils_srcs",
    ],
    copts = CAFFE2_COPTS + ["-mf16c"],
    linkstatic = 1,
    visibility = ["//visibility:public"],
    deps = [
        ":caffe2_headers",
        ":caffe2_dnnlowp_avx2_ops",
        ":caffe2_perfkernels_avx",
        ":caffe2_perfkernels_avx2",
        ":caffe2_perfkernels_avx512",
        ":caffe2_protos",
        "//third_party/miniz-2.0.8:miniz",
        "@com_google_protobuf//:protobuf",
        "@eigen",
        "@fbgemm//:fbgemm_src_headers",
        "@foxi",
        "@gloo",
        "@onnx",
        "@fmt",
    ] + if_cuda(
        [
            ":caffe2_cpp_cuda",
            ":aten_cuda",
            "@tensorpipe//:tensorpipe_cuda",
        ],
        [
            ":aten",
            "@tensorpipe",
        ],
    ),
    alwayslink = True,
)

cc_library(
    name = "caffe2_cpp_cuda",
    srcs = [":caffe2_cuda_srcs"],
    copts = CAFFE2_COPTS,
    visibility = ["//visibility:public"],
    deps = [
        ":caffe2_cuda",
        ":caffe2_headers",
    ],
    alwayslink = True,
)

cu_library(
    name = "caffe2_cuda",
    srcs = [":caffe2_cu_srcs"],
    copts = CAFFE2_COPTS + torch_cuda_half_options,
    visibility = ["//visibility:public"],
    deps = [
        ":aten",
        ":caffe2_headers",
        "@cub",
        "@cuda//:cublas",
        "@cuda//:curand",
        "@cudnn",
        "@eigen",
        "@gloo",
        "@tensorpipe//:tensorpipe_cuda",
    ],
    alwayslink = True,
)

PERF_COPTS = [
    "-DHAVE_GCC_GET_CPUID",
    "-DUSE_AVX",
    "-DUSE_AVX2",
    "-DTH_HAVE_THREAD",
    "-DHAVE_AVX_CPU_DEFINITION",
    "-DHAVE_AVX2_CPU_DEFINITION",
    "-DENABLE_ALIAS=1",
    "-DHAVE_MALLOC_USABLE_SIZE=1",
    "-DHAVE_MMAP=1",
    "-DHAVE_SHM_OPEN=1",
    "-DHAVE_SHM_UNLINK=1",
    "-DSLEEF_STATIC_LIBS=1",
    "-D_FILE_OFFSET_BITS=64",
    "-DUSE_FBGEMM",
    "-fvisibility-inlines-hidden",
    "-Wunused-parameter",
    "-fno-math-errno",
    "-fno-trapping-math",
    "-mf16c",
]

PERF_HEADERS = glob([
    "caffe2/perfkernels/*.h",
    "caffe2/core/*.h",
])

cc_library(
    name = "caffe2_perfkernels_avx",
    srcs = glob([
        "caffe2/perfkernels/*_avx.cc",
    ]),
    hdrs = PERF_HEADERS,
    copts = PERF_COPTS + [
        "-mavx",
    ],
    visibility = ["//visibility:public"],
    deps = [
        ":caffe2_headers",
        ":c10",
    ],
    alwayslink = True,
)

cc_library(
    name = "caffe2_perfkernels_avx2",
    srcs = glob([
        "caffe2/perfkernels/*_avx2.cc",
    ]),
    hdrs = PERF_HEADERS,
    copts = PERF_COPTS + [
        "-mavx2",
        "-mfma",
        "-mavx",
    ],
    visibility = ["//visibility:public"],
    deps = [
        ":caffe2_headers",
        ":c10",
    ],
    alwayslink = True,
)

cc_library(
    name = "caffe2_perfkernels_avx512",
    srcs = [
        "caffe2/perfkernels/common_avx512.cc",
    ],
    hdrs = PERF_HEADERS,
    copts = PERF_COPTS + [
        "-mavx512f",
        "-mavx512dq",
        "-mavx512vl",
        "-mavx2",
        "-mfma",
        "-mavx",
    ],
    visibility = ["//visibility:public"],
    deps = [
        ":caffe2_headers",
        ":c10",
    ],
    alwayslink = True,
)

# torch
py_binary(
    name = "gen_version_header",
    srcs = ["tools/setup_helpers/gen_version_header.py"],
)

genrule(
    name = "version_h",
    srcs = ["torch/csrc/api/include/torch/version.h.in", "version.txt"],
    outs = ["torch/csrc/api/include/torch/version.h"],
    cmd = "$(location :gen_version_header) --template-path $(location torch/csrc/api/include/torch/version.h.in) --version-path $(location version.txt) --output-path $@",
    tools = [':gen_version_header']
)

torch_cuda_headers = glob(["torch/csrc/cuda/*.h"])
cc_library(
    name = "torch_headers",
    hdrs = if_cuda(
        torch_cuda_headers,
    ) + glob(
        [
            "torch/*.h",
            "torch/csrc/**/*.h",
            "torch/lib/libshm/*.h",
            "torch/lib/c10d/*.hpp",
        ],
        exclude = [
            "torch/lib/c10d/ProcessGroupMPI.hpp",
            "torch/lib/c10d/ProcessGroupNCCL.hpp",
            "torch/csrc/autograd/generated/VariableType.h",
            "torch/csrc/autograd/generated/RegistrationDeclarations.h",
            "torch/csrc/autograd/generated/variable_factories.h",
            "torch/csrc/autograd/generated/Functions.h",
        ] + torch_cuda_headers,
    ) + [":cpp_generated_code", ":version_h"],
    includes = [
        "torch/csrc",
        "torch/csrc/api/include",
        "torch/lib",
        "torch/lib/libshm",
    ],
    visibility = ["//visibility:public"],
    deps = [
        ":aten_headers",
        ":c10_headers",
        ":caffe2_headers",
        "@local_config_python//:python_headers",
        "@onnx",
    ],
    alwayslink = True,
)

TORCH_COPTS = COMMON_COPTS + [
    "-Dtorch_EXPORTS",
    "-DHAVE_AVX_CPU_DEFINITION",
    "-DHAVE_AVX2_CPU_DEFINITION",
    "-DCAFFE2_USE_GLOO",
    "-fvisibility-inlines-hidden",
    "-fno-math-errno ",
    "-fno-trapping-math",
]

cc_library(
    name = "torch",
    srcs = if_cuda(glob(
        [
            "torch/csrc/cuda/*.cpp",
            "torch/csrc/autograd/functions/comm.cpp",
        ],
        exclude = [
            "torch/csrc/cuda/python_nccl.cpp",
            "torch/csrc/cuda/nccl.cpp",
        ],
    )) + libtorch_core_sources + libtorch_distributed_sources + torch_cpp_srcs + libtorch_extra_sources + jit_core_sources + [
        ":cpp_generated_code",
    ],
    copts = TORCH_COPTS + if_cuda(["-DUSE_CUDA=1"]),
    defines = [
        "CAFFE2_NIGHTLY_VERSION=20200115",
    ],
    visibility = ["//visibility:public"],
    deps = [
        ":caffe2",
        ":torch_headers",
    ],
    alwayslink = True,
)

cc_library(
    name = "shm",
    srcs = glob(["torch/lib/libshm/*.cpp"]),
    deps = [
        ":torch",
    ],
)

cc_library(
    name = "libtorch_headers",
    hdrs = glob([
        "**/*.h",
        "**/*.cuh",
    ]) + [
        ":generated_code",
    ],
    includes = [
        ".",
        "torch/csrc/api/include",
        "torch/lib",
        "torch/lib/libshm",
    ],
    visibility = ["//visibility:public"],
    deps = [
        ":aten_headers",
        ":c10_headers",
        ":caffe2_headers",
    ],
)

cc_library(
    name = "torch_python",
    srcs = libtorch_python_core_sources + [":python_generated_code"],
    hdrs = glob([
        "torch/csrc/generic/*.cpp",
    ]),
    deps = [
        ":torch",
        ":shm",
    ],
)

pybind_extension(
    name = "_C",
    srcs = ["torch/csrc/stub.c"],
    deps = [
        ":torch_python"
    ],
)

# cpp api tests
cc_library(
    name = "test_support",
    testonly = True,
    srcs = [
        "test/cpp/api/support.cpp",
    ],
    hdrs = [
        "test/cpp/api/init_baseline.h",
        "test/cpp/api/optim_baseline.h",
        "test/cpp/api/support.h",
        "test/cpp/common/support.h",
    ],
    deps = [
        ":torch",
        "@com_google_googletest//:gtest_main",
    ],
)

# Torch integration tests rely on a labeled data set from the MNIST database.
# http://yann.lecun.com/exdb/mnist/

cpp_api_tests = glob(["test/cpp/api/*.cpp"])
[
  cc_test(
      name = paths.split_extension(paths.basename(filename))[0].replace("-","_") + "_test",
    size = "medium",
      srcs = [filename],
      deps = [
          ":test_support",
          "@com_google_googletest//:gtest_main",
      ],
  ) for filename in cpp_api_tests
]

test_suite(
    name = "api_tests",
    tests = [
        "any_test",
        "autograd_test",
        "dataloader_test",
        "enum_test",
        "expanding_array_test",
        "functional_test",
        "init_test",
        "integration_test",
        "jit_test",
        "memory_test",
        "misc_test",
        "module_test",
        "modulelist_test",
        "modules_test",
        "nn_utils_test",
        "optim_test",
        "ordered_dict_test",
        "rnn_test",
        "sequential_test",
        "serialize_test",
        "static_test",
        "tensor_options_test",
        "tensor_test",
        "torch_include_test",
    ],
)

# dist autograd tests
cc_test(
    name = "torch_dist_autograd_test",
    size = "small",
    srcs = ["test/cpp/dist_autograd/test_dist_autograd.cpp"],
    tags = [
        "exclusive",
        "gpu-required",
    ],
    deps = [
        ":torch",
        "@com_google_googletest//:gtest_main",
    ],
)

# jit tests
# Because these individual unit tests require custom registering,
# it is easier to mimic the cmake build by globing together a single test.
cc_test(
    name = "jit_tests",
    size = "small",
    srcs = glob([
        "test/cpp/jit/*.cpp",
        "test/cpp/jit/*.h",
        "test/cpp/tensorexpr/*.cpp",
        "test/cpp/tensorexpr/*.h",
    ]),
    linkstatic = True,
    tags = [
        "exclusive",
        "gpu-required",
    ],
    deps = [
        ":torch",
        "@com_google_googletest//:gtest_main",
    ],
)

# all tests
test_suite(
    name = "all_tests",
    tests = [
        "api_tests",
        "c10_tests",
        "jit_tests",
        "torch_dist_autograd_test",
    ],
)<|MERGE_RESOLUTION|>--- conflicted
+++ resolved
@@ -194,15 +194,9 @@
         "torch/csrc/autograd/generated/TraceType_3.cpp",
         "torch/csrc/autograd/generated/TraceType_4.cpp",
         # "torch/csrc/autograd/generated/TraceTypeEverything.cpp",
-<<<<<<< HEAD
-        "torch/csrc/autograd/generated/InplaceOrViewType_0.cpp",
-        "torch/csrc/autograd/generated/InplaceOrViewType_1.cpp",
-        # "torch/csrc/autograd/generated/InplaceOrViewTypeEverything.cpp",
-=======
         "torch/csrc/autograd/generated/ADInplaceOrViewType_0.cpp",
         "torch/csrc/autograd/generated/ADInplaceOrViewType_1.cpp",
         # "torch/csrc/autograd/generated/ADInplaceOrViewTypeEverything.cpp",
->>>>>>> 98fcdb80
         "torch/csrc/autograd/generated/Functions.h",
         "torch/csrc/autograd/generated/Functions.cpp",
         "torch/csrc/autograd/generated/variable_factories.h",
@@ -394,10 +388,6 @@
         "aten/src/THC/THCTensorMathScan.cu.cc",
         "aten/src/THC/THCTensorScatterGather.cu.cc",
         "aten/src/THC/THCTensorSort.cu.cc",
-<<<<<<< HEAD
-        "aten/src/THC/THCTensorTopK.cu.cc",
-=======
->>>>>>> 98fcdb80
         "aten/src/THC/generated/THCTensorMathPointwiseBool.cu.cc",
         "aten/src/THC/generated/THCTensorMathPointwiseByte.cu.cc",
         "aten/src/THC/generated/THCTensorMathPointwiseChar.cu.cc",
