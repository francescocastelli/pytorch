--- conflicted
+++ resolved
@@ -705,11 +705,7 @@
             torch.cat((cuda0, cuda1))
 
         with self.assertRaisesRegex(RuntimeError,
-<<<<<<< HEAD
-                                    "all input tensors and out must be on the same device"):
-=======
                                     "Expected all tensors to be on the same device"):
->>>>>>> 078fadaa
             torch.cat((cuda0, cuda0), out=cuda1)
 
     @onlyCUDA
@@ -719,24 +715,6 @@
         out_cpu = cpu.clone()
         out_cuda = cuda.clone()
         with self.assertRaisesRegex(RuntimeError,
-<<<<<<< HEAD
-                                    "input tensors must be on the same device"):
-            torch.cat((cuda, cpu))
-        with self.assertRaisesRegex(RuntimeError,
-                                    "input tensors must be on the same device"):
-            torch.cat((cpu, cuda))
-
-        with self.assertRaisesRegex(RuntimeError,
-                                    "input tensors must be on the same device"):
-            torch.cat((cpu, cuda), out=out_cuda)
-
-        with self.assertRaisesRegex(RuntimeError,
-                                    "all input tensors and out must be on the same device"):
-            torch.cat((cpu, cpu), out=out_cuda)
-
-        with self.assertRaisesRegex(RuntimeError,
-                                    "all input tensors and out must be on the same device"):
-=======
                                     "Expected all tensors to be on the same device"):
             torch.cat((cuda, cpu))
         with self.assertRaisesRegex(RuntimeError,
@@ -753,29 +731,10 @@
 
         with self.assertRaisesRegex(RuntimeError,
                                     "Expected all tensors to be on the same device"):
->>>>>>> 078fadaa
             torch.cat((cuda, cuda), out=out_cpu)
 
         # Stack
         with self.assertRaisesRegex(RuntimeError,
-<<<<<<< HEAD
-                                    "input tensors must be on the same device"):
-            torch.stack((cuda, cpu))
-        with self.assertRaisesRegex(RuntimeError,
-                                    "input tensors must be on the same device"):
-            torch.stack((cpu, cuda))
-
-        with self.assertRaisesRegex(RuntimeError,
-                                    "input tensors must be on the same device"):
-            torch.stack((cpu, cuda), out=out_cuda)
-
-        with self.assertRaisesRegex(RuntimeError,
-                                    "all input tensors and out must be on the same device"):
-            torch.stack((cpu, cpu), out=out_cuda)
-
-        with self.assertRaisesRegex(RuntimeError,
-                                    "all input tensors and out must be on the same device"):
-=======
                                     "Expected all tensors to be on the same device"):
             torch.stack((cuda, cpu))
         with self.assertRaisesRegex(RuntimeError,
@@ -792,7 +751,6 @@
 
         with self.assertRaisesRegex(RuntimeError,
                                     "Expected all tensors to be on the same device"):
->>>>>>> 078fadaa
             torch.stack((cuda, cuda), out=out_cpu)
 
     # TODO: reconcile with other cat tests
@@ -3296,10 +3254,6 @@
             torch.rand(size, size, out=res2)
             self.assertEqual(res1, res2)
 
-<<<<<<< HEAD
-    @onlyCUDA
-=======
->>>>>>> 078fadaa
     def test_randperm(self, device):
         if device == 'cpu' or device == 'meta':
             rng_device = None
