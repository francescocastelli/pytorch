import torch
import numpy as np

import math
from typing import Dict, List, Sequence
import random
from functools import partial
from itertools import product, combinations, permutations
import warnings

from torch._six import inf, nan
from torch.testing import (
    integral_types_and, floating_and_complex_types_and, get_all_dtypes)
from torch.testing._internal.common_utils import (
    TestCase, run_tests, skipIfNoSciPy, slowTest, torch_to_numpy_dtype_dict,
    IS_WINDOWS, make_tensor)
from torch.testing._internal.common_device_type import (
    OpDTypes, instantiate_device_type_tests, onlyCPU, dtypes, dtypesIfCUDA, dtypesIfCPU,
    onlyOnCPUAndCUDA, onlyCUDA, largeTensorTest, ops, precisionOverride)
from torch.testing._internal.common_methods_invocations import (
    ReductionOpInfo, reduction_op_db, _generate_reduction_kwargs)

# TODO: replace with make_tensor
def _generate_input(shape, dtype, device, with_extremal):
    if shape == ():
        x = torch.tensor((), dtype=dtype, device=device)
    else:
        if dtype.is_floating_point or dtype.is_complex:
            # work around torch.randn not being implemented for bfloat16
            if dtype == torch.bfloat16:
                x = torch.randn(*shape, device=device) * random.randint(30, 100)
                x = x.to(torch.bfloat16)
            else:
                x = torch.randn(*shape, dtype=dtype, device=device) * random.randint(30, 100)
            x[torch.randn(*shape) > 0.5] = 0
            if with_extremal and dtype.is_floating_point:
                # Use extremal values
                x[torch.randn(*shape) > 0.5] = float('nan')
                x[torch.randn(*shape) > 0.5] = float('inf')
                x[torch.randn(*shape) > 0.5] = float('-inf')
            elif with_extremal and dtype.is_complex:
                x[torch.randn(*shape) > 0.5] = complex('nan')
                x[torch.randn(*shape) > 0.5] = complex('inf')
                x[torch.randn(*shape) > 0.5] = complex('-inf')
        elif dtype == torch.bool:
            x = torch.zeros(shape, dtype=dtype, device=device)
            x[torch.randn(*shape) > 0.5] = True
        else:
            x = torch.randint(15, 100, shape, dtype=dtype, device=device)

    return x

# TODO: replace with make_tensor
def _rand_shape(dim, min_size, max_size):
    shape = []
    for i in range(dim):
        shape.append(random.randint(min_size, max_size))
    return tuple(shape)

def reduced_shape(shape, dim=None, keepdim=False):
    if dim is None:
        return [1] * len(shape) if keepdim else []

    dim = set(dim if isinstance(dim, Sequence) else [dim])

    result = []
    for i, size in enumerate(shape):
        if i not in dim:
            result.append(size)
        elif keepdim:
            result.append(1)

    return result


class TestReductions(TestCase):

    ###########################################################################
    # ReductionOpInfo unit tests
    ###########################################################################

    # TODO(@heitorschueroff) combine cases with keepdim=False and keepdim=True
    # once there's support for a @parametrize decorator.

    @ops(reduction_op_db, allowed_dtypes=[torch.float])
    def test_dim_default(self, device, dtype, op: ReductionOpInfo):
        """Tests that the default behavior is to reduce all dimensions."""
        t = make_tensor((2, 3), device, dtype)
        args, kwargs = next(op.generate_args_kwargs(t))
        self.assertEqual(op(t, *args, **kwargs).ndim, 0)

    @ops(reduction_op_db, allowed_dtypes=[torch.float])
    def test_dim_default_keepdim(self, device, dtype, op: ReductionOpInfo):
        """Tests that the default when keepdim=True is to reduce all dimensions to size 1."""
        t = make_tensor((2, 3), device, dtype)
        args, kwargs = next(op.generate_args_kwargs(t))
        self.assertEqual(op(t, *args, keepdim=True, **kwargs).shape, [1, 1])

    @ops(reduction_op_db, allowed_dtypes=[torch.float])
    def test_dim_none(self, device, dtype, op: ReductionOpInfo):
        """Tests that dim=None reduces all dimensions."""
        t = make_tensor((2, 3), device, dtype)
        args, kwargs = next(op.generate_args_kwargs(t, dim=None))
        self.assertEqual(op(t, *args, dim=None, **kwargs).ndim, 0)

    @ops(reduction_op_db, allowed_dtypes=[torch.float])
    def test_dim_none_keepdim(self, device, dtype, op: ReductionOpInfo):
        """Tests that dim=None, keepdim=True reduces all dimensions to size 1."""
        t = make_tensor((2, 3), device, dtype)
        args, kwargs = next(op.generate_args_kwargs(t, dim=None))
        self.assertEqual(op(t, *args, dim=None, keepdim=True, **kwargs).shape, [1, 1])

    @ops(reduction_op_db, allowed_dtypes=[torch.float])
    def test_dim_single(self, device, dtype, op: ReductionOpInfo):
        """Tests that dim=i reduces dimension i."""
        t = make_tensor((2, 3), device, dtype)
        args, kwargs = next(op.generate_args_kwargs(t, dim=0))
        self.assertEqual(op(t, *args, dim=0, **kwargs).shape, [3])

    @ops(reduction_op_db, allowed_dtypes=[torch.float])
    def test_dim_single_keepdim(self, device, dtype, op: ReductionOpInfo):
        """Tests that dim=i, keepdim=True reduces dimension i to size 1."""
        t = make_tensor((2, 3), device, dtype)
        args, kwargs = next(op.generate_args_kwargs(t, dim=0))
        self.assertEqual(op(t, *args, dim=0, keepdim=True, **kwargs).shape, [1, 3])

<<<<<<< HEAD
    @ops(filter(lambda op: not op.supports_multiple_dims, reduction_op_db),
         allowed_dtypes=[torch.float])
    def test_dim_no_multi_support(self, device, dtype, op: ReductionOpInfo):
        """Tests that ops claiming to not support multi dim actually don't."""
        t = make_tensor((2, 3, 2), device, dtype)
        with self.assertRaises(TypeError):
            args, kwargs = next(op.generate_args_kwargs(t, dim=[0, 2]))
            self.assertEqual(op(t, *args, dim=[0, 2], **kwargs).shape, [3])

    @ops(filter(lambda op: op.supports_multiple_dims, reduction_op_db),
         allowed_dtypes=[torch.float])
=======
    @ops(filter(lambda op: op.supports_multiple_dims, reduction_op_db), allowed_dtypes=[torch.float])
>>>>>>> 0719ed87
    def test_dim_multi(self, device, dtype, op: ReductionOpInfo):
        """Tests that dim=[i, j, ...] reduces dimensions i, j, ...."""
        t = make_tensor((2, 3, 2), device, dtype)
        args, kwargs = next(op.generate_args_kwargs(t, dim=[0, 2]))
        self.assertEqual(op(t, *args, dim=[0, 2], **kwargs).shape, [3])

    @ops(filter(lambda op: op.supports_multiple_dims, reduction_op_db), allowed_dtypes=[torch.float])
    def test_dim_multi_keepdim(self, device, dtype, op: ReductionOpInfo):
        """Tests that dim=[i, j, ...], keepdim=True reduces dimensions i, j, ... to size 1."""
        t = make_tensor((2, 3, 2), device, dtype)
        args, kwargs = next(op.generate_args_kwargs(t, dim=[0, 2]))
        self.assertEqual(op(t, *args, dim=[0, 2], keepdim=True, **kwargs).shape, [1, 3, 1])

    @ops(filter(lambda op: not op.supports_multiple_dims, reduction_op_db), allowed_dtypes=[torch.float])
    def test_dim_multi_unsupported(self, device, dtype, op: ReductionOpInfo):
        """Tests that ops claiming to not support multi dim actually don't."""
        t = make_tensor((2, 3, 2), device, dtype)
        with self.assertRaises(TypeError):
            args, kwargs = next(op.generate_args_kwargs(t, dim=[0, 2]))
            self.assertEqual(op(t, *args, dim=[0, 2], **kwargs).shape, [3])

    @ops(filter(lambda op: op.supports_multiple_dims, reduction_op_db), allowed_dtypes=[torch.float])
    def test_dim_empty(self, device, dtype, op: ReductionOpInfo):
        """Tests that dim=[] is a noop"""
        t = make_tensor((2, 3), device, dtype)
        args, kwargs = next(op.generate_args_kwargs(t, dim=[]))
        self.assertEqual(op(t, *args, dim=[], **kwargs), t)

    @ops(filter(lambda op: op.supports_multiple_dims, reduction_op_db), allowed_dtypes=[torch.float])
    def test_dim_empty_keepdim(self, device, dtype, op: ReductionOpInfo):
        """Tests that dim=[], keepdim=True is a noop"""
        t = make_tensor((2, 3), device, dtype)
        args, kwargs = next(op.generate_args_kwargs(t, dim=[]))
        self.assertEqual(op(t, *args, dim=[], keepdim=True, **kwargs), t)

    @ops(reduction_op_db, allowed_dtypes=[torch.float])
    def test_dim_offbounds(self, device, dtype, op: ReductionOpInfo):
        """Tests that passing an off-bounds dim throws"""
        t = make_tensor((2, 3), device, dtype)
        args, kwargs = next(op.generate_args_kwargs(t, dim=2))
        with self.assertRaises(IndexError):
            op(t, *args, dim=2, **kwargs)

    @ops(reduction_op_db, allowed_dtypes=[torch.float])
    def test_dim_offbounds_keepdim(self, device, dtype, op: ReductionOpInfo):
        """Tests that passing an off-bounds dim and keepdim=True throws"""
        t = make_tensor((2, 3), device, dtype)
        args, kwargs = next(op.generate_args_kwargs(t, dim=2))
        with self.assertRaises(IndexError):
            op(t, *args, dim=2, keepdim=True, **kwargs)

    @ops(reduction_op_db, allowed_dtypes=[torch.float])
    def test_empty_slice(self, device, dtype, op: ReductionOpInfo):
        """Tests for consistent behavior when reducing over an empty slice."""
        t = make_tensor((0, 2, 3), device, dtype)
        for dim in [0] + [[0, 1]] if op.supports_multiple_dims else []:
            args, kwargs = next(op.generate_args_kwargs(t, dim=dim))
            if op.identity is not None:
                # Reducing along empty slice should return identity
                result = op(t, *args, dim=dim, **kwargs)
                self.assertEqual(result.shape, reduced_shape(t.shape, dim))
                self.assertEqual(result, torch.full_like(result, op.identity))
            elif op.promotes_int_to_float:
                # Reducing along empty slice should return NaN
                result = op(t, *args, dim=dim, **kwargs)
                self.assertEqual(result.shape, reduced_shape(t.shape, dim))
                self.assertEqual(result, torch.full_like(result, torch.nan))
            else:
                # Reducing along empty slice should raise an error
                with self.assertRaises(IndexError):
                    op(t, *args, dim=dim, **kwargs)

    @ops(reduction_op_db, allowed_dtypes=[torch.float])
    def test_non_empty_slice_of_empty_tensor(self, device, dtype, op: ReductionOpInfo):
        """Tests that reducing a nonzero size dimension of an empty tensor is
        allowed and returns an empty tensor with the dimensions reduced
        """
        t = make_tensor((0, 2, 3), device, dtype)
        for dim in [1] + [[1, 2]] if op.supports_multiple_dims else []:
            args, kwargs = next(op.generate_args_kwargs(t, dim=dim))
            result = op(t, *args, dim=dim, **kwargs)
            self.assertEqual(result.shape, reduced_shape(t.shape, dim))

    @ops(reduction_op_db, dtypes=OpDTypes.supported)
    def test_result_dtype(self, device, dtype, op: ReductionOpInfo):
        """Tests that the result has the correct dtype"""
        t = make_tensor((5,), device, dtype)
        args, kwargs = next(op.generate_args_kwargs(t))
        result: torch.Tensor = op(t, *args, **kwargs)
        is_integral = dtype in integral_types_and(torch.bool)
        if op.promotes_int_to_float and is_integral:
            self.assertTrue(torch.is_floating_point(result.dtype))
        elif op.promotes_int_to_int64 and is_integral:
            self.assertEqual(result.dtype, torch.int64)
        else:
            self.assertEqual(result.dtype, op.result_dtype or dtype)

    # TODO(@heitorschueroff) Update these to use the nan_policy kwarg once
    # it is added to reduction operators.

    @ops(filter(lambda op: op.nan_policy == 'propagate', reduction_op_db),
         allowed_dtypes=floating_and_complex_types_and(torch.bfloat16, torch.float16))
    def test_nan_policy_propagate(self, device, dtype, op: ReductionOpInfo):
        """Tests that nan is propagated to the output by default"""
        t = torch.tensor([0, torch.nan, 2])
        args, kwargs = next(op.generate_args_kwargs(t))
        result = op(t, *args, **kwargs)
        self.assertEqual(result, torch.nan)

    @ops(filter(lambda op: op.nan_policy == 'omit', reduction_op_db),
         allowed_dtypes=floating_and_complex_types_and(torch.bfloat16, torch.float16))
    def test_nan_policy_omit(self, device, dtype, op: ReductionOpInfo):
        """Tests that NaN values do not affect the result."""
        t = torch.tensor([0, torch.nan, 2])
        args, kwargs = next(op.generate_args_kwargs(t))
        result = op(t, *args, **kwargs)
        self.assertEqual(result, op(t[~t.isnan()], *args, **kwargs))

<<<<<<< HEAD
    # NumPy does not support BFloat16
=======
    @ops(reduction_op_db)
    def test_non_contiguous_input(self, device, dtype, op: ReductionOpInfo):
        """Tests reducing along non contiguous dimensions"""
        for ndim in range(1, 4):
            shape = list(torch.randint(1, 5, (ndim,)))
            t = make_tensor(shape, device, dtype, noncontiguous=True)
            for kwargs in _generate_reduction_kwargs(ndim, op.supports_multiple_dims):
                dim = kwargs.pop('dim')
                keepdim = kwargs.pop('keepdim')
                for args, kwargs in op.generate_args_kwargs(t, dim=dim):
                    res = op(t, *args, dim=dim, keepdim=keepdim, **kwargs)
                    ref = op(t.contiguous(), *args, dim=dim, keepdim=keepdim, **kwargs)
                    self.assertEqual(res, ref)

    # NumPy does not support BFloat16 so we don't test that agains
    # reference implementations

>>>>>>> 0719ed87
    @ops(filter(lambda op: op.reference is not None, reduction_op_db),
         allowed_dtypes=get_all_dtypes(include_bfloat16=False))
    def test_ref_scalar_input(self, device, dtype, op: ReductionOpInfo):
        """Tests reducing a scalar input"""
        t = make_tensor([], device, dtype)
        for args, kwargs in op.generate_args_kwargs(t, dim=0):
            res = op(t, *args, **kwargs)
            ref = op.reference(t, *args, **kwargs)
            self.assertEqual(res, ref)

    @ops(filter(lambda op: op.reference is not None, reduction_op_db),
         allowed_dtypes=get_all_dtypes(include_bfloat16=False))
    def test_ref_random_input_small(self, device, dtype, op: ReductionOpInfo):
        """Tests reducing many small tensors for correctness"""
        for ndim in range(1, 5):
            shape = list(torch.randint(1, 5, (ndim,)))
            t = make_tensor(shape, device, dtype)
            for kwargs in _generate_reduction_kwargs(ndim, op.supports_multiple_dims):
                dim = kwargs.pop('dim')
                keepdim = kwargs.pop('keepdim')
                for args, kwargs in op.generate_args_kwargs(t, dim=dim):
                    res = op(t, *args, dim=dim, keepdim=keepdim, **kwargs)
                    ref = op.reference(t, *args, dim=dim, keepdim=keepdim, **kwargs)
                    self.assertEqual(res, ref)

    @ops(filter(lambda op: op.reference is not None, reduction_op_db),
         allowed_dtypes=get_all_dtypes(include_bfloat16=False))
    def test_ref_random_input_large(self, device, dtype, op: ReductionOpInfo):
        """Tests reducing large tensors for accuracy"""
        t = make_tensor([10000000], device, dtype)
        for args, kwargs in op.generate_args_kwargs(t):
            res = op(t, *args, **kwargs)
            ref = op.reference(t, *args, **kwargs)
            self.assertEqual(res, ref, atol=1e-03, rtol=1e-03)

    ###########################################################################
    # TODO: Legacy tests - port to ReductionOpInfo
    ###########################################################################

    def test_var_unbiased(self, device):
        tensor = torch.randn(100, device=device)
        self.assertEqual(tensor.var(0), tensor.var(0, unbiased=True))
        self.assertEqual(tensor.var(), tensor.var(unbiased=True))
        self.assertEqual(tensor.var(unbiased=False), tensor.var(0, unbiased=False))

        tensor = torch.tensor([1.0, 2.0], device=device)
        self.assertEqual(tensor.var(unbiased=True), 0.5)
        self.assertEqual(tensor.var(unbiased=False), 0.25)

        tensor = torch.tensor([1.0, 2.0, 3.0], device=device)
        self.assertEqual(tensor.var(unbiased=True), 1.0)
        self.assertEqual(tensor.var(unbiased=False), 2.0 / 3.0)

        tensor = torch.randn(100, device=device)
        self.assertEqual(tensor.std(0), tensor.std(0, unbiased=True))
        self.assertEqual(tensor.std(), tensor.std(unbiased=True))
        self.assertEqual(tensor.std(unbiased=False), tensor.std(0, unbiased=False))

    def test_var_stability(self, device):
        tensor = torch.tensor([2281.5, 2281.25], device=device)
        self.assertEqual(tensor.var(dim=0), 0.03125)
        self.assertEqual(tensor.var(), 0.03125)

    def test_sum_dim_reduction_uint8_overflow(self, device):
        example = [[-1, 2, 1], [5, 3, 6]]
        x = torch.tensor(example, dtype=torch.uint8, device=device)
        self.assertEqual(x.sum(dtype=torch.uint8).item(), 16)
        self.assertEqual(x.sum(0, dtype=torch.uint8), torch.tensor([4, 5, 7], dtype=torch.uint8, device=device))
        self.assertEqual(x.sum(1, dtype=torch.uint8), torch.tensor([2, 14], dtype=torch.uint8, device=device))
        y = torch.tensor(example, dtype=torch.uint8, device=device)
        torch.sum(x, 0, out=y)
        self.assertEqual(x.sum(0, dtype=torch.uint8), y)

    def test_dim_reduction_less_than_64(self, device):
        sizes = [1] * 65
        x = torch.randn(sizes, device=device)
        ops = [torch.mean, torch.sum, torch.nansum, torch.std, torch.logsumexp, torch.std, torch.var,
               torch.amin, torch.amax, torch.norm]
        for op in ops:
            with self.assertRaisesRegex(RuntimeError, "only tensors with up to 64 dims are supported"):
                op(x, 64)
            with self.assertRaisesRegex(RuntimeError, "only tensors with up to 64 dims are supported"):
                op(x, -1)

    @skipIfNoSciPy
    def test_logsumexp(self, device):
        from scipy.special import logsumexp
        a = torch.randn(5, 4, device=device)
        a[0, 0] = inf
        a[1, :] = -inf
        actual = a.logsumexp(1)
        expected = logsumexp(a.cpu().numpy(), 1)
        self.assertEqual(expected.shape, actual.shape)
        self.assertEqual(expected, actual)
        # check that out is actually inplace
        b = torch.zeros(5, 2, device=device)
        c = b[:, 0]
        torch.logsumexp(a, 1, out=c)
        self.assertEqual(expected, b[:, 0])

    @onlyCPU
    def test_sum_parallel(self, device):
        # To use parallel branches we'll need to compare on tensors
        # that are relatively large. Even if this is run on a single
        # core machine these tests will still give you signal on
        # the correctness

        def _run_test(size):
            for dim in range(len(size) + 1):
                nv = np.round(np.random.rand(*size))  # 0s and 1s
                tv = torch.from_numpy(nv)
                # Parallelisim is only used if numel is
                # larger than grainsize defined in Parallel.h
                self.assertTrue(tv.numel() > 32768)
                if dim == len(size):
                    nvs = nv.sum()
                    tvs = tv.sum()
                else:
                    nvs = nv.sum(dim)
                    tvs = tv.sum(dim)
                diff = np.abs(nvs - tvs.numpy()).sum()
                self.assertEqual(diff, 0)

        _run_test([2, 3, 3, 3, 3, 2, 2, 3, 2, 3, 2, 3, 3])
        _run_test([4, 4, 4, 4, 4, 4, 4, 4, 4, 4])
        _run_test([1, 32 * 8 * 32 * 8])
        _run_test([1, 32770])

    # TODO: kill map2_ (and similar) uses and update to compare with NumPy
    # only works on CPU since this uses map2_, which is only supported on CPU
    def _testCSelection(self, torchfn, mathfn):
        # Two tensors
        size = (100, 100)
        a = torch.rand(*size)
        b = torch.rand(*size)
        c = torchfn(a, b)
        expected_c = torch.zeros(*size)
        expected_c.map2_(a, b, lambda _, a, b: mathfn(a, b))
        self.assertEqual(expected_c, c, atol=0, rtol=0)

    @onlyCPU
    def test_max_elementwise(self, device):
        self._testCSelection(torch.max, max)

    @onlyCPU
    def test_min_elementwise(self, device):
        self._testCSelection(torch.min, min)

    def test_all_any(self, device):
        def test(size):
            x = torch.ones(*size, device=device).byte()
            self.assertTrue(x.all())
            self.assertTrue(x.any())

            x[3] = 0
            self.assertFalse(x.all())
            self.assertTrue(x.any())

            x.zero_()
            self.assertFalse(x.all())
            self.assertFalse(x.any())

            x.fill_(2)
            self.assertTrue(x.all())
            self.assertTrue(x.any())

            x = torch.ones(*size, device=device).bool()
            self.assertTrue(x.all())
            self.assertTrue(x.any())

            x[3] = False
            self.assertFalse(x.all())
            self.assertTrue(x.any())

        test((10,))
        test((5, 5))

    def test_all_any_with_dim(self, device):
        def test(x):
            r1 = x.prod(dim=0, keepdim=False).byte()
            r2 = x.all(dim=0, keepdim=False)
            self.assertEqual(r1.shape, r2.shape)
            self.assertTrue((r1 == r2).all())

            r3 = x.sum(dim=1, keepdim=True).clamp(0, 1).byte()
            r4 = x.any(dim=1, keepdim=True)
            self.assertEqual(r3.shape, r4.shape)
            self.assertTrue((r3 == r4).all())

        test(torch.tensor([[0, 0, 0],
                           [0, 0, 1],
                           [0, 1, 1],
                           [1, 1, 1]], device=device, dtype=torch.uint8))

    def test_numpy_named_args(self, device):
        x1 = torch.randn(10, device=device)
        x2 = torch.randn(10, device=device)
        res1 = torch.add(input=x1, other=x2)
        res2 = torch.add(x1=x1, x2=x2)
        self.assertEqual(res1, res2)

        x1 = torch.randn(10, 10, 10, device=device)
        res1 = x1.sum(dim=(0, 2), keepdim=True)
        res2 = x1.sum(axis=(0, 2), keepdims=True)
        self.assertEqual(res1, res2)

    # TODO: kill this ane replace with common creation ops
    def _make_tensors(self, shape, val_range=(-100, 100), use_floating=True, use_integral=True,
                      use_complex=False) -> Dict[str, List[torch.Tensor]]:
        float_types = [torch.double,
                       torch.float]
        int_types = [torch.int64,
                     torch.int32,
                     torch.int16]

        complex_types = [torch.complex64,
                         torch.complex128]

        def make_contiguous(shape, dtype) -> torch.Tensor:
            if dtype in float_types:
                val = torch.randn(shape, dtype=dtype)
                val = val * ((val_range[1] - val_range[0]) / (math.pi * 2.0))
                val = val + ((val_range[1] - val_range[0]) / 2.0)
                val = torch.clamp(val, min=val_range[0], max=val_range[1])
                return val
            result = torch.zeros(shape, dtype=dtype)
            result.apply_(lambda x: random.randint(val_range[0], val_range[1]))
            return result

        def make_non_contiguous(shape, dtype) -> torch.Tensor:
            contig = make_contiguous(shape, dtype)
            non_contig = torch.empty(shape + (2, 2), dtype=dtype)[..., 0]
            non_contig = non_contig.select(-1, -1)
            non_contig.copy_(contig)
            self.assertFalse(non_contig.is_contiguous())
            return non_contig

        def make_contiguous_slice(size, dtype) -> torch.Tensor:
            contig = make_contiguous((1, size), dtype)
            non_contig = contig[:1, 1:size - 1]
            self.assertTrue(non_contig.is_contiguous())
            return contig

        types = []
        if use_floating:
            types += float_types
        if use_integral:
            types += int_types
        if use_complex:
            types += complex_types
        tensors: Dict[str, List[torch.Tensor]] = {"cont": [], "noncont": [], "slice": []}
        for dtype in types:
            tensors["cont"].append(make_contiguous(shape, dtype))
            tensors["noncont"].append(make_non_contiguous(shape, dtype))
            tensors["slice"].append(make_contiguous_slice(sum(list(shape)), dtype))

        return tensors

    # TODO: refactor this to use comparators from common_utils
    def _assert_matches_numpy(self, t, n):
        self.assertEqual(n.shape, t.shape)
        if t.dtype == torch.float:
            self.assertEqual(n, t, rtol=1e-03, atol=1e-05, equal_nan=True)
        else:
            self.assertEqual(n, t, equal_nan=True)

    # TODO: update this and tests that use it to use the device argument properly
    def _test_dim_ops(self, pytorch_op, numpy_op,
                      use_floating=True, use_integral=True, use_complex=False):
        def do_one(tensors_dict, dim):
            for category, tensors in tensors_dict.items():
                if category == "slice":
                    dim = 0
                for tensor in tensors:
                    # we have no control over NumPy warnings...
                    with warnings.catch_warnings():
                        warnings.simplefilter("ignore")
                        expected = numpy_op(tensor.cpu().numpy(), dim)
                    actual = pytorch_op(tensor, dim)
                    self._assert_matches_numpy(actual, expected)
                    if torch.cuda.is_available():
                        self._assert_matches_numpy(pytorch_op(tensor.cuda(), dim).cpu(), expected)
        do_one(self._make_tensors((5, 400000), use_floating=use_floating,
                                  use_integral=use_integral, use_complex=use_complex), 1)
        do_one(self._make_tensors((3, 5, 7), use_floating=use_floating,
                                  use_integral=use_integral, use_complex=use_complex), 0)
        do_one(self._make_tensors((3, 5, 7), use_floating=use_floating,
                                  use_integral=use_integral, use_complex=use_complex), 1)
        do_one(self._make_tensors((3, 5, 7), use_floating=use_floating,
                                  use_integral=use_integral, use_complex=use_complex), 2)
        do_one(self._make_tensors((100000, ), use_floating=use_floating,
                                  use_integral=use_integral, use_complex=use_complex), -1)
        do_one(self._make_tensors((50, 50, 50), use_floating=use_floating,
                                  use_integral=use_integral, use_complex=use_complex), 0)
        do_one(self._make_tensors((50, 50, 50), use_floating=use_floating,
                                  use_integral=use_integral, use_complex=use_complex), 1)
        do_one(self._make_tensors((50, 50, 50), use_floating=use_floating,
                                  use_integral=use_integral, use_complex=use_complex), 2)
        do_one(self._make_tensors((50, 50, 50), use_floating=use_floating,
                                  use_integral=use_integral, use_complex=use_complex), (1, 2))
        do_one(self._make_tensors((50, 50, 50), use_floating=use_floating,
                                  use_integral=use_integral, use_complex=use_complex), (1, -1))
        do_one(self._make_tensors((50, 50, 50), use_floating=use_floating,
                                  use_integral=use_integral, use_complex=use_complex), (0, 2))
        do_one(self._make_tensors((50, 50, 50), use_floating=use_floating,
                                  use_integral=use_integral, use_complex=use_complex), (0, 2, 1))

    @slowTest
    @onlyCPU
    def test_sum_dim(self, device):
        self._test_dim_ops(
            lambda t, d: t.sum(d),
            lambda n, d: n.sum(d),
            use_floating=True, use_integral=True, use_complex=True)

    @onlyCPU
    def test_mean_dim(self, device):
        self._test_dim_ops(
            lambda t, d: t.mean(d),
            lambda n, d: n.mean(d),
            use_integral=False,
            use_complex=True)

    @onlyCPU
    def test_std_dim(self, device):
        for unbiased in [False, True]:
            self._test_dim_ops(
                lambda t, d: t.std(d, unbiased=unbiased),
                lambda n, d: n.std(d, ddof=1 if unbiased else 0),
                use_integral=False)

    @onlyCPU
    def test_var_dim(self, device):
        for unbiased in [False, True]:
            self._test_dim_ops(
                lambda t, d: t.var(d, unbiased=unbiased),
                lambda n, d: n.var(d, ddof=1 if unbiased else 0),
                use_integral=False)

    @onlyCPU
    @skipIfNoSciPy
    def test_logsumexp_dim(self, device):
        from scipy.special import logsumexp
        self._test_dim_ops(
            lambda t, d: t.logsumexp(d),
            lambda n, d: logsumexp(n, d),
            use_integral=False)

    # TODO: update this and tests that use it to handle device properly
    def _test_reduce_integer_upcast(self, fn, has_out=True, test_complex=True):
        shape = (3, 4, 5)
        reduced_shape = fn(torch.ones(shape)).shape

        def _test_out(dtype, other_dtype):
            out = torch.ones(reduced_shape, dtype=dtype)
            result = fn(x, out=out)
            self.assertIs(out.dtype, result.dtype)
            self.assertEqual(fn(x.to(dtype)), result, exact_dtype=False)
            result = fn(x, out=out, dtype=dtype)
            self.assertIs(out.dtype, result.dtype)
            self.assertEqual(fn(x.to(dtype)), result, exact_dtype=False)
            # 'out' is favored over dtype, check error
            self.assertRaises(RuntimeError, lambda: fn(x, out=out, dtype=other_dtype))

        for dtype in [dtype for dtype in torch.testing.get_all_math_dtypes('cpu') if dtype != torch.float16]:
            x = torch.ones(shape, dtype=dtype)
            expected_dtype = dtype if dtype.is_floating_point or dtype.is_complex else torch.int64
            self.assertIs(expected_dtype, fn(x).dtype)
            self.assertEqual(fn(x.to(expected_dtype)), fn(x))

            if dtype.is_floating_point:
                other_dtype = torch.float32 if dtype == torch.float64 else torch.float64
            elif dtype.is_complex:
                other_dtype = torch.complex64 if dtype == torch.complex128 else torch.complex128
            else:
                other_dtype = torch.int32 if dtype != torch.int32 else torch.int16
            self.assertIs(other_dtype, fn(x, dtype=other_dtype).dtype)
            self.assertEqual(fn(x.to(other_dtype)), fn(x, dtype=other_dtype), exact_dtype=False)

            # test mixed int/float/complex
            if dtype.is_floating_point:
                mixed_dtypes = [torch.int32, torch.complex64]
            elif dtype.is_complex:
                mixed_dtypes = [torch.int32, torch.float32]
            else:
                mixed_dtypes = [torch.float32, torch.complex64]

            for mixed_dtype in mixed_dtypes:
                self.assertIs(mixed_dtype, fn(x, dtype=mixed_dtype).dtype)
                self.assertEqual(fn(x.to(mixed_dtype)), fn(x, dtype=mixed_dtype), exact_dtype=False)

                if has_out:
                    _test_out(dtype, other_dtype)
                    _test_out(dtype, mixed_dtype)

    @onlyCPU
    def test_sum_integer_upcast(self, device):
        self._test_reduce_integer_upcast(lambda x, **kwargs: torch.sum(x, **kwargs), False)
        self._test_reduce_integer_upcast(lambda x, **kwargs: torch.sum(x, 0, **kwargs))

    @onlyCPU
    def test_prod_integer_upcast(self, device):
        self._test_reduce_integer_upcast(lambda x, **kwargs: torch.prod(x, **kwargs), False)
        self._test_reduce_integer_upcast(lambda x, **kwargs: torch.prod(x, 0, **kwargs))

    @onlyCPU
    def test_cumsum_integer_upcast(self, device):
        self._test_reduce_integer_upcast(lambda x, **kwargs: torch.cumsum(x, 0, **kwargs))

    @onlyCPU
    def test_cumprod_integer_upcast(self, device):
        self._test_reduce_integer_upcast(lambda x, **kwargs: torch.cumprod(x, 0, **kwargs))

    def test_mode(self, device):
        SIZE = 10
        x = torch.arange(1., SIZE * SIZE + 1, device=device).clone().resize_(SIZE, SIZE)
        x[:2] = 1
        x[:, :2] = 1
        x0 = x.clone()

        # Pre-calculated results.
        res1val = torch.ones(SIZE, device=device)
        # The indices are the position of the last appearance of the mode element.
        res1ind = torch.ones(SIZE, device=device, dtype=torch.long)
        res1ind[0] = SIZE - 1
        res1ind[1] = SIZE - 1

        res2val, res2ind = torch.mode(x, keepdim=False)
        self.assertEqual(res1val, res2val, atol=0, rtol=0)
        self.assertEqual(res1ind, res2ind, atol=0, rtol=0)

        # Test use of result tensor
        res2val = torch.tensor((), device=device)
        res2ind = torch.tensor((), device=device, dtype=torch.long)
        torch.mode(x, keepdim=False, out=(res2val, res2ind))
        self.assertEqual(res1val, res2val, atol=0, rtol=0)
        self.assertEqual(res1ind, res2ind, atol=0, rtol=0)

        # Test non-default dim
        res2val, res2ind = torch.mode(x, 0, False)
        self.assertEqual(res1val, res2val, atol=0, rtol=0)
        self.assertEqual(res1ind, res2ind, atol=0, rtol=0)

        # input unchanged
        self.assertEqual(x, x0, atol=0, rtol=0)

    def _test_mode_intervals(self, shape, intervals, device, v=1):
        x = torch.arange(0, shape[0] * shape[1], device=device)
        x[v] = x.numel()
        x = x.resize_(shape)

        # Set the value of each interval to the mode "v"
        for (beg, end) in intervals:
            x[:, beg:end] = v

        values, indices = torch.mode(x, -1, False)

        # Check whether the returned indices correspond to the returned values
        self.assertTrue((x.gather(1, indices.unsqueeze(1)).t() == values).all())
        # Check whether the returned values are the mode
        self.assertTrue((values == v).all().item())

    @onlyCUDA
    def test_mode_large(self, device):
        # i should be less than (d - 2) / 2
        def testset_for_shape(shape, i):
            d = shape[-1]
            # Mode only in the middle.
            self._test_mode_intervals(shape, [(i, d - i)], device)
            # Mode in discontiguous parts of the input.
            self._test_mode_intervals(shape, [(0, i), (i + 1, d - i - 1), (d - i, d)], device)

        # More than one line of (65535) thread blocks
        testset_for_shape((65536, 10), 3)

        # Max slice size (2048)
        testset_for_shape((10, 2048), 10)

        # Naive kernel for big slice sizes (> 2048)
        testset_for_shape((10, 4096), 10)

    @onlyOnCPUAndCUDA
    def test_mode_wrong_dtype(self, device):
        def test_for_dtypes(x_ty, v_ty, i_ty, message):
            x = torch.ones(10, device=device, dtype=x_ty)
            v = torch.ones(10, device=device, dtype=v_ty)
            i = torch.ones(10, device=device, dtype=i_ty)

            with self.assertRaisesRegex(RuntimeError, message):
                torch.mode(x, -1, True, out=(v, i))

        err_msg = "expected scalar type .* but got .* for "
        values_err = err_msg + "values"
        indices_err = err_msg + "indices"

        test_for_dtypes(torch.uint8, torch.int8, torch.long, values_err)
        test_for_dtypes(torch.int8, torch.int16, torch.long, values_err)
        test_for_dtypes(torch.int32, torch.float32, torch.long, values_err)
        test_for_dtypes(torch.float32, torch.float64, torch.long, values_err)

        test_for_dtypes(torch.uint8, torch.uint8, torch.int8, indices_err)
        test_for_dtypes(torch.int8, torch.int8, torch.int16, indices_err)
        test_for_dtypes(torch.int32, torch.int32, torch.float32, indices_err)
        test_for_dtypes(torch.float32, torch.float32, torch.float64, indices_err)

    @onlyCUDA
    def test_mode_wrong_device(self, device):
        # CPU Input Tensor
        x = torch.ones(2)

        with self.assertRaisesRegex(RuntimeError,
                                    "expected device .* but got .* for values"):
            values = torch.tensor([], device=device)
            torch.mode(x, -1, True, out=(values, torch.tensor([], dtype=torch.long)))

        with self.assertRaisesRegex(RuntimeError,
                                    "expected device .* but got .* for indices"):
            indices = torch.tensor([], device=device)
            torch.mode(x, -1, True, out=(torch.tensor([]), indices))

    # TODO: make work on CUDA, too
    @onlyCPU
    def test_accreal_type(self, device) -> None:
        x = torch.ones(2, 3, 4)
        self.assertIsInstance(x.double().sum().item(), float)
        self.assertIsInstance(x.float().sum().item(), float)
        self.assertIsInstance(x.long().sum().item(), int)
        self.assertIsInstance(x.int().sum().item(), int)
        self.assertIsInstance(x.short().sum().item(), int)
        self.assertIsInstance(x.char().sum().item(), int)
        self.assertIsInstance(x.byte().sum().item(), int)

    def test_var_mean_some_dims(self, device):
        sizes = (4, 6, 7, 5, 3)
        dims = len(sizes)

        x = torch.rand(sizes, device=device)
        for num_of_dims in range(2, dims):
            dim_list = list(combinations(list(range(dims)), r=num_of_dims))
            for dim in dim_list:
                for unbiased in [False, True]:
                    for keepdim in [False, True]:
                        var1, mean1 = torch.var_mean(x, dim=dim, unbiased=unbiased, keepdim=keepdim)
                        var2 = x.var(dim=dim, unbiased=unbiased, keepdim=keepdim)
                        mean2 = x.mean(dim=dim, keepdim=keepdim)
                        self.assertEqual(var1, var2)
                        self.assertEqual(mean1, mean2)

    # TODO: this should be a generic opinfo test
    def test_all_any_empty(self, device):
        x = torch.ByteTensor().to(device)
        self.assertTrue(x.all())
        self.assertFalse(x.any())

        x = torch.BoolTensor().to(device)
        self.assertTrue(x.all())
        self.assertFalse(x.any())

    @dtypesIfCUDA(torch.half, torch.bfloat16, torch.float, torch.double)
    @dtypes(torch.half, torch.bfloat16, torch.float, torch.double)
    def test_max_with_inf(self, device, dtype):
        a = torch.tensor([[-inf, -inf, inf, 3], [inf, inf, -inf, -1]], dtype=dtype, device=device)
        self.assertTrue(torch.all(torch.max(a, dim=1).values == inf).item())
        self.assertTrue(torch.all(torch.amax(a, dim=1) == inf).item())
        self.assertTrue(torch.max(a).item() == inf)
        self.assertTrue(torch.amax(a).item() == inf)

    @dtypesIfCUDA(torch.half, torch.bfloat16, torch.float, torch.double)
    @dtypes(torch.half, torch.float, torch.bfloat16, torch.double)
    def test_min_with_inf(self, device, dtype):
        a = torch.tensor([[-inf, -inf, inf, 3], [inf, inf, -inf, -1]], dtype=dtype, device=device)
        self.assertTrue(torch.all(torch.min(a, dim=1).values == (-inf)).item())
        self.assertTrue(torch.all(torch.amin(a, dim=1) == (-inf)).item())
        self.assertTrue(torch.min(a).item() == -inf)
        self.assertTrue(torch.amin(a).item() == -inf)

    def _test_minmax_helper(self, torchfn, reffn, device, dtype, skip_indices=False):
        def create_input(shape, device, dtype):
            if dtype.is_floating_point:
                return torch.randn(*shape, device=device, dtype=dtype)
            else:
                low = 0 if dtype == torch.bool else -1000
                high = 2 if dtype == torch.bool else 1000
                return torch.randint(low, high, shape, device=device, dtype=dtype)
        x = create_input((100, 100), device, dtype)
        self.compare_with_numpy(torchfn, reffn, x)
        # non contiguous
        x = create_input((10, 10, 10), device, dtype)
        x = x[:, 4]
        self.compare_with_numpy(torchfn, reffn, x)

        def get_values(x):
            if isinstance(x, tuple):
                return x[0]
            return x

        # indices
        if not skip_indices:
            size = 5
            x = create_input((size, size), device, dtype)
            inputs = (x, x.t())
            dims = (0, 1)
            for xinp, d in product(inputs, dims):
                self.compare_with_numpy(lambda x: get_values(torchfn(x, d, False)), lambda x: reffn(x, d, keepdims=False), xinp)
                result = torchfn(xinp, d, False)
                if isinstance(result, tuple):
                    v, i = result
                    if d == 1:
                        self.assertEqual(xinp[torch.arange(size), i], v, atol=0, rtol=0)
                    else:
                        self.assertEqual(xinp[i, torch.arange(size)], v, atol=0, rtol=0)
        # nan
        if dtype.is_floating_point:
            for index in (0, 4, 99):
                x = create_input((100,), device, dtype)
                x[index] = nan
                if not skip_indices:
                    result = torchfn(x, 0)
                    v = get_values(result)
                    self.assertEqual(v, nan)
                    if isinstance(result, tuple):
                        i = result[1]
                        self.assertEqual(i, index)
                self.assertEqual(torchfn(x), nan)

    @dtypesIfCPU(torch.float, torch.double, torch.long, torch.bool, torch.half)
    @dtypesIfCUDA(torch.half, torch.float, torch.long, torch.bool)
    @dtypes(torch.half, torch.float, torch.double)
    def test_max(self, device, dtype):
        self._test_minmax_helper(torch.max, np.amax, device, dtype)

    @dtypesIfCPU(torch.float, torch.double, torch.long, torch.bool, torch.half)
    @dtypesIfCUDA(torch.half, torch.float, torch.long, torch.bool)
    @dtypes(torch.half, torch.float, torch.double)
    def test_min(self, device, dtype):
        self._test_minmax_helper(torch.min, np.amin, device, dtype)

    @dtypesIfCPU(torch.half, torch.float, torch.double, torch.int, torch.long, torch.bool)
    @dtypesIfCUDA(torch.half, torch.float, torch.int, torch.long, torch.bool)
    @dtypes(torch.half, torch.float, torch.double)
    def test_amin(self, device, dtype):
        self._test_minmax_helper(torch.amin, np.amin, device, dtype)

    @dtypesIfCPU(torch.half, torch.float, torch.double, torch.int, torch.long, torch.bool)
    @dtypesIfCUDA(torch.half, torch.float, torch.int, torch.long, torch.bool)
    @dtypes(torch.float, torch.double)
    def test_amax(self, device, dtype):
        self._test_minmax_helper(torch.amax, np.amax, device, dtype)

    @onlyOnCPUAndCUDA
    @dtypesIfCPU(torch.float, torch.double)
    @dtypesIfCUDA(torch.half, torch.float, torch.bfloat16)
    def test_aminmax(self, device, dtype):

        def _amin_wrapper(x, dim=None, keepdims=False):
            if dim is None:
                return torch._aminmax(x)[0]
            else:
                return torch._aminmax(x, dim, keepdims)[0]

        def _amax_wrapper(x, dim=None, keepdims=False):
            if dim is None:
                return torch._aminmax(x)[1]
            else:
                return torch._aminmax(x, dim, keepdims)[1]

        self._test_minmax_helper(_amin_wrapper, np.amin, device, dtype)
        self._test_minmax_helper(_amax_wrapper, np.amax, device, dtype)

    # TODO: bincount isn't a classic reduction -- maybe this test suite is
    #   reductions and summary ops?
    def test_bincount(self, device):
        # negative input throws
        with self.assertRaisesRegex(RuntimeError, '1-d non-negative integral'):
            torch.bincount(torch.tensor([1, -1], device=device))
        # n-d input, with n > 1 throws
        with self.assertRaisesRegex(RuntimeError, '1-d non-negative integral'):
            torch.bincount(torch.tensor([[1, 2], [3, 4]], device=device))
        # floating input type throws
        with self.assertRaisesRegex(RuntimeError, 'not implemented'):
            torch.bincount(torch.tensor([1., 0.3], device=device))
        # minlength < 0 throws
        with self.assertRaisesRegex(RuntimeError, 'minlength should be >= 0'):
            torch.bincount(torch.tensor([1, 3], device=device),
                           torch.tensor([.2, .2], device=device),
                           minlength=-1)
        # input and weights dim mismatch
        with self.assertRaisesRegex(RuntimeError, 'same length'):
            torch.bincount(torch.tensor([1, 0], device=device),
                           torch.tensor([1., 0.3, 0.5], device=device))
        # 1-d input with no elements and default minlength
        self.assertEqual(torch.bincount(torch.tensor([], device=device, dtype=torch.long)),
                         torch.zeros(0, dtype=torch.long, device=device))
        # 1-d input with no elements and specified minlength
        self.assertEqual(torch.bincount(torch.tensor([], device=device, dtype=torch.long), minlength=10),
                         torch.zeros(10, dtype=torch.long, device=device))

        # test tensor method without weights
        long_counts = torch.tensor(
            [0, 3, 2, 1, 3], dtype=torch.uint8, device=device).bincount()
        self.assertEqual(
            torch.tensor([1, 1, 1, 2], dtype=torch.int64, device=device),
            long_counts)
        # test minlength functionality
        int_counts = torch.bincount(
            torch.tensor([1, 1, 1, 1], device=device), minlength=5)
        self.assertEqual(
            torch.tensor([0, 4, 0, 0, 0], dtype=torch.int64, device=device),
            int_counts)
        # test weights
        byte_counts = torch.bincount(
            torch.tensor([0, 1, 1, 1, 4], device=device),
            torch.tensor([.1, .2, .3, .4, .5], device=device))
        self.assertEqual(
            torch.tensor([0.1, 0.9, 0, 0, 0.5], device=device), byte_counts)
        byte_counts = torch.bincount(
            torch.tensor([0, 1, 1, 1, 4], device=device),
            torch.tensor([1, 2, 3, 4, 5], dtype=torch.int8, device=device))
        self.assertEqual(
            torch.tensor([1, 9, 0, 0, 5], device=device, dtype=torch.float64), byte_counts)
        # test non-contiguous inputs and weights
        inputs = torch.tensor([[0, 0], [3, 1], [2, 1], [1, 1], [3, 4]], device=device)
        weights = torch.tensor([[.1, 1], [.2, 2], [.3, 3], [.4, 4], [.5, 5]], device=device)
        for i in [0, 1]:
            assert not inputs[:, i].is_contiguous(), "Inputs are supposed to be non-contiguous"
            assert not weights[:, i].is_contiguous(), "Weights are supposed to be non-contiguous"
        # inputs are non-contiguous but weights are contiguous
        self.assertEqual(inputs[:, 0].bincount(), torch.tensor([1, 1, 1, 2]))
        # inputs and weights are non-contiguous
        self.assertEqual(
            inputs[:, 1].bincount(weights[:, 1]),
            torch.tensor([1, 9, 0, 0, 5], dtype=torch.float32))
        # weights are non-contiguous but inputs are contiguous
        self.assertEqual(inputs[:, 1].contiguous().bincount(weights[:, 1]),
                         torch.tensor([1, 9, 0, 0, 5], dtype=torch.float32))

        # test bincount on non-contiguous slices
        all0s = torch.zeros((32, 2), dtype=torch.int64, device=device)
        self.assertEqual(all0s[:, 0].bincount(), torch.tensor([32]))

        all1s = torch.ones((32, 2), dtype=torch.int64, device=device)
        self.assertEqual(all1s[:, 0].bincount(), torch.tensor([0, 32]))

        # test large number of bins - global memory use
        big_exp = torch.zeros(10000000, device=device)
        big_exp[-1] = 50.0
        big_w = torch.tensor([.5] * 100, device=device)
        big_out = torch.tensor([9999999] * 100, device=device).bincount(big_w)
        self.assertEqual(big_exp, big_out)
        # test large input size
        big_exp = torch.zeros(2, device=device, dtype=torch.int64)
        big_exp[1] = 1000000
        big_out = torch.ones(1000000, dtype=torch.int8, device=device).bincount()
        self.assertEqual(big_exp, big_out)

    # TODO: how many var stability tests are there?
    def test_var_stability2(self, device):
        tensor = torch.FloatTensor([2281.5, 2281.25]).to(device)

        # Stability for inner dim
        self.assertEqual(tensor.var(0), 0.03125)

        # General stability
        self.assertEqual(tensor.var(), 0.03125)

        # Stability for outer dimensions
        tensor = tensor.unsqueeze(1)
        self.assertEqual(tensor.var(0), 0.03125)

    @onlyCPU
    @dtypes(torch.bool, torch.double)
    def test_sum_all(self, device, dtype) -> None:
        def check_sum_all(tensor: torch.Tensor) -> None:
            pylist = tensor.reshape(-1).tolist()
            self.assertEqual(tensor.sum(), sum(pylist))

        if dtype != torch.bool:
            check_sum_all(torch.tensor([1, 2, 3, 4, 5], dtype=dtype, device=device))
            check_sum_all(torch.randn(200000, dtype=dtype, device=device))
            check_sum_all(torch.randn(2000, 2, dtype=dtype, device=device)[:, 0])
        else:
            check_sum_all(torch.tensor([True, False, True], dtype=torch.bool, device=device))

    def _test_memory_format_transformations(self, device, input_generator_fn, transformation_fn,
                                            memory_format, compare_data=True, default_is_preserve=False):

        assert(memory_format == torch.channels_last or memory_format == torch.channels_last_3d)

        # xc is a channels last tensor
        xc = input_generator_fn(device)
        # xc is not memory dense, but looks like channels last
        if memory_format == torch.channels_last:
            xc = xc[..., ::2, ::2]
        else:
            xc = xc[..., ::2, ::2, ::2]

        clone = transformation_fn(xc, memory_format=torch.preserve_format)
        self.assertFalse(clone.is_contiguous())
        self.assertTrue(clone.is_contiguous(memory_format=memory_format))
        self.assertFalse(xc.is_contiguous())
        self.assertFalse(xc.is_contiguous(memory_format=memory_format))
        if compare_data:
            self.assertEqual(xc, clone.to(xc))

        xc = input_generator_fn(device)
        clone = transformation_fn(xc, memory_format=torch.contiguous_format)
        self.assertTrue(clone.is_contiguous())
        self.assertFalse(clone.is_contiguous(memory_format=memory_format))
        if compare_data:
            self.assertEqual(xc, clone.to(xc))

        xc = input_generator_fn(device)
        clone = transformation_fn(xc)

        if default_is_preserve:
            self.assertFalse(clone.is_contiguous())
            self.assertTrue(clone.is_contiguous(memory_format=memory_format))
        else:
            self.assertTrue(clone.is_contiguous())
            self.assertFalse(clone.is_contiguous(memory_format=memory_format))
        if compare_data:
            self.assertEqual(xc, clone.to(xc))

        x = torch.randn((3, 4, 5, 6, 7, 8, 9), device=device)
        for _ in range(10):
            permutation = list(range(len(x.shape)))
            random.shuffle(permutation)
            x = x.permute(permutation)
            self.assertEqual(x.stride(), transformation_fn(x, memory_format=torch.preserve_format).stride())

    @onlyCPU
    @dtypes(torch.double)
    def test_sum_out(self, device, dtype: torch.dtype) -> None:
        x = torch.rand(100, 100, dtype=dtype, device=device)
        res1 = torch.sum(x, 1)
        res2 = torch.tensor((), dtype=dtype, device=device)
        torch.sum(x, 1, out=res2)
        self.assertEqual(res1, res2)
        x = torch.rand(100, 100, 100, dtype=dtype, device=device)
        res1 = x.sum(2).sum(1)
        res2 = torch.tensor((), dtype=dtype, device=device)
        torch.sum(x, (2, 1), out=res2)
        self.assertEqual(res1, res2)

    @onlyCUDA
    @dtypes(torch.float16, torch.float32)
    def test_prod_gpu(self, device, dtype):
        x = torch.tensor([2, 3, 6, 9, 8], dtype=dtype, device=device)

        # Check all combinations: fp16 input - fp16 output, fp16 input - fp32
        # output, fp32 input - fp16 output, fp32 input - fp32 output
        for dtype_output in [torch.float16, torch.float32]:
            result_expected = torch.tensor(2592, dtype=dtype_output, device=device)
            output = torch.prod(x, dtype=dtype_output)
            self.assertEqual(output, result_expected)

            output = x.prod(dtype=dtype_output)
            self.assertEqual(output, result_expected)

    @onlyCPU
    @dtypes(torch.float)
    def test_prod(self, device, dtype):
        x = torch.rand(100, 100, dtype=dtype, device=device)
        res1 = torch.prod(x, 1)
        res2 = torch.tensor((), dtype=dtype, device=device)
        torch.prod(x, 1, out=res2)
        self.assertEqual(res1, res2)

    def test_prod_bool(self, device):
        vals = [[True, True], [True, False], [False, False], []]
        for val in vals:
            result = torch.prod(torch.tensor(val, device=device), dtype=torch.bool).item()
            expect = np.prod(np.array(val), dtype=np.bool)
            self.assertEqual(result, expect)

            result = torch.prod(torch.tensor(val, device=device)).item()
            expect = np.prod(np.array(val))
            self.assertEqual(result, expect)

    @onlyCPU
    def test_max_mixed_devices(self, device):
        a = torch.randn(10, device=device)
        if torch.cuda.is_available():
            values = torch.randn(10).cuda()
            indices = torch.cuda.LongTensor()
            self.assertRaises(RuntimeError,
                              lambda: torch.max(a, 0, out=(values, indices)))
            self.assertRaises(RuntimeError,
                              lambda: torch.amax(a, 0, out=values))

    @onlyCPU
    def test_min_mixed_devices(self, device):
        a = torch.randn(10, device=device)
        if torch.cuda.is_available():
            values = torch.randn(10).cuda()
            indices = torch.cuda.LongTensor()
            self.assertRaises(RuntimeError,
                              lambda: torch.min(a, 0, out=(values, indices)))
            self.assertRaises(RuntimeError,
                              lambda: torch.amin(a, 0, out=values))

    # TODO: consider refactoring with bincount test
    def test_bucketization(self, device):
        values_1d = torch.tensor([1, 2, 3, 4, 5, 6, 7, 8, 9], device=device)
        values_3d = torch.tensor([[[1, 3, 5], [2, 4, 6]], [[1, 2, 3], [4, 5, 6]]], device=device)

        # regular case 3d boundary and 3d input value
        boundaries = torch.tensor([[[1, 2, 3, 4], [3, 4, 5, 6]], [[1, 3, 5, 7], [2, 4, 6, 8]]], device=device)
        expected_result = torch.tensor([[[0, 2, 4], [0, 1, 3]], [[0, 1, 1], [1, 2, 2]]], device=device)
        output = torch.empty(2, 2, 3, device=device, dtype=torch.int64)
        self.assertEqual(torch.searchsorted(boundaries, values_3d), expected_result)
        self.assertEqual(torch.searchsorted(boundaries, values_3d, out=output), expected_result)
        expected_result = torch.tensor([[[1, 3, 4], [0, 2, 4]], [[1, 1, 2], [2, 2, 3]]], device=device)
        self.assertEqual(torch.searchsorted(boundaries, values_3d, right=True), expected_result)
        self.assertEqual(torch.searchsorted(boundaries, values_3d, right=True, out=output), expected_result)

        # simple 1d boundary and 3d input value
        boundaries = torch.tensor([1, 2, 3, 4, 5, 6], device=device)
        expected_result = torch.tensor([[[0, 2, 4], [1, 3, 5]], [[0, 1, 2], [3, 4, 5]]], device=device)
        output = torch.empty(2, 2, 3, device=device, dtype=torch.int64)
        self.assertEqual(torch.searchsorted(boundaries, values_3d), expected_result)
        self.assertEqual(torch.bucketize(values_3d, boundaries), expected_result)
        self.assertEqual(torch.bucketize(values_3d, boundaries, out=output), expected_result)
        expected_result = torch.tensor([[[1, 3, 5], [2, 4, 6]], [[1, 2, 3], [4, 5, 6]]], device=device)
        self.assertEqual(torch.searchsorted(boundaries, values_3d, right=True), expected_result)
        self.assertEqual(torch.bucketize(values_3d, boundaries, right=True), expected_result)
        self.assertEqual(torch.bucketize(values_3d, boundaries, out=output, right=True), expected_result)

        # simple float 1d boundary and 1d input with output int32 type
        values_1d_float = values_1d.to(torch.float32)
        boundaries = torch.tensor([0.9, 1, 2, 2, 3, 3, 4, 4.1, 9, 9], device=device, dtype=torch.float32)
        expected_result = torch.tensor([1, 2, 4, 6, 8, 8, 8, 8, 8], device=device, dtype=torch.int32)
        self.assertEqual(torch.searchsorted(boundaries, values_1d_float, out_int32=True), expected_result)
        self.assertEqual(torch.bucketize(values_1d_float, boundaries, out_int32=True), expected_result)

        # multiple dimension input with 0 elements
        boundaries = torch.tensor([1, 2, 3, 4, 5, 6], device=device, dtype=torch.int64)
        values_0_el = torch.tensor([[[]]], device=device, dtype=torch.int64)
        expected_result = values_0_el.to(torch.int64)
        self.assertEqual(torch.searchsorted(boundaries, values_0_el), expected_result)
        self.assertEqual(torch.bucketize(values_0_el, boundaries), expected_result)

        # nan input
        values_nan = torch.tensor([1.0, float('nan'), 2.0, float('nan')], device=device, dtype=torch.float64)
        boundaries = torch.tensor([0.0, 1.0, 2.0, 3.0], device=device, dtype=torch.float64)
        expected_result = torch.tensor([1, 4, 2, 4], device=device)
        self.assertEqual(torch.searchsorted(boundaries, values_nan), expected_result)
        expected_result = torch.tensor([2, 4, 3, 4], device=device)
        self.assertEqual(torch.searchsorted(boundaries, values_nan, right=True), expected_result)

        # type promotion and non contiguous tensors
        values_3d_permute = values_3d.permute(2, 1, 0).to(torch.int32)
        boundaries_permute = values_3d.permute(2, 1, 0).to(torch.float64)
        expected_result = torch.tensor([[[0, 0], [0, 1]], [[2, 0], [0, 1]], [[2, 0], [0, 0]]], device=device)
        if self.device_type != 'xla':
            self.assertWarnsRegex(
                UserWarning, "tensor is non-contiguous",
                lambda: self.assertEqual(torch.searchsorted(boundaries_permute, values_3d_permute), expected_result))
        else:
            # All tensors in XLA is contiguous even doing permute, no warning msg will be generate in XLA
            self.assertEqual(torch.searchsorted(boundaries_permute, values_3d_permute), expected_result)

        # scalar type
        boundaries = torch.tensor([1.5, 2.5, 3.5], device=device)
        expected_result = torch.tensor(1, device=device)
        self.assertEqual(torch.searchsorted(boundaries, 2), expected_result)
        self.assertEqual(torch.bucketize(torch.tensor(2, device=device), boundaries), expected_result)
        expected_result = torch.tensor(3, device=device)
        scalar_tensor_nan = torch.tensor(float('nan'), device=device)
        self.assertEqual(torch.searchsorted(boundaries, scalar_tensor_nan), expected_result)
        self.assertEqual(torch.bucketize(float('nan'), boundaries, right=True), expected_result)

        # invalid input dimensions
        boundaries = torch.tensor([[1, 2, 3], [4, 5, 6]], device=device)
        with self.assertRaisesRegex(
                RuntimeError, "first N-1 dimensions of boundaries tensor and input value tensor must match"):
            torch.searchsorted(boundaries, values_3d)
        with self.assertRaisesRegex(
                RuntimeError, "boundaries tensor must be 1 dimension"):
            torch.bucketize(values_3d, boundaries)
        with self.assertRaisesRegex(
                RuntimeError, "only when boundaries tensor dimension is 1"):
            torch.searchsorted(boundaries, 1)

        # incompatiable output tensor's dtype
        def test_output_dtype(dtype, is_int32):
            output = values_1d.to(dtype)
            with self.assertRaisesRegex(
                    RuntimeError, "output tensor's dtype is wrong"):
                torch.searchsorted(values_1d, values_1d, out=output, out_int32=is_int32)

        test_output_dtype(torch.float32, False)
        test_output_dtype(torch.int32, False)
        test_output_dtype(torch.int64, True)

    @dtypes(*torch.testing.get_all_dtypes(include_bool=False, include_complex=False))
    def test_nansum(self, device, dtype):
        args = product(
            (True, False),  # noncontiguous
            (0, 1, None),   # dim
        )
        zero = torch.zeros((), device=device, dtype=dtype)

        for noncontiguous, dim in args:
            # Randomly scale the values
            scale = random.randint(10, 100)
            x = make_tensor((17, 17), device=device, dtype=dtype,
                            low=-scale, high=scale, noncontiguous=noncontiguous)

            if dtype.is_floating_point:
                nan_mask = x < 0.2 * scale
                x_nonan = torch.where(nan_mask, zero, x)
                x[nan_mask] = np.nan
            else:
                x_nonan = x

            dim_kwargs = {} if dim is None else {"dim": dim}
            expect = torch.sum(x_nonan, **dim_kwargs)
            actual = torch.nansum(x, **dim_kwargs)
            self.assertEqual(expect, actual)

    def _test_reduction_function_with_numpy(self, torch_func, np_func, device, dtype,
                                            with_extremal=False, atol=None, rtol=None,
                                            exact_dtype=True, with_keepdim=False):
        # Test 0-d to 3-d tensors.
        for ndims in range(0, 4):
            shape = _rand_shape(ndims, min_size=5, max_size=10)
            for n in range(ndims + 1):
                for c in combinations(list(range(ndims)), n):
                    for count_dim in permutations(c):
                        # Generate Input.
                        x = _generate_input(shape, dtype, device, with_extremal)

                        if count_dim == ():
                            # Default `dims=None` case
                            self.compare_with_numpy(torch_func, np_func, x, device=None, dtype=None,
                                                    atol=atol, rtol=rtol, exact_dtype=exact_dtype)
                        else:
                            # With `dims: tuple of ints` case
                            if with_keepdim:
                                torch_func_partial = partial(torch_func, keepdim=True, dim=count_dim)
                                np_func_partial = partial(np_func, keepdims=True, axis=count_dim)
                            else:
                                torch_func_partial = partial(torch_func, dim=count_dim)
                                np_func_partial = partial(np_func, axis=count_dim)
                            self.compare_with_numpy(torch_func_partial, np_func_partial, x, device=None, dtype=None,
                                                    atol=atol, rtol=rtol, exact_dtype=exact_dtype)

    @dtypes(*(torch.testing.get_all_int_dtypes() + torch.testing.get_all_fp_dtypes(include_bfloat16=False) +
              torch.testing.get_all_complex_dtypes()))
    def test_count_nonzero(self, device, dtype):
        self._test_reduction_function_with_numpy(torch.count_nonzero, np.count_nonzero, device, dtype)
        self._test_reduction_function_with_numpy(torch.count_nonzero, np.count_nonzero, device, dtype, True)

    def _test_sum_reduction_vs_numpy(self, torch_fn, np_fn, device, dtype, with_keepdim=False, with_extremal=False):
        def is_integral(dtype):
            return dtype in torch.testing.get_all_int_dtypes()

        # On Windows CI, the current version of `numpy` promotes all lower integers
        # dtypes to int32 while `torch` promotes them to int64. Hence we skip on checking
        # the exact dtype.
        # Reference : https://dr.pytorch.org/api/view-log-full?build_id=122051580
        # PR : https://github.com/pytorch/pytorch/pull/38628#issuecomment-655905370
        exact_dtype = False if (IS_WINDOWS and is_integral(dtype)) else True

        if dtype == torch.uint8:
            with self.assertRaises(TypeError):
                self._test_reduction_function_with_numpy(torch_fn, np_fn, device, dtype, with_extremal=with_extremal)
        else:
            # TODO: Investigate why the output is not close to numpy.
            if dtype == torch.float16:
                atol = 0.4
                rtol = 1e-2
            elif dtype == torch.float32:
                atol = 7e-05
                rtol = 3e-06
            else:
                # Default values
                atol = None
                rtol = None
            self._test_reduction_function_with_numpy(torch_fn, np_fn, device, dtype,
                                                     atol=atol, rtol=rtol, exact_dtype=exact_dtype,
                                                     with_keepdim=with_keepdim, with_extremal=with_extremal)

    @onlyOnCPUAndCUDA
    @dtypes(*(torch.testing.get_all_int_dtypes() + torch.testing.get_all_fp_dtypes(include_bfloat16=False)))
    def test_sum_vs_numpy(self, device, dtype):
        self._test_sum_reduction_vs_numpy(torch.sum, np.sum, device, dtype)
        self._test_sum_reduction_vs_numpy(torch.sum, np.sum, device, dtype, with_extremal=True)
        self._test_sum_reduction_vs_numpy(torch.sum, np.sum, device, dtype, with_keepdim=True)

    @onlyOnCPUAndCUDA
    @dtypes(*(torch.testing.get_all_int_dtypes() + torch.testing.get_all_fp_dtypes(include_bfloat16=False)))
    def test_nansum_vs_numpy(self, device, dtype):
        self._test_sum_reduction_vs_numpy(torch.nansum, np.nansum, device, dtype)
        self._test_sum_reduction_vs_numpy(torch.nansum, np.nansum, device, dtype, with_extremal=True)
        self._test_sum_reduction_vs_numpy(torch.nansum, np.nansum, device, dtype, with_keepdim=True)

    @dtypes(*(torch.testing.get_all_complex_dtypes()))
    def test_nansum_complex(self, device, dtype):
        x = torch.randn((3, 3, 3), device=device, dtype=dtype)
        with self.assertRaisesRegex(RuntimeError, "nansum does not support complex inputs"):
            torch.nansum(x)

    def test_nansum_out_dtype(self, device):
        dtypes = list(torch.testing.get_all_int_dtypes() + torch.testing.get_all_fp_dtypes(include_bfloat16=False))
        for inp_dtype, out_dtype in combinations(dtypes, 2):
            shape = _rand_shape(random.randint(2, 5), min_size=5, max_size=10)
            x = _generate_input(shape, inp_dtype, device, with_extremal=False)
            torch_fn = partial(torch.nansum, dtype=out_dtype)
            np_out_dtype = torch_to_numpy_dtype_dict[out_dtype]
            np_fn = partial(np.nansum, dtype=np_out_dtype)
            self.compare_with_numpy(torch_fn, np_fn, x, device=None, dtype=None)

    @dtypes(*(torch.testing.get_all_int_dtypes() + torch.testing.get_all_fp_dtypes(include_bfloat16=False)))
    def test_argminmax_multiple(self, device, dtype):
        # Case: All Ones
        t = torch.ones(3, 3, device=device, dtype=dtype)
        self.compare_with_numpy(torch.argmax, np.argmax, t)
        self.compare_with_numpy(torch.argmin, np.argmin, t)

        # Case: With single `nan` present.
        if dtype in torch.testing.get_all_fp_dtypes():
            t[2, 2] = float('nan')
            self.compare_with_numpy(torch.argmax, np.argmax, t)
            self.compare_with_numpy(torch.argmin, np.argmin, t)

        # Case: Randomly Generated Tensors
        for ndims in range(1, 5):
            shape = _rand_shape(ndims, min_size=5, max_size=10)
            for with_extremal in [False, True]:
                for contiguous in [False, True]:
                    # Generate Input.
                    x = _generate_input(shape, dtype, device, with_extremal)

                    if dtype == torch.half:
                        max_val = torch.max(x.to(torch.float))
                        min_val = torch.min(x.to(torch.float))
                    else:
                        max_val = torch.max(x)
                        min_val = torch.min(x)

                    mask = torch.randn(x.shape) > 0.5
                    x[mask] = torch.tensor(max_val + 1, dtype=dtype)

                    mask = torch.randn(x.shape) > 0.5
                    x[mask] = torch.tensor(min_val - 1, dtype=dtype)

                    if not contiguous:
                        x = x.T

                    self.compare_with_numpy(torch.argmax, np.argmax, x, device=None, dtype=None)
                    self.compare_with_numpy(torch.argmin, np.argmin, x, device=None, dtype=None)

                    # Verify indices returned by max and min.
                    if dtype != torch.half:
                        rand_dim = random.randint(0, ndims - 1)
                        self.compare_with_numpy(lambda x: torch.max(x, dim=rand_dim)[1],
                                                lambda x: np.argmax(x, axis=rand_dim), x, device=None, dtype=None)
                        self.compare_with_numpy(lambda x: torch.min(x, dim=rand_dim)[1],
                                                lambda x: np.argmin(x, axis=rand_dim), x, device=None, dtype=None)

        def verify_against_numpy(t):
            # Argmax
            torch_fn = partial(torch.argmax, dim=1)
            np_fn = partial(np.argmax, axis=1)
            self.compare_with_numpy(torch_fn, np_fn, t)
            # Non-contiguous input
            self.compare_with_numpy(torch_fn, np_fn, t.T)

            # Verify indices returned by max.
            if dtype != torch.half:
                self.compare_with_numpy(lambda x: torch.max(x, dim=1)[1], np_fn, x, device=None, dtype=None)
                self.compare_with_numpy(lambda x: torch.max(x, dim=1)[1], np_fn, x.T, device=None, dtype=None)

            # Argmin
            torch_fn = partial(torch.argmin, dim=1)
            np_fn = partial(np.argmin, axis=1)
            self.compare_with_numpy(torch_fn, np_fn, t)
            # Non-contiguous input
            self.compare_with_numpy(torch_fn, np_fn, t.T)

            # Verify indices returned by min.
            if dtype != torch.half:
                self.compare_with_numpy(lambda x: torch.min(x, dim=1)[1], np_fn, x, device=None, dtype=None)
                self.compare_with_numpy(lambda x: torch.min(x, dim=1)[1], np_fn, x.T, device=None, dtype=None)

        # Case: Sample from issue: https://github.com/pytorch/pytorch/issues/41998
        t = torch.tensor([[1, 5],
                          [2, 10],
                          [3, 3]], device=device, dtype=dtype)
        verify_against_numpy(t)

        # Case: Sample from issue: https://github.com/pytorch/pytorch/issues/41998
        t = torch.tensor([[1, 5],
                          [2, 10],
                          [0, 0]], device=device, dtype=dtype)
        verify_against_numpy(t)

    @dtypes(*(torch.testing.get_all_dtypes(include_half=True, include_bfloat16=False,
                                           include_bool=True, include_complex=True)))
    def test_all_any_vs_numpy(self, device, dtype):
        # Note [all, any uint8 compatibility]: However for compatibility reason,
        # for `uint8`, they return Tensor of same dtype `uint8`.
        # Reference: https://github.com/pytorch/pytorch/pull/47878#issuecomment-747108561
        exact_dtype = True if dtype != torch.uint8 else False

        def _test_all_any(x):
            self.compare_with_numpy(torch.all, np.all, x)
            self.compare_with_numpy(torch.any, np.any, x)

        def _test_all_any_with_dim(x, dim):
            torch_fn = partial(torch.all, dim=dim)
            np_fn = partial(np.all, axis=dim)
            self.compare_with_numpy(torch_fn, np_fn, x, exact_dtype=exact_dtype)

            torch_fn = partial(torch.any, dim=dim)
            np_fn = partial(np.any, axis=dim)
            self.compare_with_numpy(torch_fn, np_fn, x, exact_dtype=exact_dtype)

        def _test_out_variant(x, dim):
            out = torch.empty_like(x)
            if dtype == torch.bool or dtype == torch.uint8:
                expected = torch.all(x, dim)
                torch.all(x, dim, out=out)
                self.assertEqual(expected, out)

                expected = torch.any(x, dim)
                torch.any(x, dim, out=out)
                self.assertEqual(expected, out)
            else:
                with self.assertRaisesRegex(RuntimeError, "all only supports bool tensor for result, got"):
                    torch.all(x, dim, out=out)

                with self.assertRaisesRegex(RuntimeError, "any only supports bool tensor for result, got"):
                    torch.any(x, dim, out=out)

        def _test_all_any_with_dim_keepdim(x, dim, keepdim):
            torch_fn = partial(torch.all, dim=dim, keepdim=keepdim)
            np_fn = partial(np.all, axis=dim, keepdims=keepdim)
            self.compare_with_numpy(torch_fn, np_fn, x, exact_dtype=exact_dtype)

            torch_fn = partial(torch.any, dim=dim, keepdim=keepdim)
            np_fn = partial(np.any, axis=dim, keepdims=keepdim)
            self.compare_with_numpy(torch_fn, np_fn, x, exact_dtype=exact_dtype)

        def _test_output_dtype(x):
            # This test will fail once the functions return bool output
            # for uint8 input.
            expected_dtype = torch.uint8 if dtype == torch.uint8 else torch.bool
            self.assertEqual(torch.all(x).dtype, expected_dtype)
            self.assertEqual(torch.any(x).dtype, expected_dtype)

            self.assertEqual(torch.all(x, dim=0).dtype, expected_dtype)
            self.assertEqual(torch.any(x, dim=0).dtype, expected_dtype)

        for ndim in range(5):
            shape = _rand_shape(ndim, 1, 5)
            x = _generate_input(shape, dtype, device, with_extremal=False)
            _test_all_any(x)
            _test_all_any(x.T)
            _test_all_any(x[..., ::2])

            x = _generate_input(shape, dtype, device, with_extremal=True)
            _test_all_any(x)
            _test_all_any(x.T)
            _test_all_any(x[..., ::2])

            x = torch.zeros_like(x)
            _test_all_any(x)
            _test_all_any(x.T)
            _test_all_any(x[..., ::2])

            x = torch.ones_like(x)
            _test_all_any(x)
            _test_all_any(x.T)
            _test_all_any(x[..., ::2])
            _test_output_dtype(x)
            for dim in range(ndim):
                x = _generate_input(shape, dtype, device, with_extremal=False)
                _test_all_any_with_dim(x, dim)
                _test_all_any_with_dim(x.T, dim)
                _test_all_any_with_dim(x[..., ::2], dim)
                _test_out_variant(x, dim)
                _test_all_any_with_dim_keepdim(x, dim, keepdim=True)
                _test_all_any_with_dim_keepdim(x, dim, keepdim=False)

                x = _generate_input(shape, dtype, device, with_extremal=True)
                _test_all_any_with_dim(x, dim)
                _test_all_any_with_dim(x.T, dim)
                _test_all_any_with_dim(x[..., ::2], dim)
                _test_out_variant(x, dim)
                _test_all_any_with_dim_keepdim(x, dim, keepdim=True)
                _test_all_any_with_dim_keepdim(x, dim, keepdim=False)

                x = torch.zeros_like(x)
                _test_all_any_with_dim(x, dim)
                _test_all_any_with_dim(x.T, dim)
                _test_all_any_with_dim(x[..., ::2], dim)
                _test_out_variant(x, dim)
                _test_all_any_with_dim_keepdim(x, dim, keepdim=True)
                _test_all_any_with_dim_keepdim(x, dim, keepdim=False)

                x = torch.ones_like(x)
                _test_all_any_with_dim(x, dim)
                _test_all_any_with_dim(x.T, dim)
                _test_all_any_with_dim(x[..., ::2], dim)
                _test_out_variant(x, dim)
                _test_all_any_with_dim_keepdim(x, dim, keepdim=True)
                _test_all_any_with_dim_keepdim(x, dim, keepdim=False)

    # TODO: part of this test covers torch.norm, with should be covered by test_linalg
    @onlyOnCPUAndCUDA
    def test_repeated_dim(self, device):
        ops = [torch.mean, torch.sum, torch.nansum, torch.std, torch.logsumexp, torch.std, torch.var,
               torch.amin, torch.amax, torch.norm]
        x = torch.randn(3, 3, 3, 3, device=device)

        error_msg = r'appears multiple times in the list of dims'
        norm_error_msg = r'Expected dims to be different, got'
        for op in ops:
            for dim in [(0, 0), (0, -4)]:
                e_msg = norm_error_msg if op == torch.norm else error_msg
                with self.assertRaisesRegex(RuntimeError, e_msg):
                    op(x, dim=dim)

    # TODO: update this test to comapre against NumPy
    @onlyCUDA
    def test_var(self, device):
        cpu_tensor = torch.randn(2, 3, 3)
        device_tensor = cpu_tensor.to(device)
        self.assertEqual(device_tensor.var(), cpu_tensor.var())
        self.assertEqual(device_tensor.var(1), cpu_tensor.var(1))
        self.assertEqual(device_tensor.var(2), cpu_tensor.var(2))
        self.assertEqual(device_tensor.std(), cpu_tensor.std())
        self.assertEqual(device_tensor.std(1), cpu_tensor.std(1))
        self.assertEqual(device_tensor.var(2), cpu_tensor.var(2))

        cpu_tensor = torch.randn(100)
        device_tensor = cpu_tensor.to(device)
        self.assertEqual(device_tensor.var(), cpu_tensor.var())

    # TODO: update this test to compare against NumPy
    @onlyCUDA
    def test_var_large_input(self, device):
        # Large, not-nice input
        cpu_tensor = torch.randn(2 * 32 * 1024 + 1, 2, 67)
        device_tensor = cpu_tensor.to(device)

        self.assertEqual(cpu_tensor.var(2), device_tensor.var(2))

    # TODO: update this to compare against NumPy instead of CPU
    @onlyCUDA
    @dtypes(torch.double)
    def test_sum_noncontig(self, device, dtype):
        x = torch.randn(1, 75, 57, 20, dtype=dtype, device=device).permute(0, 3, 1, 2)
        y = x.cpu()
        self.assertEqual(x.sum().cpu(), y.sum())
        self.assertEqual(x.sum(dim=(-1, -2)).cpu(), y.sum(dim=(-1, -2)))
        self.assertEqual(x.sum(dim=(1, 3)).cpu(), y.sum(dim=(1, 3)))

    # TODO: update this to compare against NumPy instead of CPU
    @onlyCUDA
    def test_min_max_nan(self, device):
        tests = [(lambda x: x.min(), 'min'),
                 (lambda x: x.max(), 'max'),
                 (lambda x: x.amin(), 'amin'),
                 (lambda x: x.amax(), 'amax'),
                 (lambda x: x.min(0).values, 'min_dim'),
                 (lambda x: x.max(0).values, 'max_dim'),
                 (lambda x: x.amin(0), 'amin_dim'),
                 (lambda x: x.amax(0), 'amax_dim')]
        for f, name in tests:
            a = torch.arange(25.0).view(5, 5)
            a[2, 2] = nan
            actual = f(a.to(device)).cpu()
            expected = f(a).cpu()
            self.assertEqual(torch.isnan(actual), torch.isnan(expected), msg='nans for {}'.format(name))
            self.assertEqual(actual[~torch.isnan(actual)],
                             expected[~torch.isnan(expected)], msg='nans for {}'.format(name))

    # TODO: make this test generic using OpInfos
    @onlyCUDA
    def test_sum_cpu_device_mismatch(self, device):
        x = torch.randn(20, dtype=torch.float32, device=device)
        y = torch.randn(1, dtype=torch.float32)

        err_string = "Expected all tensors to be on the same device, but found at least two devices, {0}".format(device)

        with self.assertRaisesRegex(RuntimeError, err_string):
            torch.sum(x, dim=[0], dtype=torch.float32, out=y)

        # tests half to float promotion
        if self.device_type == 'cuda':
            x = x.half()
            with self.assertRaisesRegex(RuntimeError, err_string):
                torch.sum(x, dim=[0], dtype=torch.float32, out=y)

    # Assert for illegal dtype would not be raised on XLA
    @onlyOnCPUAndCUDA
    def test_minmax_illegal_dtype(self, device):
        x = torch.randn(5, 5, dtype=torch.float32, device=device)
        valid_values = torch.empty(5, dtype=torch.float32, device=device)
        valid_indices = torch.empty(5, dtype=torch.long, device=device)
        illegal_values = torch.empty(5, dtype=torch.int, device=device)
        illegal_indices = torch.empty(5, dtype=torch.double, device=device)
        torch.max(x, dim=0, out=(valid_values, valid_indices))
        torch.min(x, dim=0, out=(valid_values, valid_indices))
        torch.amax(x, dim=0, out=valid_values)
        torch.amin(x, dim=0, out=valid_values)
        rmsg = r'scalar type|dtype'
        with self.assertRaisesRegex(RuntimeError, rmsg):
            torch.max(x, dim=0, out=(illegal_values, valid_indices))
        with self.assertRaisesRegex(RuntimeError, rmsg):
            torch.min(x, dim=0, out=(illegal_values, valid_indices))
        with self.assertRaisesRegex(RuntimeError, rmsg):
            torch.amax(x, dim=0, out=illegal_values)
        with self.assertRaisesRegex(RuntimeError, rmsg):
            torch.amin(x, dim=0, out=illegal_values)
        with self.assertRaisesRegex(RuntimeError, rmsg):
            torch.max(x, dim=0, out=(valid_values, illegal_indices))
        with self.assertRaisesRegex(RuntimeError, rmsg):
            torch.min(x, dim=0, out=(valid_values, illegal_indices))
        with self.assertRaisesRegex(RuntimeError, rmsg):
            torch.max(x, dim=0, out=(illegal_values, illegal_indices))
        with self.assertRaisesRegex(RuntimeError, rmsg):
            torch.min(x, dim=0, out=(illegal_values, illegal_indices))

    @dtypes(*torch.testing.get_all_dtypes(include_bool=False, include_complex=False))
    def test_dim_arg_reduction_scalar(self, device, dtype):
        example = 4.0

        x = torch.tensor(example, device=device, dtype=dtype)
        self.assertEqual(x.argmax().item(), 0)
        self.assertEqual(x.argmax(dim=None).item(), 0)
        self.assertEqual(x.argmax(dim=0).item(), 0)
        self.assertEqual(x.argmax(dim=0, keepdim=True), torch.tensor(0, dtype=torch.int64))

        x = torch.tensor(example, device=device, dtype=dtype)
        self.assertEqual(x.argmin().item(), 0)
        self.assertEqual(x.argmin(dim=None).item(), 0)
        self.assertEqual(x.argmin(dim=0).item(), 0)
        self.assertEqual(x.argmin(dim=0, keepdim=True), torch.tensor(0, dtype=torch.int64))


    @precisionOverride({torch.float16: 1e-2, torch.bfloat16: 1e-2})
    @dtypes(*(set(torch.testing.get_all_dtypes(include_bool=False, include_complex=False)) - {torch.uint8}))
    def test_dim_reduction(self, device, dtype):
        example = [[-1, 2, 1], [5, 3, 6]]

        sum_dtype = {
            torch.bfloat16: torch.bfloat16,
            torch.double: torch.double,
            torch.float: torch.float,
            torch.half: torch.half,
            torch.int64: torch.int64,
            torch.int32: torch.int64,
            torch.int16: torch.int64,
            torch.int8: torch.int64
        }

        # This won't test for 256bit instructions, since we usually
        # only work on 1 cacheline (512bit) at a time and these
        # examples aren't big enough to trigger that.
        x = torch.tensor(example, device=device, dtype=dtype)
        self.assertEqual(x.sum().item(), 16)
        self.assertEqual(x.sum(0), torch.tensor([4, 5, 7], dtype=sum_dtype[dtype]))
        self.assertEqual(x.sum(1), torch.tensor([2, 14], dtype=sum_dtype[dtype]))
        y = torch.tensor(example, device=device, dtype=sum_dtype[dtype])
        torch.sum(x, 0, out=y)
        self.assertEqual(x.sum(0), y)

        # Mean not supported for Int types
        if dtype in [torch.float16, torch.bfloat16, torch.float32, torch.float64]:
            x = torch.tensor(example, device=device, dtype=dtype)
            self.assertEqual(x.mean().item(), 16.0 / 6)
            self.assertEqual(x.mean(0), torch.tensor([2.0, 2.5, 7.0 / 2], dtype=dtype))
            self.assertEqual(x.mean(1), torch.tensor([2.0 / 3, 14.0 / 3], dtype=dtype))
            self.assertEqual(x.mean(), x.mean((0, 1)))

        prod_dtype = {
            torch.bfloat16: torch.bfloat16,
            torch.double: torch.double,
            torch.float: torch.float,
            torch.float16: torch.float16,
            torch.int64: torch.int64,
            torch.int32: torch.int64,
            torch.int16: torch.int64,
            torch.int8: torch.int64,
        }

        # prod is not supported for float16 & bfloat16 on CPU
        if not (self.device_type == 'cpu' and dtype in [torch.float16, torch.bfloat16]):
            x = torch.tensor(example, device=device, dtype=dtype)
            self.assertEqual(x.prod().item(), -180)
            self.assertEqual(x.prod(0), torch.tensor([-5, 6, 6], dtype=prod_dtype[dtype]))
            self.assertEqual(x.prod(1), torch.tensor([-2, 90], dtype=prod_dtype[dtype]))

        x = torch.tensor(example, device=device, dtype=dtype)

        self.assertEqual(x.min().item(), -1)
        self.assertEqual(x.argmin().item(), 0)

        # TODO: torch.min does not support the same operation as argmin
        # for the same case, should we enable it?
        self.assertEqual(x.argmin(dim=None).item(), 0)

        self.assertEqual(x.min(0), (torch.tensor([-1, 2, 1], dtype=dtype),
                                    torch.tensor([0, 0, 0], dtype=torch.int64)))
        self.assertEqual(x.amin(0), torch.tensor([-1, 2, 1], dtype=dtype))
        self.assertEqual(x.argmin(0), torch.tensor([0, 0, 0], dtype=torch.int64))

        self.assertEqual(x.min(dim=0, keepdim=True), (torch.tensor([[-1, 2, 1]], dtype=dtype),
                         torch.tensor([[0, 0, 0]], dtype=torch.int64)))
        self.assertEqual(x.amin(dim=0, keepdim=True), torch.tensor([[-1, 2, 1]], dtype=dtype))
        self.assertEqual(x.argmin(dim=0, keepdim=True), torch.tensor([[0, 0, 0]], dtype=torch.int64))

        self.assertEqual(x.min(1), (torch.tensor([-1, 3], dtype=dtype),
                         torch.tensor([0, 1], dtype=torch.int64)))
        self.assertEqual(x.amin(1), torch.tensor([-1, 3], dtype=dtype))
        self.assertEqual(x.argmin(1), torch.tensor([0, 1], dtype=torch.int64))

        self.assertEqual(x.min(dim=1, keepdim=True), (torch.tensor([[-1], [3]], dtype=dtype),
                         torch.tensor([[0], [1]], dtype=torch.int64)))
        self.assertEqual(x.amin(dim=1, keepdim=True), torch.tensor([[-1], [3]], dtype=dtype))
        self.assertEqual(x.argmin(dim=1, keepdim=True), torch.tensor([[0], [1]], dtype=torch.int64))

        # test that non-contiguous tensors work
        self.assertEqual(x[:, :2].min().item(), -1)
        self.assertEqual(x[:, :2].amin().item(), -1)
        self.assertEqual(x[:, :2].argmin().item(), 0)

        x = torch.tensor(example, device=device, dtype=dtype)

        self.assertEqual(x.max().item(), 6)
        self.assertEqual(x.amax().item(), 6)
        self.assertEqual(x.argmax().item(), 5)

        self.assertEqual(x.max(0), (torch.tensor([5, 3, 6], dtype=dtype),
                                    torch.tensor([1, 1, 1], dtype=torch.int64)))
        self.assertEqual(x.amax(0), torch.tensor([5, 3, 6], dtype=dtype))
        self.assertEqual(x.argmax(dim=0), torch.tensor([1, 1, 1], dtype=torch.int64))

        self.assertEqual(x.max(dim=0, keepdim=True), (torch.tensor([[5, 3, 6]], dtype=dtype),
                                                      torch.tensor([[1, 1, 1]], dtype=torch.int64)))
        self.assertEqual(x.amax(dim=0, keepdim=True), torch.tensor([[5, 3, 6]], dtype=dtype))
        self.assertEqual(x.argmax(dim=0, keepdim=True), torch.tensor([[1, 1, 1]], dtype=torch.int64))

        self.assertEqual(x.max(1), (torch.tensor([2, 6], dtype=dtype),
                                    torch.tensor([1, 2], dtype=torch.int64)))
        self.assertEqual(x.amax(1), torch.tensor([2, 6], dtype=dtype))
        self.assertEqual(x.argmax(dim=1), torch.tensor([1, 2], dtype=torch.int64))

        self.assertEqual(x.max(1, keepdim=True), (torch.tensor([[2], [6]], dtype=dtype),
                                                  torch.tensor([[1], [2]], dtype=torch.int64)))
        self.assertEqual(x.amax(1, keepdim=True), torch.tensor([[2], [6]], dtype=dtype))
        self.assertEqual(x.argmax(dim=1, keepdim=True), torch.tensor([[1], [2]], dtype=torch.int64))

        # test that non-contiguous tensors work
        self.assertEqual(x[:, :2].max().item(), 5)
        self.assertEqual(x[:, :2].amax().item(), 5)
        self.assertEqual(x[:, :2].argmax().item(), 2)

        dim_red_fns = [
            "mean", "median", "nanmedian", "mode", "norm", "prod",
            "std", "sum", "var", "max", "min", "amax", "amin"]

        def normfn_attr(t, dim, keepdim=False, out=None):
            attr = torch.norm
            return attr(t, 2, dim, keepdim, out=out)

        for fn_name in dim_red_fns:
            fn_attr = getattr(torch, fn_name) if fn_name != "norm" else normfn_attr

            def fn(x, dim, keepdim=False, out=None):
                ans = fn_attr(x, dim, keepdim=keepdim, out=out)
                return ans if not isinstance(ans, tuple) else ans[0]

            def fn_tuple(x, dim, keepdim=False, out=None):
                return fn_attr(x, dim, keepdim=keepdim, out=out)

            def test_multidim(x, dim):
                self.assertEqual(fn(x, dim).unsqueeze(dim), fn(x, dim, keepdim=True))
                self.assertEqual(x.ndimension() - 1, fn(x, dim).ndimension())
                self.assertEqual(x.ndimension(), fn(x, dim, keepdim=True).ndimension())

            # general case
            x = torch.randn(3, 4, 5, device=device)
            dim = random.randint(0, 2)
            test_multidim(x, dim)

            # check 1-d behavior
            x = torch.randn(1, device=device)
            dim = 0
            self.assertEqual(fn(x, dim).shape, ())
            self.assertEqual(fn(x, dim, keepdim=True).shape, (1,))

            # check reducing of a singleton dimension
            dims = [3, 4, 5]
            singleton_dim = random.randint(0, 2)
            dims[singleton_dim] = 1
            x = torch.randn(dims, device=device)
            test_multidim(x, singleton_dim)

            # check reducing with output kwargs
            if fn_name in ['median', 'nanmedian', 'mode', 'max', 'min']:
                y = torch.randn(5, 3, device=device)
                values = torch.randn(5, 3, device=device)
                indices = torch.zeros(5, 3, device=device).long() - 1
                fn_tuple(y, 1, keepdim=False, out=(values[:, 1], indices[:, 1]))
                values_expected, indices_expected = fn_tuple(y, 1, keepdim=False)
                self.assertEqual(values[:, 1], values_expected,
                                 msg='{} values with out= kwarg'.format(fn_name))
                self.assertEqual(indices[:, 1], indices_expected,
                                 msg='{} indices with out= kwarg'.format(fn_name))
                continue

            x = torch.randn(5, 3, device=device)
            y = torch.randn(5, 3, device=device)
            fn(y, 1, keepdim=False, out=x[:, 1])
            expected = fn(y, 1, keepdim=False)
            self.assertEqual(x[:, 1], expected, msg='{} with out= kwarg'.format(fn_name))

    @onlyCUDA
    @largeTensorTest('10GB')
    def test_reduction_split(self, device):
        # Test reduction when there is a 32bit-indexing split
        # https://github.com/pytorch/pytorch/issues/37583
        input_ = torch.randn(5, 14400, 14400, device=device)
        result = input_.sum(dim=0)
        expect = input_[0] + input_[1] + input_[2] + input_[3] + input_[4]
        self.assertEqual(result, expect)

    @onlyCUDA
    @dtypes(torch.half, torch.float, torch.double, torch.bfloat16)
    def test_reduction_vectorize_along_input_corner(self, device, dtype):
        # 1D case: sum
        size = 1024 * 1024 * 64 + 3
        shift = 1
        x = torch.zeros(size, dtype=dtype, device=device)
        y = x[shift:]
        for i in range(100):
            x.zero_()
            x[i] = 1
            self.assertEqual(x.sum(), 1.0)
            if i < shift:
                self.assertEqual(y.sum(), 0.0)
            else:
                self.assertEqual(y.sum(), 1.0)
        for i in range(1, 100):
            x.zero_()
            x[-i] = 1
            self.assertEqual(x.sum(), 1.0)
            self.assertEqual(y.sum(), 1.0)
        # 1D case: argmax
        size = 1024 * 1024 * 64 + 3
        shift = 1
        ysize = size - shift
        x = torch.zeros(size, dtype=dtype, device=device)
        y = x[shift:]
        for i in range(100):
            x.zero_()
            x[i] = 1
            self.assertEqual(x.argmax().item(), i)
            if i >= shift:
                self.assertEqual(y.argmax().item(), i - shift)
        for i in range(1, 100):
            x.zero_()
            x[-i] = 1
            self.assertEqual(x.argmax().item(), size - i)
            self.assertEqual(y.argmax().item(), ysize - i)
        # 2D case: sum
        size = (7, 1024 * 1024 + 3)
        x = torch.zeros(size, dtype=dtype, device=device)
        for i in range(100):
            x.zero_()
            for j in range(7):
                x[j][i] = j
            xs = x.sum(dim=-1)
            for j in range(7):
                self.assertEqual(xs[j].item(), float(j))
        for i in range(100):
            x.zero_()
            for j in range(7):
                x[j][-i] = j
            xs = x.sum(dim=-1)
            for j in range(7):
                self.assertEqual(xs[j].item(), float(j))
        # 2D case: max/argmax
        size = (7, 1024 * 1024 + 3)
        x = torch.zeros(size, dtype=dtype, device=device)
        for i in range(100):
            x.zero_()
            for j in range(7):
                x[j][i] = j + 1
            xs1 = x.argmax(dim=-1)
            xs2 = x.max(dim=-1).indices
            for j in range(7):
                self.assertEqual(xs1[j].item(), i)
                self.assertEqual(xs2[j].item(), i)
        for i in range(1, 100):
            x.zero_()
            for j in range(7):
                x[j][-i] = j + 1
            xs1 = x.argmax(dim=-1)
            xs2 = x.max(dim=-1).indices
            for j in range(7):
                self.assertEqual(xs1[j].item(), size[1] - i)
                self.assertEqual(xs2[j].item(), size[1] - i)
        # 2D case: min/argmin
        size = (7, 1024 * 1024 + 3)
        x = torch.zeros(size, dtype=dtype, device=device)
        for i in range(100):
            x.zero_()
            for j in range(7):
                x[j][i] = -(j + 1)
            xs1 = x.argmin(dim=-1)
            xs2 = x.min(dim=-1).indices
            for j in range(7):
                self.assertEqual(xs1[j].item(), i)
                self.assertEqual(xs2[j].item(), i)
        for i in range(1, 100):
            x.zero_()
            for j in range(7):
                x[j][-i] = -(j + 1)
            xs1 = x.argmin(dim=-1)
            xs2 = x.min(dim=-1).indices
            for j in range(7):
                self.assertEqual(xs1[j].item(), size[1] - i)
                self.assertEqual(xs2[j].item(), size[1] - i)

    @onlyCUDA
    @dtypes(torch.half, torch.float, torch.double, torch.bfloat16)
    def test_reduction_vectorize_along_output(self, device, dtype):
        def run_test(input_):
            M, N = input_.shape
            input_.zero_()
            for i in range(min(M, N)):
                input_[i][i] = 1
            output1 = input_.argmax(dim=0)
            output2 = input_.sum(dim=0)
            for i in range(min(M, N)):
                self.assertEqual(output1[i], i)
                self.assertEqual(output2[i], 1)
        # vec 4
        run_test(torch.zeros(64, 64, dtype=dtype, device=device))
        # vec 2
        run_test(torch.zeros(64 * 64 + 2, dtype=dtype, device=device)[2:].view(64, 64))
        run_test(torch.zeros(64, 62, dtype=dtype, device=device))
        run_test(torch.zeros(64, 2, dtype=dtype, device=device))
        # vec 1
        run_test(torch.zeros(64 * 64 + 1, dtype=dtype, device=device)[1:].view(64, 64))
        run_test(torch.zeros(64, 61, dtype=dtype, device=device))
        run_test(torch.zeros(64, 1, dtype=dtype, device=device))

    @slowTest
    def test_argminmax_large_axis(self, device):
        # Regression test for gh-32863
        x = torch.zeros(2**31, device=device, dtype=torch.int8)
        x[-1] = 1
        self.assertEqual(x.argmax(0), x.shape[0] - 1)
        self.assertEqual(x.max(0).indices, x.shape[0] - 1)
        x[-1] = -1
        self.assertEqual(x.argmin(0), x.shape[0] - 1)
        self.assertEqual(x.min(0).indices, x.shape[0] - 1)

    def test_argminmax_axis_with_dim_one(self, device):
        # See: https://github.com/pytorch/pytorch/issues/38922
        n = 32768
        x = torch.zeros(1, n)
        self.assertEqual(x.argmax(dim=0), torch.zeros(n, dtype=torch.int64))
        self.assertEqual(x.argmin(dim=0), torch.zeros(n, dtype=torch.int64))

        self.assertEqual(x.argmax(dim=-2), torch.zeros(n, dtype=torch.int64))
        self.assertEqual(x.argmin(dim=-2), torch.zeros(n, dtype=torch.int64))

        self.assertEqual(x.argmax(dim=0, keepdim=True), torch.zeros(1, n, dtype=torch.int64))
        self.assertEqual(x.argmin(dim=0, keepdim=True), torch.zeros(1, n, dtype=torch.int64))

        self.assertEqual(x.argmax(dim=-2, keepdim=True), torch.zeros(1, n, dtype=torch.int64))
        self.assertEqual(x.argmin(dim=-2, keepdim=True), torch.zeros(1, n, dtype=torch.int64))

    @dtypes(torch.int, torch.long, torch.float, torch.double)
    @dtypesIfCUDA(torch.int, torch.long, torch.half, torch.float, torch.double)
    def test_median_real_values(self, device, dtype):
        # Generate random 0-3D sizes
        sizes = [random.sample(range(1, 32), i) for i in range(4) for _ in range(2)]
        for size in sizes:
            # Create random input tensor
            t = torch.randn(size, device=device).type(dtype)
            t_numpy = t.cpu().numpy()
            res = t.median()
            self.assertEqual(res, t.nanmedian())
            k = int((t.numel() - 1) / 2)
            self.assertEqual(res, t.view(-1).sort()[0][k])
            if t.numel() % 2 == 1:
                # We can only test agains numpy for odd reductions because numpy
                # returns the mean of the two medians and torch returns the lower
                self.assertEqual(res.cpu().numpy(), np.median(t_numpy))
            for dim in range(t.ndim):
                res = t.median(dim, True)
                self.assertEqual(res, t.nanmedian(dim, True))
                size = t.size(dim) if t.ndim > 0 else 1
                k = int((size - 1) / 2)
                self.assertEqual(res[0], (t.sort(dim)[0]).select(dim, k).unsqueeze_(dim))
                self.assertEqual(res[0], t.gather(dim, res[1]))
                if size % 2 == 1:
                    # We can only test agains numpy for odd reductions because numpy
                    # returns the mean of the two medians and torch returns the lower
                    self.assertEqual(res[0].cpu().numpy(), np.median(t_numpy, dim, keepdims=True), exact_dtype=False)

    @dtypes(torch.float, torch.double)
    @dtypesIfCUDA(torch.half, torch.float, torch.double)
    def test_median_nan_values(self, device, dtype):
        # Generate random 0-3D sizes
        sizes = [random.sample(range(1, 32), i) for i in range(4) for _ in range(2)]
        for size in sizes:
            # Create random input tensor with nan values
            t = torch.rand(size, device=device, dtype=dtype)
            t.masked_fill_(t < 0.1, float('nan'))
            t_numpy = t.cpu().numpy()
            for op in [torch.median, torch.nanmedian]:
                numpy_op = np.median if op == torch.median else np.nanmedian
                res = op(t)
                num_nan = t.isnan().sum()
                if op == torch.median and num_nan > 0:
                    k = t.numel() - 1
                else:
                    k = int((t.numel() - num_nan - 1) / 2)
                self.assertEqual(res, t.view(-1).sort()[0][k])
                if (t.numel() - num_nan) % 2 == 1:
                    # We can only test agains numpy for odd reductions because numpy
                    # returns the mean of the two medians and torch returns the lower
                    self.assertEqual(res.item(), numpy_op(t.cpu().numpy()))
                for dim in range(t.ndim):
                    res = op(t, dim, True)
                    size = t.size(dim) if t.ndim > 0 else 1
                    num_nan = t.isnan().sum(dim, True)
                    if op == torch.median:
                        k = torch.where(num_nan > 0, size - 1, int((size - 1) / 2))
                    else:
                        k = ((size - num_nan - 1) / 2).type(torch.long)
                    self.assertEqual(res[0], (t.sort(dim)[0]).gather(dim, k))
                    self.assertEqual(res[0], t.gather(dim, res[1]))
                    # We can only test agains numpy for odd reductions because numpy
                    # returns the mean of the two medians and torch returns the lower
                    mask = (size - num_nan) % 2 == 1
                    res = res[0].masked_select(mask).cpu()
                    ref = numpy_op(t_numpy, dim, keepdims=True)[mask.cpu().numpy()]
                    self.assertEqual(res, torch.from_numpy(ref))

    def test_median_corner_cases(self, device):
        def check(op, a, args, key):
            t = torch.tensor(a, device=device)
            res = op(t, *args)
            if not args:
                key = torch.tensor(key, device=device)
            else:
                if len(key) == 1:
                    key = torch.tensor(key[0], device=device)
                    res = res[0]
                else:
                    key = (torch.tensor(key[0], device=device), torch.tensor(key[1], device=device))
            self.assertEqual(res, key)

        nan = float('nan')
        check(torch.median, nan, [], nan)
        check(torch.median, [], [], nan)
        check(torch.nanmedian, nan, [], nan)
        check(torch.median, nan, [0], [nan, 0])
        check(torch.nanmedian, nan, [0], [nan, 0])
        check(torch.median, [nan], [0, True], [[nan], [0]])
        check(torch.nanmedian, [nan], [0, True], [[nan], [0]])
        check(torch.median, [nan], [0, True], [[nan], [0]])
        check(torch.nanmedian, [nan], [0, True], [[nan], [0]])

        # Indices are not deterministic here so can only check values
        check(torch.median, [[nan, nan], [1, 2]], [0], [[nan, nan]])
        check(torch.nanmedian, [[nan, nan], [1, 2]], [0], [[1, 2.]])
        check(torch.median, [[nan, nan], [1, 2]], [1], [[nan, 1]])
        check(torch.nanmedian, [[nan, nan], [1, 2]], [1], [[nan, 1.]])

        # Discontiguous and strided tensors
        a = torch.arange(12, device=device)
        self.assertEqual(a[::2].median(), torch.tensor(4, device=device))
        self.assertEqual(a[::2].nanmedian(), torch.tensor(4, device=device))

        a.resize_(3, 4)
        self.assertEqual(a.T.median(), torch.tensor(5, device=device))
        self.assertEqual(a.T.nanmedian(), torch.tensor(5, device=device))
        self.assertEqual(a[::2, ::2].median(-1)[0], torch.tensor([0, 8], device=device))
        self.assertEqual(a[::2, ::2].nanmedian(-1)[0], torch.tensor([0, 8], device=device))

        a.resize_(2, 3, 2)
        self.assertEqual(a.T.median(), torch.tensor(5, device=device))
        self.assertEqual(a.T.nanmedian(), torch.tensor(5, device=device))
        self.assertEqual(a[:, ::2, :].median(-1)[0], torch.tensor([[0, 4], [6, 10]], device=device))
        self.assertEqual(a[:, ::2, :].nanmedian(-1)[0], torch.tensor([[0, 4], [6, 10]], device=device))


    @onlyOnCPUAndCUDA
    @dtypes(torch.float, torch.double)
    def test_quantile(self, device, dtype):
        # Generate some random test cases
        ops = ['quantile', 'nanquantile']
        inputs = [tuple(np.random.randint(2, 10, size=i)) for i in range(1, 4)]
        quantiles = [tuple(np.random.rand(i)) for i in range(0, 5)]
        keepdims = [True, False]

        # Add corner cases
        inputs.extend([0.75, (1,), (1, 1), (1, 2, 1)])
        inputs.extend([[float('nan')], [[float('nan'), float('nan')], [1, 2]]])
        inputs.extend([[[float('nan'), float('nan')], [float('nan'), 2]]])
        quantiles.extend([0.5, [0., 1.], np.random.rand(10)])

        # Enumerate all input combinations
        for op, x, q, keepdim in product(ops, inputs, quantiles, keepdims):
            if type(x) is tuple:
                a = torch.randn(x, dtype=dtype, device=device)
                # Make some random elements NaN
                a.masked_fill_(torch.randint_like(a, 20) == 0, float('nan'))
            else:
                a = torch.tensor(x, dtype=dtype, device=device)

            q = torch.tensor(q, dtype=dtype, device=device)

            torch_op = getattr(torch, op)
            numpy_op = getattr(np, op)

            # Compute quantile along every dimension and flattened tensor
            interpolations = ('linear', 'lower', 'higher', 'midpoint', 'nearest')
            for interpolation, dim in product(interpolations,
                                              [None] + list(range(a.ndim))):
                result = torch_op(a, q, dim=dim, keepdim=keepdim, interpolation=interpolation)
                expected = numpy_op(a.cpu().numpy(), q.cpu().numpy(), dim,
                                    interpolation=interpolation, keepdims=keepdim)
                self.assertEqual(result.cpu(), torch.from_numpy(np.array(expected)).type(result.type()))

                # Test out variation
                out = torch.empty_like(result)
                torch_op(a, q, dim=dim, keepdim=keepdim, interpolation=interpolation, out=out)
                self.assertEqual(out.cpu(), result.cpu())

    def test_quantile_backward(self, device):
        def check(a, q, dim, expected_grad, ops=(torch.quantile, torch.nanquantile)):
            for op in ops:
                t = torch.tensor(a, device=device, requires_grad=True)
                op(t, torch.tensor(q, device=device), dim).sum().backward()
                self.assertEqual(t.grad, expected_grad)

        check([1., 2, 3], 0.5, 0, [0, 1, 0])
        check([1., 2, 3, 4], 0.5, 0, [0, 0.5, 0.5, 0])
        check([3., 1, 4, 2], 0.5, 0, [0.5, 0, 0, 0.5])
        check([1., 2, 3, 4], [0.25, 0.5, 0.75], 0, [0.25, 1.25, 1.25, 0.25])
        check([[1., 2], [2, 1]], 0., 0, [[1, 0], [0, 1]])
        check([[1., 2], [4, 3]], 1., 1, [[0, 1], [1, 0]])
        check([1, float('nan'), 2], 0.5, 0, [0, 1, 0], [torch.quantile])
        check([1, float('nan'), 2], 0.5, 0, [0.5, 0, 0.5], [torch.nanquantile])

    def test_quantile_error(self, device):
        def check(a, q, args, kwargs, message):
            with self.assertRaisesRegex(RuntimeError, r'quantile\(\) ' + message):
                at = torch.tensor(a, device=device)
                qt = torch.tensor(q, device=device) if isinstance(q, list) else q
                torch.quantile(at, qt, *args, **kwargs)

        check([], 0.5, [], {}, r'input tensor must be non-empty')
        check([1.], [[1.]], [], {}, r'q must be a scalar or 1D tensor')
        check([1], 0.5, [], {}, r'input tensor must be either float or double dtype')
        check([1.], [1], [], {}, r'q tensor must be same dtype as the input tensor')
        check([1.], -1., [], {}, r'q must be in the range \[0, 1\] but got -1')
        check([1.], 1.1, [], {}, r'q must be in the range \[0, 1\] but got 1.1')
        check([1.], 0.5, [], {'out': torch.empty([], dtype=torch.int32, device=device)},
              r'out tensor must be same dtype as the input tensor')
        check([1.], [1.], [None, False], {'interpolation': 'random_mode'},
              r"interpolation must be one of linear, lower, higher, midpoint or nearest, but got random_mode")

        if self.device_type == "cpu":
            check([1.], [0.5, 1.1, -1], [], {}, r'q values must be in the range \[0, 1\]')

        if self.device_type == "cuda":
            with self.assertRaisesRegex(
                    RuntimeError, r'quantile\(\) q tensor must be on the same device as the input tensor'):
                torch.randn(1, device=device).quantile(torch.tensor(0.5))
            with self.assertRaisesRegex(
                    RuntimeError, r'quantile\(\) out tensor must be on the same device as the input tensor'):
                torch.quantile(torch.randn(1, device=device), 0.5, out=torch.scalar_tensor(1))

    def test_std_mean(self, device):
        x = torch.rand(100, 50, 20, device=device)
        for dim in range(x.dim()):
            for unbiased in [False, True]:
                for keepdim in [False, True]:
                    std1, mean1 = torch.std_mean(x, dim=dim, unbiased=unbiased, keepdim=keepdim)
                    std2 = x.std(dim=dim, unbiased=unbiased, keepdim=keepdim)
                    mean2 = x.mean(dim=dim, keepdim=keepdim)
                    self.assertEqual(std1, std2)
                    self.assertEqual(mean1, mean2)

    def test_std_mean_all_dims(self, device):
        x = torch.rand(100, 50, 20, device=device)
        for unbiased in [False, True]:
            std1, mean1 = torch.std_mean(x, unbiased=unbiased)
            std2 = x.std(unbiased=unbiased)
            mean2 = x.mean()
            self.assertEqual(std1, std2)
            self.assertEqual(mean1, mean2)

    def test_var_mean(self, device):
        x = torch.rand(100, 300, 50, device=device)
        for dim in range(x.dim()):
            for unbiased in [False, True]:
                for keepdim in [False, True]:
                    var1, mean1 = torch.var_mean(x, dim=dim, unbiased=unbiased, keepdim=keepdim)
                    var2 = x.var(dim=dim, unbiased=unbiased, keepdim=keepdim)
                    mean2 = x.mean(dim=dim, keepdim=keepdim)
                    self.assertEqual(var1, var2)
                    self.assertEqual(mean1, mean2)

    def test_var_mean_all_dims(self, device):
        x = torch.rand(100, 50, 20, device=device)
        for unbiased in [False, True]:
            var1, mean1 = torch.var_mean(x, unbiased=unbiased)
            var2 = x.var(unbiased=unbiased)
            mean2 = x.mean()
            self.assertEqual(var1, var2)
            self.assertEqual(mean1, mean2)

    def test_std_mean_some_dims(self, device):
        sizes = (4, 6, 7, 5, 3)
        dims = len(sizes)
        x = torch.rand(sizes, device=device)
        for num_of_dims in range(2, dims):
            dim_list = list(combinations(list(range(dims)), r=num_of_dims))
            for dim in dim_list:
                for unbiased in [False, True]:
                    for keepdim in [False, True]:
                        std1, mean1 = torch.std_mean(x, dim=dim, unbiased=unbiased, keepdim=keepdim)
                        std2 = x.std(dim=dim, unbiased=unbiased, keepdim=keepdim)
                        mean2 = x.mean(dim=dim, keepdim=keepdim)
                        self.assertEqual(std1, std2)
                        self.assertEqual(mean1, mean2)

    def _compare_std_var_with_numpy(self, op, device, dtype, input, dim,
                                    keepdim, unbiased, use_out):
        a = input.cpu().numpy() if input.dtype is not torch.bfloat16 else input.float().cpu().numpy()
        numpy_kwargs = {
            'axis' : dim,
            'keepdims' : keepdim,
            'ddof' : 1 if unbiased else 0,
        }

        if dim is None:
            del numpy_kwargs['axis']
            del numpy_kwargs['keepdims']

        if op == 'var':
            torch_op = torch.var
            numpy_op = np.var
        elif op == 'std':
            torch_op = torch.std
            numpy_op = np.std
        else:
            self.fail("Unknown op!")

        numpy_result = numpy_op(a, **numpy_kwargs)

        if dim is None and use_out is False:
            torch_result = torch_op(input, unbiased)
        elif dim is not None and use_out is False:
            torch_result = torch_op(input, dim, unbiased, keepdim)
        elif dim is not None and use_out is True:
            out = torch.empty(0, device=device, dtype=dtype)
            torch_result = torch_op(input, dim, unbiased, keepdim, out=out)
        else:
            out = torch.empty(0, device=device, dtype=dtype)
            try:
                torch_result = torch_op(input, dim, unbiased, keepdim, out=out)
            except RuntimeError:
                return
            self.fail("Failed to hit RuntimeError!")

        exact_dtype = input.dtype not in (torch.bfloat16, torch.complex32, torch.complex64, torch.complex128)
        self.assertEqual(torch_result, numpy_result, exact_dtype=exact_dtype)

    @dtypes(torch.float, torch.double, torch.cfloat, torch.cdouble)
    def test_var_vs_numpy(self, device, dtype):
        _size = (20, 20)

        for test_case in product((torch.randn(_size, device=device, dtype=dtype),),
                                 (None, 0, 1),
                                 (False, True),
                                 (False, True),
                                 (False, True),):
            self._compare_std_var_with_numpy('var', device, dtype, *test_case)

    @dtypes(torch.float, torch.double, torch.cfloat, torch.cdouble)
    def test_std_vs_numpy(self, device, dtype):
        _size = (20, 20)

        for test_case in product((torch.randn(_size, device=device, dtype=dtype),),
                                 (None, 0, 1),
                                 (False, True),
                                 (False, True),
                                 (False, True),):
            self._compare_std_var_with_numpy('std', device, dtype, *test_case)

    @dtypes(torch.float, torch.double, torch.cfloat, torch.cdouble)
    def test_var_correction_vs_numpy(self, device, dtype):
        _size = (20, 20)
        test_args = [
            *product(
                # dim
                (None, 0, 1),
                # correction
                (None, 0, 10, 30),
                # keepdim
                (False, True),
            ),
            [None, -100, True],  # Negative correction
        ]

        tensor = make_tensor(_size, device=device, dtype=dtype)
        array = tensor.cpu().numpy()

        for dim, correction, keepdim in test_args:
            numpy_kwargs = dict(axis=dim, ddof=correction, keepdims=keepdim)
            if correction is None:
                # NumPy default is not compatible with torch.std (gh-50010)
                numpy_kwargs['ddof'] = 1

            numpy_res = np.asarray(np.var(array, **numpy_kwargs))
            torch_res = torch.var(tensor, dim=dim, correction=correction, keepdim=keepdim)

            # inf vs. nan results are sensitive to machine precision,
            # just treat them as equivalent
            numpy_res[np.isinf(numpy_res)] = np.nan
            torch_res[torch_res.isinf()] = np.nan

            self.assertEqual(torch_res, numpy_res)

    @dtypes(torch.float, torch.double, torch.cfloat, torch.cdouble)
    def test_std_correction_vs_numpy(self, device, dtype):
        _size = (20, 20)
        test_args = [
            *product(
                # dim
                (None, 0, 1),
                # correction
                (None, 0, 10, 30),
                # keepdim
                (False, True),
            ),
            [None, -100, True],  # Negative correction
        ]

        tensor = make_tensor(_size, device=device, dtype=dtype)
        array = tensor.cpu().numpy()

        for dim, correction, keepdim in test_args:
            numpy_kwargs = dict(axis=dim, ddof=correction, keepdims=keepdim)
            if correction is None:
                # NumPy default is incompatible with torch.std (gh-50010)
                numpy_kwargs['ddof'] = 1

            numpy_res = np.asarray(np.std(array, **numpy_kwargs))
            torch_res = torch.std(tensor, dim=dim, correction=correction, keepdim=keepdim)

            # inf vs. nan results are sensitive to machine precision,
            # just treat them as equivalent
            numpy_res[np.isinf(numpy_res)] = np.nan
            torch_res[torch_res.isinf()] = np.nan

            self.assertEqual(torch_res, numpy_res)

    @dtypes(torch.float, torch.double, torch.cfloat, torch.cdouble)
    def test_std_mean_correction(self, device, dtype):
        _size = (20, 20)
        test_args = [
            *product(
                # dim
                (None, 0, 1),
                # correction
                (None, 0, 10, 30),
                # keepdim
                (False, True),
            ),
            [None, -100, True],  # Negative correction
        ]

        tensor = make_tensor(_size, device=device, dtype=dtype)

        for dim, correction, keepdim in test_args:
            kwargs = dict(dim=dim, correction=correction, keepdim=keepdim)
            std1 = torch.std(tensor, **kwargs)
            if dim is not None:
                mean1 = torch.mean(tensor, dim=dim, keepdim=keepdim)
            else:
                mean1 = torch.mean(tensor)
                if keepdim:
                    mean1 = mean1.reshape((1,) * tensor.ndim)
            std2, mean2 = torch.std_mean(tensor, **kwargs)

            self.assertEqual(std1, std2)
            self.assertEqual(mean1, mean2)

    @dtypes(torch.float, torch.double, torch.cfloat, torch.cdouble)
    def test_var_mean_correction(self, device, dtype):
        _size = (20, 20)
        test_args = [
            *product(
                # dim
                (None, 0, 1),
                # correction
                (None, 0, 10, 30),
                # keepdim
                (False, True),
            ),
            [None, -100, True],  # Negative correction
        ]

        tensor = make_tensor(_size, device=device, dtype=dtype)

        for dim, correction, keepdim in test_args:
            kwargs = dict(dim=dim, correction=correction, keepdim=keepdim)
            var1 = torch.var(tensor, **kwargs)
            if dim is not None:
                mean1 = torch.mean(tensor, dim=dim, keepdim=keepdim)
            else:
                mean1 = torch.mean(tensor)
                if keepdim:
                    mean1 = mean1.reshape((1,) * tensor.ndim)
            var2, mean2 = torch.var_mean(tensor, **kwargs)

            self.assertEqual(var1, var2)
            self.assertEqual(mean1, mean2)

    def test_amin_amax_some_dims(self, device):
        sizes = (4, 6, 7, 5, 3)
        dims = len(sizes)
        x = torch.rand(sizes, device=device)
        for num_of_dims in range(2, dims):
            dim_list = list(combinations(list(range(dims)), r=num_of_dims))
            for dim in dim_list:
                for keepdim in [False, True]:
                    amin1 = torch.amin(x, dim=dim, keepdim=keepdim)
                    amax1 = torch.amax(x, dim=dim, keepdim=keepdim)
                    amin2 = x
                    amax2 = x
                    for i, d in enumerate(dim):
                        if not keepdim:
                            d -= i
                        amin2 = torch.amin(amin2, dim=d, keepdim=keepdim)
                        amax2 = torch.amax(amax2, dim=d, keepdim=keepdim)
                    self.assertEqual(amin1, amin2)
                    self.assertEqual(amax1, amax2)

    def test_histc(self, device):
        # negative nbins throws
        with self.assertRaisesRegex(RuntimeError, 'bins must be > 0'):
            torch.histc(torch.tensor([1], dtype=torch.float, device=device), bins=-1)
        # empty tensor
        actual = torch.histc(torch.tensor([], device=device), min=0, max=3)
        expected = torch.zeros(100, dtype=torch.float, device=device)
        self.assertEqual(expected, actual)

        # without nbins
        actual = torch.histc(
            torch.tensor([2, 5], dtype=torch.float, device=device))
        expected = torch.zeros(100, dtype=torch.float, device=device)
        expected[0] = 1
        expected[99] = 1
        self.assertEqual(expected, actual)
        # tensor with the same element
        actual = torch.histc(torch.ones(5, dtype=torch.float, device=device), bins=5)
        self.assertEqual(
            torch.tensor([0, 0, 5, 0, 0], dtype=torch.float, device=device),
            actual)
        # no element falls between [min, max]
        actual = torch.histc(
            torch.ones(5, dtype=torch.float, device=device), bins=5, min=2, max=3)
        self.assertEqual(
            torch.tensor([0, 0, 0, 0, 0], dtype=torch.float, device=device),
            actual)
        # element falls below min + integral bin size and
        actual = torch.histc(
            torch.tensor([2, 4, 2, 2, 5, 4], dtype=torch.float, device=device),
            bins=5, min=1, max=5)
        self.assertEqual(
            torch.tensor([0, 3, 0, 2, 1], dtype=torch.float, device=device),
            actual)
        # non-integral bin size
        actual = torch.histc(
            torch.tensor([1, 2, 1], dtype=torch.float, device=device),
            bins=4, min=0, max=3)
        self.assertEqual(
            torch.tensor([0, 2, 1, 0], dtype=torch.float, device=device),
            actual)
        # double input
        actual = torch.histc(
            torch.tensor([1, 2, 1], dtype=torch.double, device=device), bins=4, min=0, max=3)
        self.assertEqual(
            torch.tensor([0, 2, 1, 0], dtype=torch.double, device=device),
            actual)
        self.assertEqual(actual.dtype, torch.double)
        # mixed input
        actual = torch.histc(
            torch.tensor([1., 2, 1], dtype=torch.float, device=device),
            bins=4, min=0, max=3)
        self.assertEqual(
            torch.tensor([0, 2, 1, 0], dtype=torch.float, device=device),
            actual)
        self.assertEqual(actual.dtype, torch.float)
        # scalar input and 1 bin -- should return a 1-dimensional tensor, not a scalar.
        actual = torch.histc(
            torch.tensor(0, dtype=torch.float, device=device),
            bins=1, min=0, max=3)
        self.assertEqual(
            torch.tensor([1], dtype=torch.float, device=device),
            actual)
        # tensors with inf; min, max not provided -- should throw a RuntimeError
        with self.assertRaisesRegex(RuntimeError, r'range of \[inf, inf\] is not finite'):
            torch.histc(torch.tensor([float("inf")], dtype=torch.float, device=device))
        with self.assertRaisesRegex(RuntimeError, r'range of \[1, inf\] is not finite'):
            torch.histc(torch.tensor([1., 2., float("inf")], dtype=torch.float, device=device))
        # tensors with inf; min, max provided
        self.assertEqual(
            torch.histc(torch.tensor([float("inf")], dtype=torch.float, device=device),
                        bins=1, min=0, max=3),
            torch.tensor([0], dtype=torch.float, device=device))
        self.assertEqual(
            torch.histc(torch.tensor([1., 2., float("inf")], dtype=torch.float, device=device),
                        bins=4, max=3),
            torch.tensor([0, 1, 1, 0], dtype=torch.float, device=device))
        # tensor with nan -- should throw a RuntimeError
        with self.assertRaisesRegex(RuntimeError, r'range of \[nan, nan\] is not finite'):
            torch.histc(torch.tensor([float("nan")], dtype=torch.float, device=device))
        # tensors with min > max -- should throw a RuntimeError
        with self.assertRaisesRegex(RuntimeError, "max must be larger than min"):
            torch.histc(torch.tensor([1., 2., 3.], dtype=torch.float, device=device),
                        bins=4, min=5, max=1)

        # test against numpy.histogram()
        def test_against_np(tensor, bins=100, min=0, max=0):
            if min == 0 and max == 0:
                min = tensor.min().item()
                max = tensor.max().item()
            nparr = tensor.cpu().numpy()
            actual = torch.histc(tensor, bins=bins, min=min, max=max)
            expected = torch.from_numpy(np.histogram(nparr, bins=bins, range=(min, max))[0])
            actual_cpu = actual.cpu()
            # NB: Numpy returns a int64 tensor, like normal people...
            self.assertEqual(actual, expected.to(actual_cpu))

        test_against_np(torch.tensor([1., 2, 1], device=device))
        test_against_np(torch.randn(5000, device=device))

        # Test bins arg
        test_against_np(torch.randn(301, device=device), bins=10)

        # Test truncated range
        test_against_np(torch.randn(201, device=device), min=0.1, max=1)

        noncontig = torch.randn(100, 3, device=device)[:, 2]
        test_against_np(noncontig)

        multidim = torch.randn(3, 5, 7, 2, device=device)
        test_against_np(multidim)

        expanded = torch.randn(1, 5, 1, 2, device=device).expand(3, 5, 7, 2)
        test_against_np(expanded)

    """
    Runs torch.histogram and numpy.histogram on the specified input parameters
    and asserts that their output is equal.
    """
    def _test_histogram_numpy(self, t, bins, bin_range, weights, density):
        def to_np(t):
            if not torch.is_tensor(t):
                return t
            else:
                return t.cpu().numpy()

        # Wrapper around numpy.histogram performing conversions between torch tensors and numpy arrays.
        def reference_histogram(self, t, bins, bin_range, weights, density, dtype):
            (np_t, np_bins, np_weights) = map(to_np, [t, bins, weights])
            (np_hist, np_bin_edges) = np.histogram(np_t, np_bins, range=bin_range, weights=np_weights, density=density)
            return (torch.from_numpy(np_hist).to(dtype), torch.from_numpy(np_bin_edges).to(dtype))

        # Doesn't pass a 'range' kwarg unless necessary because the override of histogram with Tensor bins doesn't accept one
        if bin_range:
            (actual_hist, actual_bin_edges) = torch.histogram(t, bins, range=bin_range, weight=weights, density=density)
        else:
            (actual_hist, actual_bin_edges) = torch.histogram(t, bins, weight=weights, density=density)

        (expected_hist, expected_bin_edges) = reference_histogram(self, t, bins, bin_range, weights, density, actual_hist.dtype)

        """
        Works around linspace discrepancies by passing torch's constructed bin_edges to numpy.
        When bin edges are not explicitly defined, histogram uses the linspace operator internally
        to construct the sequence of bin edges. In some cases, torch.linspace output differs slightly
        from numpy.linspace output.
        Issue: https://github.com/pytorch/pytorch/issues/58758
        """
        if not torch.is_tensor(bins):
            self.assertEqual(actual_bin_edges, expected_bin_edges, atol=1e-5, rtol=1e-5)
            # Calls numpy.histogram again, passing torch's actual_bin_edges as the bins argument
            (expected_hist, expected_bin_edges) = reference_histogram(
                self, t, actual_bin_edges, bin_range, weights, density, actual_hist.dtype)

        self.assertEqual(actual_hist, expected_hist)
        self.assertEqual(actual_bin_edges, expected_bin_edges)

    @onlyCPU
    @dtypes(torch.float32, torch.float64)
    def test_histogram(self, device, dtype):
        shapes = (
            (),
            (0,),
            (1,),
            (1, 5),
            (3, 5),
            (1, 5, 1),
            (2, 3, 5))

        for contig, bins_contig, bin_ct, weighted, density, shape in \
                product([True, False], [True, False], range(1, 10), [True, False], [True, False], shapes):
            values = make_tensor(shape, device, dtype, low=-9, high=9, noncontiguous=not contig)
            weights = make_tensor(shape, device, dtype, low=0, high=9, noncontiguous=not contig) if weighted else None

            # Tests passing just the bin_ct
            self._test_histogram_numpy(values, bin_ct, None, weights, density)

            # Tests with caller-specified histogram range
            bin_range = sorted((random.uniform(-9, 9), random.uniform(-9, 9)))
            self._test_histogram_numpy(values, bin_ct, bin_range, weights, density)

            # Tests with range min=max
            bin_range[1] = bin_range[0]
            self._test_histogram_numpy(values, bin_ct, bin_range, weights, density)

            # Tests with caller-specified bin edges
            bin_edges = make_tensor(bin_ct + 1, device, dtype, low=-9, high=9).msort()
            if not bins_contig:
                # Necessary because msort always produces contiguous output
                bin_edges_noncontig = make_tensor(bin_ct + 1, device, dtype, noncontiguous=not bins_contig)
                bin_edges_noncontig.copy_(bin_edges)
                bin_edges = bin_edges_noncontig
            self.assertEqual(bin_edges.is_contiguous(), bins_contig)
            self._test_histogram_numpy(values, bin_edges, None, weights, density)

            # Tests with input tensor in which all elements are equal
            elt = random.uniform(-9, 9)
            values = make_tensor(shape, device, dtype, low=elt, high=elt, noncontiguous=not contig)
            self._test_histogram_numpy(values, bin_ct, bin_range, weights, density)
            self._test_histogram_numpy(values, bin_edges, None, weights, density)

            # Tests with input equal to bin_edges
            weights = make_tensor(bin_ct + 1, device, dtype, low=0, high=9, noncontiguous=not contig) if weighted else None
            self._test_histogram_numpy(bin_edges, bin_edges, None, weights, density)

        # Tests values of default args
        for bin_ct, shape in product(range(1, 10), shapes):
            values = make_tensor(shape, device, dtype, low=-9, high=9)
            (actual_hist, actual_bin_edges) = torch.histogram(values, bin_ct)
            (expected_hist, expected_bin_edges) = torch.histogram(
                values, bin_ct, range=None, weight=None, density=False)
            self.assertEqual(actual_hist, expected_hist)
            self.assertEqual(actual_bin_edges, expected_bin_edges)

    @onlyCPU
    @dtypes(torch.float32, torch.float64)
    def test_histogram_error_handling(self, device, dtype):
        with self.assertRaisesRegex(RuntimeError, '\"histogram_cpu\" not implemented for'):
            values = make_tensor((), device, dtype=torch.int32)
            torch.histogram(values, 1)

        inconsistent_dtype = torch.float32 if dtype != torch.float32 else torch.float64

        with self.assertRaisesRegex(RuntimeError, 'input tensor and bins tensor should have the same dtype'):
            values = make_tensor((), device, dtype=dtype)
            bins = make_tensor((), device, dtype=inconsistent_dtype)
            torch.histogram(values, bins)

        with self.assertRaisesRegex(RuntimeError, 'input tensor and weight tensor should have the same dtype'):
            values = make_tensor((), device, dtype=dtype)
            weight = make_tensor((), device, dtype=inconsistent_dtype)
            torch.histogram(values, 1, weight=weight)

        with self.assertRaisesRegex(RuntimeError, 'input tensor and hist tensor should have the same dtype'):
            values = make_tensor((), device, dtype=dtype)
            hist = make_tensor((), device, dtype=inconsistent_dtype)
            bin_edges = make_tensor((), device, dtype=dtype)
            torch.histogram(values, 1, out=(hist, bin_edges))

        with self.assertRaisesRegex(RuntimeError, 'input tensor and bin_edges tensor should have the same dtype'):
            values = make_tensor((), device, dtype=dtype)
            hist = make_tensor((), device, dtype=dtype)
            bin_edges = make_tensor((), device, dtype=inconsistent_dtype)
            torch.histogram(values, 1, out=(hist, bin_edges))

        with self.assertRaisesRegex(RuntimeError, 'bins tensor should have dimension 1'):
            t = make_tensor((2, 2), device, dtype=dtype)
            torch.histogram(t, t)

        with self.assertRaisesRegex(RuntimeError, 'bins tensor should have at least 1 element'):
            t = make_tensor((0), device, dtype=dtype)
            torch.histogram(t, t)

        with self.assertRaisesRegex(RuntimeError, 'bins must be > 0'):
            values = make_tensor((), device, dtype=dtype)
            torch.histogram(values, -1)

        with self.assertRaisesRegex(RuntimeError, 'input tensor and weight tensor should have the same shape'):
            values = make_tensor((2, 2), device, dtype=dtype)
            weight = make_tensor((1), device, dtype=dtype)
            torch.histogram(values, 1, weight=weight)

        with self.assertRaisesRegex(RuntimeError, 'hist tensor must be contiguous'):
            values = make_tensor((), device, dtype=dtype)
            hist = make_tensor((2), device, dtype=dtype, noncontiguous=True)
            bin_edges = make_tensor((), device, dtype=dtype)
            torch.histogram(values, 2, out=(hist, bin_edges))

        with self.assertRaisesRegex(TypeError, 'received an invalid combination of arguments'):
            values = make_tensor((), device, dtype=dtype)
            bin_edges = make_tensor((), device, dtype=dtype)
            torch.histogram(values, bin_edges, range=(0, 1))

        with self.assertRaisesRegex(RuntimeError, 'min should not exceed max'):
            values = make_tensor((), device, dtype=dtype)
            torch.histogram(values, 2, range=(1, 0))

        with self.assertRaisesRegex(RuntimeError, r'range of \[nan, nan\] is not finite'):
            values = torch.tensor([float("nan")], device=device, dtype=dtype)
            torch.histogram(values, 2)

    # Tests to ensure that reduction functions employing comparison operators are usable when there
    # exists a zero dimension (i.e. when the the tensors are empty) in the tensor. These tests specifically
    # cater to functions where specifying the `dim` parameter is necessary.
    def test_tensor_compare_ops_empty(self, device):
        shape = (2, 0, 4)
        master_input = torch.randn(shape, device=device)
        np_input = np.empty(shape)
        test_functions = [
            ('amax', torch.amax, np.amax),
            ('amin', torch.amin, np.amin),
            ('max', lambda *args, **kwargs: torch.max(*args, **kwargs).values, np.max),
            ('min', lambda *args, **kwargs: torch.min(*args, **kwargs).values, np.min),
            ('median', lambda *args, **kwargs: torch.median(*args, **kwargs).values, np.median),
        ]

        for name, fn, np_function in test_functions:
            # Check if reduction happens along the specified dim with and without keepdim. Check with
            # numpy to maintain compatibility with numpy functions.
            error_msg = f"test function: {name}"
            self.assertEqual(torch.empty((2, 0), device=device), fn(master_input, dim=2), msg=error_msg)
            self.assertEqual(np_function(np_input, axis=2),
                             fn(master_input, dim=2).cpu().numpy(), msg=error_msg, exact_dtype=False)

            self.assertEqual(torch.empty((2, 0), device=device), fn(master_input, dim=-1), msg=error_msg)
            self.assertEqual(np_function(np_input, axis=-1),
                             fn(master_input, dim=-1).cpu().numpy(), msg=error_msg, exact_dtype=False)

            self.assertEqual(torch.empty((2, 0, 1), device=device), fn(master_input, dim=2, keepdim=True),
                             msg=error_msg)
            self.assertEqual(np_function(np_input, axis=2, keepdims=True),
                             fn(master_input, dim=2, keepdim=True).cpu().numpy(), msg=error_msg, exact_dtype=False)

            self.assertEqual(torch.empty((2, 0, 1), device=device), fn(master_input, dim=-1, keepdim=True),
                             msg=error_msg)
            self.assertEqual(np_function(np_input, axis=-1, keepdims=True),
                             fn(master_input, dim=-1, keepdim=True).cpu().numpy(), msg=error_msg, exact_dtype=False)

            # Check if function raises error on specified zero'd dimension as reduction dim.
            self.assertRaisesRegex(IndexError, "Expected reduction dim", lambda: fn(master_input, dim=1))

    # Tests to ensure that reduction of zero-dim tensors (i.e. empty tensors) using comparison operators
    # raises an error if no `dim` parameter is specified. This exists separately from tests in
    # test_tensot_compare_ops_empty because not specifying a `dim` parameter in the former tests does
    # not throw errors. Also, checking the return type of argmax requires supplying a different dtype
    # argument than that for the input tensor. There is also variantion in numpy testing.
    def test_tensor_compare_ops_argmax_argmix_kthvalue_dim_empty(self, device):
        shape = (2, 0, 4)
        master_input = torch.randn(shape, device=device)
        np_input = np.empty(shape)
        test_functions = [
            ('argmax', torch.argmax, {'dtype': torch.int64}, np.argmax),
            ('argmin', torch.argmin, {'dtype': torch.int64}, np.argmin),
            ('kthvalue', lambda *args, k=1, **kwargs: torch.kthvalue(*args, k=1, **kwargs).values,
             {}, lambda *args, k=1, axis=None, **kwargs: np.partition(*args, k, **kwargs).take(k - 1, axis=axis))
        ]

        for name, fn, dtype, np_function in test_functions:
            error_msg = f"test function: {name}"
            self.assertEqual(torch.empty((2, 0), device=device, **dtype), fn(master_input, dim=2), msg=error_msg)
            self.assertEqual(
                np_function(np_input, axis=2), fn(master_input, dim=2).cpu().numpy(), msg=error_msg, exact_dtype=False
            )

            self.assertEqual(torch.empty((2, 0), device=device, **dtype), fn(master_input, dim=-1), msg=error_msg)
            self.assertEqual(
                np_function(np_input, axis=-1), fn(master_input, dim=-1).cpu().numpy(), msg=error_msg, exact_dtype=False
            )

            # keepdim variant does not exist for numpy
            self.assertEqual(torch.empty((2, 0, 1), device=device, **dtype), fn(master_input, dim=2, keepdim=True),
                             msg=error_msg)
            self.assertEqual(torch.empty((2, 0, 1), device=device, **dtype), fn(master_input, dim=-1, keepdim=True),
                             msg=error_msg)

            # Check if function raises error on specified zero'd dimension as reduction dim.
            self.assertRaisesRegex(IndexError, "Expected reduction dim", lambda: fn(master_input, dim=1))
            if name != 'kthvalue':
                self.assertRaisesRegex(IndexError, "Expected reduction dim", lambda: fn(master_input))

    # Tests to ensure that reduction of zero-dim tensors (i.e. empty tensors) using math operators works when a
    # non-zero dim is specified for the reduction and throws an error when the dim specified is 0. Although
    # there is some repetition with test_tensor_compare_ops_optional_dim_empty and test_tensor_compare_ops_empty,
    # these tests are kept separate since tests for math operators also require checking for correctness of the
    # returned data using allclose() or isinf() which does not exists in the former tests.
    @skipIfNoSciPy
    def test_tensor_reduce_ops_empty(self, device):
        from scipy.special import logsumexp
        shape = (2, 0, 4)
        master_input = torch.randn(shape, device=device)
        np_input = np.empty(shape)
        test_functions = [
            ('prod', torch.prod, 1., np.prod),
            ('sum', torch.sum, 0., np.sum),
            ('norm', torch.norm, 0., np.linalg.norm),
            ('mean', torch.mean, nan, np.mean),
            ('var', torch.var, nan, np.var),
            ('std', torch.std, nan, np.std),
            ('logsumexp', torch.logsumexp, -inf, logsumexp),
        ]

        for name, fn, return_value, np_function in test_functions:
            # Check if reduction happens along the specified dimension.
            error_msg = f"test function: {name}"
            self.assertEqual(torch.empty((2, 0), device=device), fn(master_input, dim=2), msg=error_msg)
            self.assertEqual(np_function(np_input, axis=2), fn(master_input, dim=2).cpu().numpy(), msg=error_msg,
                             exact_dtype=False)

            self.assertEqual(torch.empty((2, 0), device=device), fn(master_input, dim=-1), msg=error_msg)
            self.assertEqual(np_function(np_input, axis=-1), fn(master_input, dim=-1).cpu().numpy(), msg=error_msg,
                             exact_dtype=False)

            self.assertEqual(torch.empty((2, 0, 1), device=device), fn(master_input, dim=2, keepdim=True), msg=error_msg)
            self.assertEqual(np_function(np_input, axis=2, keepdims=True), fn(master_input, dim=2, keepdim=True),
                             msg=error_msg, exact_dtype=False)

            self.assertEqual(torch.empty((2, 0, 1), device=device), fn(master_input, dim=-1, keepdim=True), msg=error_msg)
            self.assertEqual(np_function(np_input, axis=-1, keepdims=True), fn(master_input, dim=-1, keepdim=True),
                             msg=error_msg, exact_dtype=False)

            # Check if returned data is correct.
            check_func = (torch.testing.assert_allclose if math.isnan(return_value) or math.isinf(return_value) else
                          self.assertEqual)

            check_func(torch.full((2, 4), return_value, device=device), fn(master_input, dim=1), msg=error_msg)
            check_func(torch.full((2, 4), return_value, device=device), fn(master_input, dim=-2), msg=error_msg)
            check_func(torch.full((2, 1, 4), return_value, device=device), fn(master_input, dim=1, keepdim=True), msg=error_msg)
            check_func(torch.full((2, 1, 4), return_value, device=device), fn(master_input, dim=-2, keepdim=True), msg=error_msg)

            if name != 'logsumexp':
                # The scipy function does not work for reduction the zero dimension
                check_func(np.float32(np_function(np_input, axis=1)), fn(master_input, dim=1).cpu().numpy(), msg=error_msg)
                check_func(np.float32(np_function(np_input, axis=-2)), fn(master_input, dim=-2).cpu().numpy(), msg=error_msg)
                check_func(np.float32(np_function(np_input, axis=1, keepdims=True)),
                           fn(master_input, dim=1, keepdim=True).cpu().numpy(),
                           msg=error_msg)
                check_func(np.float32(np_function(np_input, axis=-2, keepdims=True)),
                           fn(master_input, dim=-2, keepdim=True).cpu().numpy(),
                           msg=error_msg)

                # logsumexp throws a type error when not specifying dim so test separately.
                check_func(torch.full((), return_value, device=device), fn(master_input), msg=error_msg)
            else:
                self.assertRaises(TypeError, lambda: fn(master_input))

    # Tests to ensure that any() and all() functions work with zero-dim tensors. Kept separate from
    # other tests for checking reduction with zero-dim tensors because these tests have significantly
    # different testing behaviour than that used for the former tests.
    def test_reduction_empty_any_all(self, device):
        shape = (2, 0, 4)
        x = torch.randn(shape, device=device)

        for dtype in torch.testing.get_all_dtypes(include_half=True, include_bfloat16=False,
                                                  include_bool=True, include_complex=True):
            # Refer: [all, any uint8 compatibility]
            if dtype == torch.uint8:
                out_dtype = torch.uint8
            else:
                out_dtype = torch.bool  # output of all/any is bool irrespective of input dtype

            xb = x.to(dtype)
            yb = x.to(dtype)
            # any
            self.assertEqual((2, 0), xb.any(2).shape)
            self.assertEqual((2, 0, 1), xb.any(2, keepdim=True).shape)
            self.assertEqual(torch.zeros((2, 4), device=device, dtype=out_dtype), xb.any(1))
            self.assertEqual(torch.zeros((2, 1, 4), device=device, dtype=out_dtype), xb.any(1, keepdim=True))
            self.assertEqual(torch.zeros((), device=device, dtype=out_dtype), xb.any())

            # all
            self.assertEqual((2, 0), xb.all(2).shape)
            self.assertEqual((2, 0, 1), xb.all(2, keepdim=True).shape)
            self.assertEqual(torch.ones((2, 4), device=device, dtype=out_dtype), xb.all(1))
            self.assertEqual(torch.ones((2, 1, 4), device=device, dtype=out_dtype), xb.all(1, keepdim=True))
            self.assertEqual(torch.ones((), device=device, dtype=out_dtype), xb.all())

instantiate_device_type_tests(TestReductions, globals())

if __name__ == '__main__':
    run_tests()<|MERGE_RESOLUTION|>--- conflicted
+++ resolved
@@ -124,21 +124,7 @@
         args, kwargs = next(op.generate_args_kwargs(t, dim=0))
         self.assertEqual(op(t, *args, dim=0, keepdim=True, **kwargs).shape, [1, 3])
 
-<<<<<<< HEAD
-    @ops(filter(lambda op: not op.supports_multiple_dims, reduction_op_db),
-         allowed_dtypes=[torch.float])
-    def test_dim_no_multi_support(self, device, dtype, op: ReductionOpInfo):
-        """Tests that ops claiming to not support multi dim actually don't."""
-        t = make_tensor((2, 3, 2), device, dtype)
-        with self.assertRaises(TypeError):
-            args, kwargs = next(op.generate_args_kwargs(t, dim=[0, 2]))
-            self.assertEqual(op(t, *args, dim=[0, 2], **kwargs).shape, [3])
-
-    @ops(filter(lambda op: op.supports_multiple_dims, reduction_op_db),
-         allowed_dtypes=[torch.float])
-=======
     @ops(filter(lambda op: op.supports_multiple_dims, reduction_op_db), allowed_dtypes=[torch.float])
->>>>>>> 0719ed87
     def test_dim_multi(self, device, dtype, op: ReductionOpInfo):
         """Tests that dim=[i, j, ...] reduces dimensions i, j, ...."""
         t = make_tensor((2, 3, 2), device, dtype)
@@ -257,9 +243,6 @@
         result = op(t, *args, **kwargs)
         self.assertEqual(result, op(t[~t.isnan()], *args, **kwargs))
 
-<<<<<<< HEAD
-    # NumPy does not support BFloat16
-=======
     @ops(reduction_op_db)
     def test_non_contiguous_input(self, device, dtype, op: ReductionOpInfo):
         """Tests reducing along non contiguous dimensions"""
@@ -277,7 +260,6 @@
     # NumPy does not support BFloat16 so we don't test that agains
     # reference implementations
 
->>>>>>> 0719ed87
     @ops(filter(lambda op: op.reference is not None, reduction_op_db),
          allowed_dtypes=get_all_dtypes(include_bfloat16=False))
     def test_ref_scalar_input(self, device, dtype, op: ReductionOpInfo):
