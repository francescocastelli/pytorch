# Generates Python bindings for ATen functions
#
# The bindings are generated as methods on python_variable or functions on the
# torch._C._nn object.
#
from collections import defaultdict
import re
from .nested_dict import nested_dict
from .gen_variable_type import should_trace
from .utils import write

try:
    from src.ATen.code_template import CodeTemplate
except ImportError:
    from tools.shared.module_loader import import_module
    CodeTemplate = import_module('code_template', 'aten/src/ATen/code_template.py').CodeTemplate

# These functions require manual Python bindings or are not exposed to Python
SKIP_PYTHON_BINDINGS = [
    'alias', 'contiguous', 'is_cuda', 'is_sparse', 'size', 'stride',
    '.*_backward', '.*_backward_(out|input|weight|bias)', '.*_forward',
    '.*_forward_out', '_unsafe_view', 'tensor', '_?sparse_coo_tensor.*',
    '_arange.*', '_range.*', '_linspace.*', '_logspace.*',
    '_sparse_add_out', '_sparse_div.*', '_sparse_mul.*', '_sparse_sub.*', '_sparse_dense_add_out',
    'index', 'unique_dim_consecutive',
    '_indexCopy_', 'max_values', 'min_values',
    '_cumsum.*', '_cumprod.*', '_sum.*', '_prod.*',
    '_th_.*', '_thnn_.*',
    'arange.*', 'range.*', '_solve.*', '_inverse.*',
    '_cholesky.*', '_triangular_solve.*', '_qr.*', '_symeig.*', '_svd.*',
    'slice', 'randint(_out)?',
    'item', '_local_scalar_dense', 'to',
    'copy_sparse_to_sparse_', 'copy_',
    'numpy_T',  # this needs to be an attribute in Python, not a function
    'nonzero(_(out|numpy))?',
    'set_quantizer_',  # return types not supported yet
    'set_data',
<<<<<<< HEAD
    's_native_addmm_'
=======
    '.*_overrideable',  # overrideable functions for backend extension
    'data', 'is_leaf', 'output_nr', '_version', 'requires_grad_'
>>>>>>> 50fd20b6
]

# These function signatures are not exposed to Python. Note that this signature
# list does not support regex.
SKIP_PYTHON_BINDINGS_SIGNATURES = [
    'add(Tensor, Scalar, Scalar)', 'add_(Tensor, Scalar, Scalar)',
    'sub(Tensor, Scalar, Scalar)', 'sub_(Tensor, Scalar, Scalar)',
    'mul(Tensor, Scalar)', 'mul_(Tensor, Scalar)',
    'div(Tensor, Scalar)', 'div_(Tensor, Scalar)',
]

# Python binary operator dunder methods
BINARY_OP_NAMES = [
    '__lt__', '__le__',
    '__gt__', '__ge__',
    '__eq__', '__ne__',

    '__add__', '__radd__', '__iadd__',
    '__sub__', '__rsub__', '__isub__',
    '__mul__', '__rmul__', '__imul__',
    '__matmul__', '__rmatmul__', '__imatmul__',
    '__truediv__', '__rtruediv__', '__itruediv__',
    '__floordiv__', '__rfloordiv__', '__ifloordiv__',
    '__mod__', '__rmod__', '__imod__',
    '__divmod__', '__rdivmod__', '__idivmod__',
    '__pow__', '__rpow__', '__ipow__',
    '__lshift__', '__rlshift__', '__ilshift__',
    '__rshift__', '__rrshift__', '__irshift__',
    '__and__', '__rand__', '__iand__',
    '__xor__', '__rxor__', '__ixor__',
    '__or__', '__ror__', '__ior__',
]

PY_VARIABLE_METHOD_VARARGS = CodeTemplate("""\
static PyObject * ${pycname}(PyObject* self_, PyObject* args, PyObject* kwargs)
{
  HANDLE_TH_ERRORS
  static PythonArgParser parser({
    ${signatures}
  }, /*traceable=*/${traceable});
  ${unpack_self}
  ParsedArgs<${max_args}> parsed_args;
  auto r = parser.parse(args, kwargs, parsed_args);
  ${declare_namedtuple_return_types}
  ${dispatch}
  Py_RETURN_NONE;
  END_HANDLE_TH_ERRORS
}
""")

PY_VARIABLE_METHOD_NOARGS = CodeTemplate("""\
static PyObject * ${pycname}(PyObject* self_, PyObject* args)
{
  HANDLE_TH_ERRORS
  ${declare_namedtuple_return_types}
  ${unpack_self}
  return wrap(${namedtuple_return_type}${dispatch_name}(${actuals}));
  END_HANDLE_TH_ERRORS
}
""")

PY_VARIABLE_CASE = CodeTemplate("""\
${cond} (r.idx == ${i}) {
  ${call_dispatch}
""")

PY_VARIABLE_OUT = CodeTemplate("""\
if (r.isNone(${out_idx})) {
  ${call_dispatch}
} else {
  ${call_dispatch_out}
}
""")

PY_VARIABLE_OUT_CHECK_TYPE = CodeTemplate("""\
if (r.isNone(${out_idx})) {
  ${call_dispatch}
} else {
  check_out_type_matches(r.tensor(${out_idx}), r.scalartype(${type_idx}), r.isNone(${type_idx}),
                         r.layout(${layout_idx}), r.isNone(${layout_idx}),
                         r.device(${device_idx}), r.isNone(${device_idx}));
  ${call_dispatch_out}
}
""")

PY_VARIABLE_CALL_DISPATCH = CodeTemplate("""\
${dispatch_name}(${actuals})""")

PY_VARIABLE_SET_REQUIRES_GRAD = CodeTemplate("""\
${call_dispatch}.set_requires_grad(${requires_grad})""")

PY_VARIABLE_WRAP = CodeTemplate("""\
return wrap(${namedtuple_return_type}${call_dispatch});""")

PY_VARIABLE_DISPATCH = CodeTemplate("""\
inline ${simple_return_type} ${dispatch_name}(${formal_args}) {
  ${initialize_cuda}
  ${AutoNoGIL}
  return ${dispatch_call}(${dispatch_args});
}
""")

PY_VARIABLE_METHOD_DEF = CodeTemplate("""\
{"${name}", (PyCFunction)${pycfunc_voidcast}${pycname}, ${flags}, NULL},""")

PY_VARIABLE_METHOD_BINOP_DEF = CodeTemplate("""\
{"${name}", (PyCFunction)${pycfunc_voidcast}TypeError_to_NotImplemented_<${pycname}>, ${flags}, NULL},""")

PY_RETURN_NAMEDTUPLE_DEF = CodeTemplate("""\
static PyStructSequence_Field fields${namedtuple_type_index}[] = {
  ${namedtuple_fields} {nullptr}
};
static PyStructSequence_Desc desc${namedtuple_type_index} = {
  "torch.return_types.${name}", nullptr,
  fields${namedtuple_type_index}, ${namedtuple_size}
};
static PyTypeObject type${namedtuple_type_index};
static bool namedtuple_type_initialized${namedtuple_type_index} = false;
if (!namedtuple_type_initialized${namedtuple_type_index}) {
  PyStructSequence_InitType(&type${namedtuple_type_index}, &desc${namedtuple_type_index});
  type${namedtuple_type_index}.tp_repr = (reprfunc)torch::utils::returned_structseq_repr;
  namedtuple_type_initialized${namedtuple_type_index} = true;
}
""")

UNPACK_SELF = "auto& self = reinterpret_cast<THPVariable*>(self_)->cdata;"

PYTHON_FUNCTION_SIGNATURE = CodeTemplate("""\
${name}(${py_formal_args})""")

# XXX: if you got here because of an assertion failure, it doesn't mean
# it's enough to just extend the list here. Before you do this, make sure
# to add an appropriate wrap() overload in torch/csrc/autograd/utils/wrap_outputs.h.
SUPPORTED_RETURN_TYPES = {
    'Tensor',
    'std::tuple<Tensor,Tensor>',
    'std::tuple<Tensor,Tensor,Tensor>',
    'std::tuple<Tensor,Tensor,Tensor,Tensor>',
    'std::tuple<Tensor,Tensor,Tensor,Tensor,Tensor>',
    'std::tuple<Tensor,Tensor,Tensor,int64_t>',
    'std::tuple<Tensor,Tensor,double,int64_t>',
    'std::vector<Tensor>',
    'Scalar', 'bool', 'int64_t', 'void*', 'void',
    'QScheme', 'double',
    'IntArrayRef',
    'ScalarType'
}

TENSOR_OPTIONS = CodeTemplate("""\
const auto options = TensorOptions()
    .dtype(${dtype})
    .device(${device})
    .layout(${layout}.layout)
    .requires_grad(${requires_grad})
    .pinned_memory(${pin_memory});
""")

# These function variants should not exist because they either are in-place or should be in the nn module. But we exempt
# them for now because they've been added early on.
EXEMPTED_INPLACE_FUNCTIONS = ('dropout_', 'feature_dropout_', 'alpha_dropout_', 'feature_alpha_dropout_',
                              'abs_', 'acos_', 'addmv_', 'as_strided_', 'asin_', 'atan_', 'ceil_', 'celu_',
                              'clamp_', 'clamp_max_', 'clamp_min_', 'cos_', 'cosh_', 'detach_',
                              'embedding_renorm_', 'erf_', 'erfc_', 'exp_', 'expm1_', 'fill_', 'floor_', 'frac_',
                              'index_put_', 'log10_', 'log1p_', 'log2_', 'log_', 'neg_', 'reciprocal_', 'relu_',
                              'resize_as_', 'round_', 'rrelu_', 'rsqrt_', 'selu_', 'sigmoid_', 'sin_', 'sinh_',
                              'sqrt_', 'tan_', 'tanh_', 'threshold_', 'trunc_', 'zero_')

def should_generate_python_binding(declaration):
    name = declaration['name']
    for pattern in SKIP_PYTHON_BINDINGS:
        if re.match('^' + pattern + '$', name):
            return False

    simple_types = [arg['simple_type'] for arg in declaration['arguments']]
    signature = '{}({})'.format(name, ', '.join(simple_types))
    for pattern in SKIP_PYTHON_BINDINGS_SIGNATURES:
        if pattern == signature:
            return False

    return True


def get_py_variable_methods(declarations):
    """
    Get declarations (grouped by name) which should be generated
    as methods on Tensor.
    """
    def should_bind(declaration):
        return (should_generate_python_binding(declaration) and
                declaration['mode'] != 'NN' and
                declaration.get('python_module') != 'nn' and
                'Tensor' in declaration['method_of'])

    return group_declarations_by_name(declarations, should_bind)


def gen_py_variable_methods(out, declarations, template_path):
    PY_VARIABLE_METHODS_CPP = CodeTemplate.from_file(template_path + '/python_variable_methods.cpp')
    PY_VARIABLE_DISPATCH_H = CodeTemplate.from_file(template_path + '/python_variable_methods_dispatch.h')

    py_variable_methods = get_py_variable_methods(declarations)

    env = create_python_bindings(py_variable_methods, True)
    write(out, 'python_variable_methods.cpp', PY_VARIABLE_METHODS_CPP, env)
    write(out, 'python_variable_methods_dispatch.h', PY_VARIABLE_DISPATCH_H, env)


def get_py_nn_functions(declarations):
    """
    Get declarations (grouped by name) which should be generated
    as functions in the "nn" module.
    """
    def should_bind(declaration):
        return (should_generate_python_binding(declaration) and
                (declaration['mode'] == 'NN' or declaration.get('python_module') == 'nn'))

    return group_declarations_by_name(declarations, should_bind)


def gen_py_nn_functions(out, declarations, template_path):
    PY_NN_FUNCTIONS_CPP = CodeTemplate.from_file(template_path + '/python_nn_functions.cpp')
    PY_NN_FUNCTIONS_H = CodeTemplate.from_file(template_path + '/python_nn_functions.h')
    PY_NN_DISPATCH_H = CodeTemplate.from_file(template_path + '/python_nn_functions_dispatch.h')

    py_nn_functions = get_py_nn_functions(declarations)

    env = create_python_bindings(py_nn_functions, has_self=False, is_module=True)
    write(out, 'python_nn_functions.cpp', PY_NN_FUNCTIONS_CPP, env)
    write(out, 'python_nn_functions.h', PY_NN_FUNCTIONS_H, env)
    write(out, 'python_nn_functions_dispatch.h', PY_NN_DISPATCH_H, env)


def get_py_torch_functions(declarations):
    """
    Get declarations (grouped by name) which should be generated
    as functions in the "torch" module.
    """
    def should_bind(declaration):
        return (should_generate_python_binding(declaration) and
                declaration['mode'] != 'NN' and
                declaration.get('python_module') != 'nn' and
                'namespace' in declaration['method_of'])

    return group_declarations_by_name(declarations, should_bind)


def gen_py_torch_functions(out, declarations, template_path):
    PY_TORCH_FUNCTIONS_CPP = CodeTemplate.from_file(template_path + '/python_torch_functions.cpp')
    PY_TORCH_DISPATCH_H = CodeTemplate.from_file(template_path + '/python_torch_functions_dispatch.h')

    py_torch_functions = get_py_torch_functions(declarations)

    env = create_python_bindings(py_torch_functions, has_self=False)
    write(out, 'python_torch_functions.cpp', PY_TORCH_FUNCTIONS_CPP, env)
    write(out, 'python_torch_functions_dispatch.h', PY_TORCH_DISPATCH_H, env)


def group_declarations_by_name(declarations, should_bind_fn):
    """Group declarations by name ignoring _out suffix"""
    groups = defaultdict(list)
    for declaration in declarations:
        name = declaration['name']
        if should_bind_fn(declaration):
            if name.endswith('_out'):
                groups[name[:-4]].append(declaration)
            else:
                groups[name].append(declaration)
    return groups


def get_type_default(declaration):
    if declaration['name'].startswith('randperm') or \
            declaration['name'] == 'tril_indices' or \
            declaration['name'] == 'triu_indices':
        return 'torch.int64'
    else:
        return 'None'


def create_python_bindings(python_functions, has_self, is_module=False):
    """Generates Python bindings to ATen functions"""
    py_methods = []
    py_method_defs = []
    py_method_dispatch = []

    unpack_methods = {
        'const Tensor &': 'tensor',
        'Tensor &': 'tensor',
        'Generator *': 'generator',
        'Storage &': 'storage',
        'const Type &': 'scalartype',
        'const THPLayout &': 'layout',
        'const Device &': 'device',
        'c10::optional<DimnameList>': 'toDimnameListOptional',
        'c10::optional<ScalarType>': 'scalartypeOptional',
        'c10::optional<MemoryFormat>': 'memoryformatOptional',
        'c10::optional<Scalar>': 'scalarOptional',
        'c10::optional<int64_t>': 'toInt64Optional',
        'c10::optional<bool>': 'toBoolOptional',
        'IntArrayRef': 'intlist',
        'int64_t': 'toInt64',
        'bool': 'toBool',
        'double': 'toDouble',
        'std::string': 'string',
    }

    unpack_with_default_methods = {
        'IntArrayRef': 'setDefaultIntlist',
        'Scalar': 'scalarWithDefault',
        'int64_t': 'toInt64WithDefault',
        'bool': 'setDefaultBool',
        'double': 'setDefaultDouble',
        'const Type &': 'scalartypeWithDefault',
        'const THPLayout &': 'layoutWithDefault',
        'const Device &': 'deviceWithDefault',
        'ScalarType': 'scalartypeWithDefault',
    }

    def emit_single_dispatch(declaration, out_idx, base_env):
        env = {}
        simple_return_type = declaration['return_type'].replace(' &', '')
        assert simple_return_type in SUPPORTED_RETURN_TYPES, \
            declaration['name'] + ' returns unsupported type: ' + simple_return_type

        body = []
        actuals = []
        formal_args = []
        arg_idx = 0

        def is_output(arg):
            return arg.get('output', False)

        inputs = [arg for arg in declaration['arguments'] if not is_output(arg)]
        outputs = [arg for arg in declaration['arguments'] if is_output(arg)]

        has_tensor_options = any(arg['simple_type'] == 'TensorOptions' for arg in declaration['arguments'])

        def get_type_args(args):
            return [arg for arg in args if arg['simple_type'] == 'Type']
        type_actual_args = get_type_args(declaration['arguments'])
        type_binding_args = get_type_args(declaration['python_binding_arguments'])
        assert len(type_actual_args + type_binding_args) <= 1
        if type_binding_args and len(outputs) == 0:
            # out(s) determines the dtype if it is present, so only use this if there are no outputs.
            type_args = type_binding_args
        else:
            type_args = type_actual_args

        if type_args and len(outputs) > 1:
            raise RuntimeError("Not supported: type dispatched parameter with multiple outputs")

        def unpack_variable(name, unpack_expr, typename):
            # optional<ArrayRef<T>> are special. The PythonArgParser returns an
            # optional<vector<T>>, which cannot be implictly converted to
            # optional<ArrayRef<T>>. One needs to unwrap the optional and rewrap.
            if typename == 'c10::optional<DimnameList>':
                result = """\
                    auto __{name} = {expr};
                    c10::optional<{typ}> {name} = __{name} ? c10::make_optional({typ}(__{name}.value())) : c10::nullopt;
                """.format(name=name, expr=unpack_expr, typ='DimnameList')
                return [line.strip() for line in result.split('\n')]

            return ['auto {} = {};'.format(name, unpack_expr)]

        def parse_arg(arg, arg_index, unpack_args=False):
            name = arg['name']
            typename = arg['type']
            if typename.startswith('IntArrayRef['):
                typename = 'IntArrayRef'
            if typename.startswith('LongTensor'):
                typename = 'Tensor'
            if typename == 'c10::optional<DimnameList>':
                unpack_args = True

            if arg.get('python_default_init'):
                assert typename in unpack_with_default_methods, \
                    '`{}` type is not supported in python_default_init'.format(typename)
                unpack_with_default = unpack_with_default_methods.get(typename)
                default_expr = arg.get('python_default_init')
                expr = 'r.{}({}, {})'.format(unpack_with_default, arg_index, default_expr)
            else:
                unpack = unpack_methods.get(typename, typename.lower())
                expr = 'r.{}({})'.format(unpack, arg_index)

            if unpack_args:
                body.extend(unpack_variable(name, expr, typename))
                expr = name

            dispatch_type = typename
            if dispatch_type == 'Tensor':
                dispatch_type = 'const Tensor &'
            elif dispatch_type == 'Tensor &':
                dispatch_type = 'Tensor'
            elif dispatch_type == 'const Device &':
                dispatch_type = 'c10::optional<int32_t>'
            formal = '{} {}'.format(dispatch_type, name)
            return expr, formal

        def append_actuals_formals(actual, formal):
            actuals.append(actual)
            formal_args.append(formal)

        # We always want to unpack when we have TensorOptions.
        unpack = has_tensor_options
        for arg in inputs:
            if arg['simple_type'] in ['Type', 'TensorOptions']:
                continue
            if has_self and arg['name'] == 'self':
                formal_args.append('Tensor & self')
                actuals.append('self')
                continue
            append_actuals_formals(*parse_arg(arg, arg_idx, unpack))
            arg_idx += 1

        if len(outputs) == 1:
            append_actuals_formals(*parse_arg(outputs[0], arg_idx))
        elif len(outputs) > 1:
            N = len(outputs)
            body.append('auto results = r.tensorlist_n<{}>({});'.format(N, arg_idx))
            for i, arg in enumerate(outputs):
                formal_args.append('Tensor & {}'.format(arg['name']))
                actuals.append('results[{}]'.format(i))

        layout = None
        parsed_type_args = None
        # type args go after the outputs to match the signature generation.
        arg_idx = arg_idx if out_idx is None else out_idx + 1
        for arg in type_args:
            parsed_type_args = parse_arg(arg, arg_idx, unpack)
            arg_idx += 1

        # check python_binding_arguments
        has_device_bind = False
        requires_grad = None
        python_binding_arguments = declaration.get('python_binding_arguments', [])
        if 'dtype' in (a['name'] for a in python_binding_arguments):
            if not has_tensor_options:
                arg_idx += 1

        if 'layout' in (a['name'] for a in python_binding_arguments):
            layout_idx, device_idx, pin_memory_idx, requires_grad_idx = (arg_idx, arg_idx + 1, arg_idx + 2, arg_idx + 3)
        else:
            device_idx, pin_memory_idx, requires_grad_idx = (arg_idx, arg_idx + 1, arg_idx + 2)

        device = None
        for arg in python_binding_arguments:
            if arg['name'] == 'dtype' and arg['simple_type'] == 'Type':
                pass  # already handled by type_dispatched_args
            elif arg['name'] == 'layout' and arg['simple_type'] == 'Layout':
                # out(s) determines the type and layout if it is present, so only use this if there are no outputs.
                if len(outputs) == 0:
                    layout = parse_arg(arg, layout_idx)[0]
            elif arg['name'] == 'device' and arg['simple_type'] == 'Device':
                if len(outputs) == 0:
                    assert parsed_type_args
                    assert layout
                    device, device_type = parse_arg(arg, device_idx, True)

                    if not has_tensor_options:
                        # add type, device formals and corresponding actuals.
                        # The type actual is the ATen type mapped from (ScalarType, Layout, Device)
                        # The device actual is the corresponding AutoGPU index for the Device.
                        formal_args.append(parsed_type_args[1])
                        formal_args.append(device_type)
                        actuals.append("torch::getVariableType({}, {}, {})".format(parsed_type_args[0], layout, device))
                        actuals.append('{}.index()'.format(device))

                    has_device_bind = True
            elif arg['name'] == 'requires_grad' and arg['simple_type'] == 'bool':
                requires_grad = parse_arg(arg, requires_grad_idx)[0]
            elif arg['name'] == 'pin_memory' and arg['simple_type'] == 'bool':
                pin_memory = parse_arg(arg, pin_memory_idx)[0]
            else:
                raise RuntimeError(("found {} in python_binding_arguments but only "
                                    "\"bool pin_memory\", \"bool requires_grad\", \"ScalarType dtype\", \"Layout layout\", "
                                    "\"Device device\" are supported".format(arg)))

        dtype = parsed_type_args[0] if parsed_type_args else None
        if has_tensor_options and all([dtype, device, layout, requires_grad]):
            body.append(TENSOR_OPTIONS.substitute({
                'dtype': dtype,
                'layout': layout,
                'device': device,
                'requires_grad': requires_grad,
                'pin_memory': pin_memory,
            }))
            formal_args.append('const TensorOptions & options')
            actuals.append('options')

        env['unpack_args'] = []
        env['formal_args'] = formal_args
        env['actuals'] = actuals

        if has_tensor_options:
            env['initialize_cuda'] = 'torch::utils::maybe_initialize_cuda(options);'
        else:
            env['initialize_cuda'] = ''

        if 'call_args' in declaration:
            env['dispatch_args'] = declaration['call_args']
        else:
            env['dispatch_args'] = [arg['name'] for arg in declaration['arguments']]

        if 'Tensor' in declaration['method_of']:
            env['dispatch_args'] = [arg for arg in env['dispatch_args'] if arg != 'self']
            env['dispatch_call'] = 'self.{}'.format(declaration['name'])
        elif 'namespace' in declaration['method_of']:
            namespace = 'torch' if (has_tensor_options or declaration['name'].endswith('_like')) else 'at'
            env['dispatch_call'] = '{}::{}'.format(namespace, declaration['name'])
        else:
            raise RuntimeError('could not dispatch, neither namespace function nor Tensor method')

        env['AutoNoGIL'] = 'AutoNoGIL no_gil;' if not declaration['with_gil'] else ''

        # Use the simple_return_type (Tensor) rather than the fancy return type
        # (Tensor &).  This is important because the dispatch functions take
        # mutable arguments *by value*, not by reference.  If you then return
        # a a reference to such an argument, you will now have a pointer to a
        # dangling stack entry.  Not good.
        #
        # You want:
        #
        #   Tensor dispatch_selu_(Tensor self) { return at::selu_(self); }
        #
        # *not*
        #
        #   Tensor& dispatch_selu_(Tensor self) { return at::selu_(self); }
        #
        # (NB: We can't make dispatch_selu_ take Tensor&, because the enclosing
        # codegen looks like dispatch_selu_(wrap(tensor)), and you can't take a
        # mutable reference to temporary.  Maybe we could assign it to a
        # variable itself.)
        env['simple_return_type'] = simple_return_type

        env = nested_dict(env, nested_dict(base_env, declaration))
        call_dispatch = PY_VARIABLE_CALL_DISPATCH.substitute(env)
        if requires_grad and not has_tensor_options:
            call_dispatch = PY_VARIABLE_SET_REQUIRES_GRAD.substitute(env, call_dispatch=call_dispatch,
                                                                     requires_grad=requires_grad)
        if simple_return_type == 'void':
            body.append('{call_dispatch};'.format(call_dispatch=call_dispatch))
            body.append('Py_RETURN_NONE;')
        else:
            body.append(PY_VARIABLE_WRAP.substitute(env, call_dispatch=call_dispatch))
        py_method_dispatch.append(PY_VARIABLE_DISPATCH.substitute(env))
        return body

    def emit_dispatch(i, dictionary, base_env):
        if 'out' in dictionary:
            out_idx = len([arg for arg in dictionary['out']['arguments']
                           if not arg.get('output', False)])
            env = {}
            env['call_dispatch_out'] = emit_single_dispatch(dictionary['out'], out_idx, base_env)
            env['call_dispatch'] = emit_single_dispatch(dictionary['base'], out_idx, base_env)

            has_dtype_bind = 'dtype' in (d['name'] for d in dictionary['out'].get('python_binding_arguments', []))
            if has_dtype_bind:
                body = PY_VARIABLE_OUT_CHECK_TYPE.substitute(env, out_idx=out_idx, type_idx=out_idx + 1,
                                                             layout_idx=out_idx + 2, device_idx=out_idx + 3).split('\n')
            else:
                body = PY_VARIABLE_OUT.substitute(env, out_idx=out_idx).split('\n')
        else:
            body = emit_single_dispatch(dictionary['base'], None, base_env)

        cond = 'if' if i == 0 else '} else if'
        return PY_VARIABLE_CASE.substitute(i=i, cond=cond, call_dispatch=body)

    def get_python_binding_arguments(declaration):
        python_binding_arguments = []
        has_tensor_input_arg = False
        has_type_input_arg = False
        has_options_arg = False
        for arg in declaration['arguments']:
            if arg.get('output', False):
                continue
            typename = arg['simple_type']
            if typename in ['Tensor', 'TensorList']:
                has_tensor_input_arg = True
            if arg['simple_type'] == 'Type':
                has_type_input_arg = True
            elif arg['simple_type'] == 'TensorOptions':
                has_options_arg = True
            if arg['name'] == 'requires_grad':
                raise ValueError("argument named requires_grad not supported")

        has_tensor_return = False
        for ret in declaration['returns']:
            if ret['dynamic_type'] in ['Tensor', 'TensorList']:
                # this probably won't work if one of the returns is not a tensor, but it will
                # produce a compile-time error that is obvious
                has_tensor_return = True

        category_override = declaration['category_override']
        is_like_function = name.endswith('_like') or category_override == 'like'
        is_like_function_with_options = is_like_function and has_options_arg
        is_new_function = name.startswith('new_') or category_override == 'new'
        is_new_function_with_options = is_new_function and has_options_arg
        is_factory_function = has_tensor_return and not has_tensor_input_arg or category_override == 'factory'
        is_factory_or_like_or_new_function = has_tensor_return and (is_factory_function or is_like_function or is_new_function)
        is_like_or_new_function_with_options = is_like_function_with_options or is_new_function_with_options

        if (is_factory_function and not has_type_input_arg) or has_options_arg:
            default_type = get_type_default(declaration)
            py_default_dtype = 'self.scalar_type()' if is_like_or_new_function_with_options else None
            dtype_arg = {
                'default': default_type,
                'dynamic_type': 'Type',
                'kwarg_only': True,
                'name': 'dtype',
                'type': 'const Type &',
                'simple_type': 'Type',
                'python_default_init': py_default_dtype,
            }
            python_binding_arguments.append(dtype_arg)
        if is_factory_function or is_like_or_new_function_with_options:
            py_default_layout = '*torch::getLayout(self.type().backend())' if is_like_or_new_function_with_options else None
            layout_arg = {
                'default': 'torch.strided',
                'dynamic_type': 'Layout',
                'kwarg_only': True,
                'name': 'layout',
                'type': 'const THPLayout &',
                'simple_type': 'Layout',
                'python_default_init': py_default_layout,
            }
            python_binding_arguments.append(layout_arg)
            py_default_device = 'self.device()' if is_like_or_new_function_with_options else None
            device_arg = {
                'default': 'None',
                'dynamic_type': 'Device',
                'kwarg_only': True,
                'name': 'device',
                'type': 'const Device &',
                'simple_type': 'Device',
                'python_default_init': py_default_device
            }
            python_binding_arguments.append(device_arg)
            pin_memory_arg = {
                'default': False,
                'dynamic_type': 'bool',
                'kwarg_only': True,
                'name': 'pin_memory',
                'type': 'bool',
                'simple_type': 'bool',
            }
            python_binding_arguments.append(pin_memory_arg)
        if is_factory_or_like_or_new_function:
            requires_grad_arg = {
                'default': False,
                'dynamic_type': 'bool',
                'kwarg_only': True,
                'name': 'requires_grad',
                'type': 'bool',
                'simple_type': 'bool',
            }
            python_binding_arguments.append(requires_grad_arg)

        return python_binding_arguments

    def emit_namedtuple_return_type_def(declaration, next_index):
        returns = declaration['returns']
        if len(returns) <= 1 or all(['field_name' not in x for x in returns]):
            declaration['namedtuple_return_type'] = ''
            return '', next_index
        declaration['namedtuple_type_index'] = next_index
        declaration['namedtuple_fields'] = ''
        for x in returns:
            # See Note [field_name versus name]
            if 'field_name' not in x:
                # When building on Windows, `PyStructSequence_UnnamedField` could not be
                # resolved by the linker for some reason, which cause error in building:
                #
                # python_nn_functions.cpp.obj : error LNK2001: unresolved external symbol
                # PyStructSequence_UnnamedField
                #
                # Thus, at this point in time, we do not support unnamed
                # fields in namedtuple; you must either name all fields,
                # or none of them.
                raise ValueError("Unnamed field is not supported by codegen")
            else:
                declaration['namedtuple_fields'] += '{"' + x['field_name'] + '", ""}, '
        declaration['namedtuple_size'] = len(returns)
        declaration['namedtuple_return_type'] = '&type{}, '.format(next_index)
        return PY_RETURN_NAMEDTUPLE_DEF.substitute(declaration), next_index + 1

    def process_function(name, declarations):
        for declaration in declarations:
            declaration['python_binding_arguments'] = get_python_binding_arguments(declaration)

        env = {
            'name': name,
            'dispatch_name': 'dispatch_{}'.format(name),
            'pycname': 'THPVariable_{}'.format(name),
            'pycfunc_voidcast': '',
            'signatures': [],
            'max_args': max(len(o['arguments']) + len(o['python_binding_arguments']) for o in declarations),
            'unpack_self': [],
            'dispatch': [],
            'declare_namedtuple_return_types': '',
        }

        if has_self:
            env['unpack_self'] = [UNPACK_SELF]

        # generate namedtuple type declare
        next_index = 0
        for declaration in declarations:
            typedef, next_index = emit_namedtuple_return_type_def(declaration, next_index)
            env['declare_namedtuple_return_types'] += typedef

        # In-place operator, should be method only, unless it is exempted.
        if not is_module and not has_self and name.endswith('_') and not name.startswith('_'):
            if name not in EXEMPTED_INPLACE_FUNCTIONS:
                # An in-place function that is not exempted.
                raise AssertionError('In-place operator {} should not have a function variant. '
                                     'Please remove its function variant in '
                                     'aten/src/ATen/native/native_functions.yaml.'.format(name))

        # emit dispatch
        grouped = group_declarations(declarations)
        for i, dictionary in enumerate(grouped):
            signature = dictionary['signature']
            if has_self:
                signature = signature.replace('Tensor self, ', '')
                signature = signature.replace('Tensor self', '')
            if not has_self:
                # Use 'input' instead of 'self' for NN functions
                signature = signature.replace('Tensor self', 'Tensor input')
            if dictionary['base'].get('deprecated', False):
                signature += '|deprecated'
            env['signatures'].append('"{}",'.format(signature))
            env['dispatch'].append(emit_dispatch(i, dictionary, env))

        env['dispatch'].append('}')

        env['traceable'] = 'true' if all(should_trace(d) for d in declarations) else 'false'

        if len(declarations) == 1 and len(declarations[0]['args']) == 1 and has_self:
            tmpl = PY_VARIABLE_METHOD_NOARGS
            env['actuals'] = ['self']
            env['flags'] = 'METH_NOARGS'
            env['namedtuple_return_type'] = declarations[0]['namedtuple_return_type']
        else:
            tmpl = PY_VARIABLE_METHOD_VARARGS
            env['flags'] = 'METH_VARARGS | METH_KEYWORDS'
            env['pycfunc_voidcast'] = '(void(*)(void))'

        if not is_module and not has_self:
            env['flags'] += ' | METH_STATIC'

        py_methods.append(tmpl.substitute(env))
        if name in BINARY_OP_NAMES:
            py_method_defs.append(PY_VARIABLE_METHOD_BINOP_DEF.substitute(env))
        else:
            py_method_defs.append(PY_VARIABLE_METHOD_DEF.substitute(env))

    for name in sorted(python_functions.keys()):
        process_function(name, python_functions[name])

    return {
        'py_methods': py_methods,
        'py_method_defs': py_method_defs,
        'py_method_dispatch': py_method_dispatch,
    }


def group_declarations(declarations):
    """Returns a list of dictionaries containing the optional keys:

       "base": the regular ATen declaration (e.g. conv2d)
       "out": the out variant (e.g. conv2d_out)
       "signature": the signature used for Python argument parsing
    """
    grouped = defaultdict(dict)

    # first group by signature ignoring out arguments
    for declaration in declarations:
        signature = get_python_signature(declaration, False)
        v = grouped[signature]
        if declaration['name'].endswith('_out'):
            v['out'] = declaration
            # prefer the signature with optional out=... arguments
            v['signature'] = get_python_signature(declaration, True)
        else:
            v['base'] = declaration
            if 'signature' not in v:
                v['signature'] = signature

    result = []
    for x, dictionary in sorted(grouped.items()):
        if 'base' not in dictionary:
            raise RuntimeError("'base' not in dictionary for " + str(x), dictionary)
        result.append(dictionary)
    return sort_declarations(result)


# This function declares a partial order on declarations, and sorts them according
# to its linear extension. This is necessary, because there's some ambiguity in the
# choice of overload, and we want a different order.
#
# See Note[Order of overloads matters]
def sort_declarations(grouped_decls):

    # TODO: This is a hack!
    #
    # For some reason, when you specify a Scalar argument in a native
    # function, you get a Declarations.yaml entry that looks like this:
    #
    #   - default: 1
    #     dynamic_type: Scalar
    #     is_nullable: false
    #     kwarg_only: true
    #     name: alpha
    #     type: Scalar
    #
    # This is contrast to when there is a 'real' argument in TH
    # Declarations.cwrap; this gets (correctly?) translated into
    # dynamic_type: real, and type: Scalar.  I would like to fix this
    # at the source but I have never understood what dynamic_type is
    # supposed to be.
    def normalized_dynamic_type(arg):
        if arg['dynamic_type'] == 'real':
            return 'Scalar'
        return arg['dynamic_type']

    def is_coord_smaller(arg1, arg2):
        return normalized_dynamic_type(arg1) == 'Scalar' and arg2['dynamic_type'] == 'Tensor'

    def is_smaller(d1, d2):
        """Returns True if d1 < d2 in the partial order."""
        args1, args2 = d1['base']['arguments'], d2['base']['arguments']
        if len(args1) != len(args2):
            return False
        any_smaller = any(is_coord_smaller(arg1, arg2) for arg1, arg2 in zip(args1, args2))
        all_smaller_or_equal = all(normalized_dynamic_type(arg1) == normalized_dynamic_type(arg2) or
                                   is_coord_smaller(arg1, arg2)
                                   for arg1, arg2 in zip(args1, args2))
        return any_smaller and all_smaller_or_equal

    # Construct the relation graph
    larger_than = defaultdict(set)
    for i1, decl1 in enumerate(grouped_decls):
        for i2, decl2 in enumerate(grouped_decls):
            if is_smaller(decl1, decl2):
                larger_than[i1].add(i2)

    if not larger_than:
        return grouped_decls

    # Use a topological sort to sort decls according to the partial order.
    sorted_deps = [(i, decl) for i, decl in enumerate(grouped_decls)
                   if i not in larger_than]
    for i, decl in sorted_deps:
        for i2 in sorted(larger_than.keys()):
            larger = larger_than[i2]
            larger.discard(i)
            if not larger:
                del larger_than[i2]
                sorted_deps.append((i2, grouped_decls[i2]))

    return [decl for i, decl in sorted_deps]


def get_python_signature(declaration, include_out):
    # Compute the Python function signature for argument parsing,
    # as specified in torch/csrc/utils/python_arg_parser.h.  WARNING:
    # this is NOT the same type signature as specified by PEP 484
    # as understood by mypy; our format was independently developed
    # and has some quirks to make it more suitable specifically
    # for error parsing.
    #
    # For a translation to mypy-valid type signatures, see
    # tools/gen_pyi.py.  If you change any logic here, please
    # check that file too.
    py_formal_args = []
    output_args = []
    type_args = []
    positional = True

    def get_py_formal_arg(arg):
        typename = arg['simple_type']
        typename = typename if typename != 'Type' else 'ScalarType'

        # TODO: remove this and make optional types in simple_type to be consistent across
        # tensor and other types after make Tensor? be optional instead of undefined
        if arg.get('is_nullable') and '?' not in typename:
            typename = '{}?'.format(typename)

        if arg.get('size') is not None:
            typename = '{}[{}]'.format(typename, arg['size'])
        param = typename + ' ' + arg['name']
        default = None
        if arg.get('default') is not None:
            default = arg['default']
            if default == 'nullptr' or default == 'c10::nullopt' or default == '{}':
                default = 'None'
        if default is not None:
            param += '=' + str(default)
        return param

    for arg in declaration['arguments']:
        if arg.get('output', False):
            output_args.append(arg)
            continue
        if arg['simple_type'] == 'Type':
            type_args.append(arg)
            continue
        # Skip `TensorOptions` in Python, as it is only used on the C++ side.
        if arg['simple_type'] == 'TensorOptions':
            continue
        if arg.get('kwarg_only', False) and positional:
            py_formal_args.append('*')
            positional = False
        param = get_py_formal_arg(arg)
        py_formal_args.append(param)

    # add output arguments
    name = declaration['name']
    if name.endswith('_out'):
        name = name[:-4]

    if len(output_args) > 0 and include_out:
        assert declaration['name'].endswith('_out')
        if positional:
            py_formal_args.append('*')
            positional = False
        typenames = [arg['simple_type'] for arg in output_args]
        if len(typenames) > 1:
            typename = 'TensorList[{}]'.format(len(typenames))
        else:
            typename = typenames[0]
        if len(output_args) == 1:
            # The nn module bindings are often not exposed to the user directly
            # but via torch.nn modules and functionals.
            py_formal_args.append(typename + ' ' + output_args[0]['name'] + '=None')
        else:
            # NB: For more than 1 output args the type name is a TensorList
            # and as such we don't (yet) need to consider the naming.
            py_formal_args.append(typename + ' out=None')

    # we could put this in the loop above but we want to ensure both type dispatched args
    # and python binding arguments are after the out argument; this matches the case
    # where there is a python binding argument dtype, which is necessary to match
    # the function signatures between the out and non-out variant.
    assert len(type_args) <= 1
    for arg in type_args:
        if positional:  # assume type_args should be kwarg_only.
            py_formal_args.append('*')
            positional = False
        py_formal_args.append(get_py_formal_arg(arg))

    if len(declaration['python_binding_arguments']) > 0:
        for arg in declaration['python_binding_arguments']:
            if arg.get('kwarg_only', False) and positional:
                py_formal_args.append('*')
                positional = False
            py_formal_args.append(get_py_formal_arg(arg))

    # Python function signature.
    # This is the string that we give to FunctionParameter, which is
    # then parsed into the actual structure which we do parsing
    # with.
    return PYTHON_FUNCTION_SIGNATURE.substitute(name=name, py_formal_args=py_formal_args)<|MERGE_RESOLUTION|>--- conflicted
+++ resolved
@@ -35,12 +35,8 @@
     'nonzero(_(out|numpy))?',
     'set_quantizer_',  # return types not supported yet
     'set_data',
-<<<<<<< HEAD
-    's_native_addmm_'
-=======
     '.*_overrideable',  # overrideable functions for backend extension
     'data', 'is_leaf', 'output_nr', '_version', 'requires_grad_'
->>>>>>> 50fd20b6
 ]
 
 # These function signatures are not exposed to Python. Note that this signature
