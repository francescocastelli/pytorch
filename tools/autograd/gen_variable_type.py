# Generates VariableType.h/cpp
#
# VariableType is a subclass of at::Type that provides the binding code
# necessary to provide a differentiable version of ATen operators. There are a
# number of different things we could mean:
#
#   - Given a non-differentiable forward implementation, we might
#     directly associate it with a backward implementation to make
#     it differentiable.  This is the common case.
#
#   - Some functions don't need a backwards implementation, because
#     backpropagation will never propagate beyond them.  There are a
#     number of different reasons why this may be the case:
#
#       - The function has no differentiable inputs
#       - The function's output is not differentiable
#       - The function has no data dependency on its input
#
#   - Some function don't need a backwards implementation because they
#     are implemented as a composition of other (differentiable) ATen
#     functions.  These are dispatched directly to the Type superclass,
#     which will in turn dispatch back to VariableType for its
#     differentiable subcomponents.
#
from .context import with_native_function_with_differentiability_info
from .gen_trace_type import (
    MANUAL_BACKEND, MANUAL_AUTOGRAD_AND_TRACER, declare_returned_variables,
    tie_return_values, get_return_value, type_wrapper_name,
)
from .gen_inplace_or_view_type import (
    get_view_info, is_tensor_type, is_tensor_list_type, unpack_args, get_base_name,
    use_derived, modifies_arguments, WRAPPER_REGISTRATION, TMP_VAR, METHOD_DEFINITION,
    ASSIGN_RETURN_VALUE, gen_formals,
)

from tools.codegen.api.types import (Binding, DispatcherSignature, BaseCType, intArrayRefT,
                                     tensorT, tensorListT, MutRefCType, OptionalCType,
                                     ListCType, SpecialArgName, scalarT)
from tools.codegen.api.autograd import (
    DifferentiableInput, NativeFunctionWithDifferentiabilityInfo,
    SavedAttribute, dispatch_strategy, gen_differentiable_outputs,
    is_differentiable)
from tools.codegen.api import cpp
from tools.codegen.code_template import CodeTemplate
from tools.codegen.context import native_function_manager, with_native_function
from tools.codegen.gen import FileManager
from tools.codegen.utils import mapMaybe
from tools.codegen.model import (Argument, NativeFunction, SchemaKind,
                                 SelfArgument, TensorOptionsArguments,
                                 BaseType, ListType)
from typing import Callable, List, Optional, Sequence, Union

# We don't set or modify grad_fn on these methods. Generally, they return
# tensors that have requires_grad=False. In-place functions listed here will
# not examine or modify requires_grad or grad_fn.
DONT_REQUIRE_DERIVATIVE = {
    # These only depend on the input Tensor's shape and device, not the data
    'ones_like', 'zeros_like', 'rand_like', 'randn_like',
    # These are only implemented on integral types
    '__and__', '__iand__', '__ilshift__', '__ior__', '__irshift__', '__ixor__',
    '__lshift__', '__or__', '__rshift__', '__xor__',
    # These work on integral data types, and hence don't require derivative
    '_sobol_engine_draw', '_sobol_engine_ff', '_sobol_engine_scramble_',
    '_sobol_engine_initialize_state_',
    # This is an unsafe method that is meant to be out of reach of autograd.
    '_coalesced_',
    # Quantize functions should not record gradients
    'quantize_per_tensor', 'quantize_per_channel',
    # Functions that return integers should not have output that require gradients
    'argmax', 'argmin', 'argsort', 'searchsorted',
    'bucketize',
    # Functions that return booleans are not differentiable
    'isnan', 'isposinf', 'isneginf', 'isinf'
    # Functions return none are not differentiable
    'record_stream',
}

# The C -> R functions at the time of adding this are still being audited and tested
# but will not error out.
# C -> C, R -> C functions for which backward is correctly implemented and tested
GRADIENT_IMPLEMENTED_FOR_COMPLEX = {
    't', 'view', 'reshape', 'reshape_as', 'view_as', 'roll', 'clone',
    'repeat', 'expand', 'flip', 'fliplr', 'flipud', 'rot90', 'transpose',
    'permute', 'squeeze', 'unsqueeze', 'resize', 'resize_as', 'tril',
    'triu', 'chunk', 'zero_', 'eq_', 'ne_', 'add', '__radd__', 'sum',
    '_conj', 'sin', 'cos', 'mul', 'sinc', 'sinh', 'cosh', '__rmul__',
    'sgn', 'asin', 'acos', 'sub', 'div', 'cat', 'view_as_complex',
    'neg', 'complex', 'select', '_s_where', 'as_strided', 'slice', 'constant_pad_nd',
    'unbind', 'split', 'split_with_sizes', 'unsafe_split', 'split_with_sizes_backward',
    'dot', 'vdot', 'cholesky', 'triangular_solve', 'mm', '_unsafe_view', 'mv', 'ger',
    'bmm', 'diagonal', 'alias', 'atan', 'log', 'log10', 'log1p', 'log2', 'reciprocal',
    'tan', 'pow', 'rsqrt', 'tanh', 'tanh_backward', 'asinh', 'acosh', 'atanh', 'take', 'fill_',
    'exp', 'nonzero', 'mean', 'inverse', 'solve', 'linalg_cholesky', 'addcmul', 'addcdiv',
    'matrix_exp', 'linalg_eigh', 'cholesky_solve', 'linalg_qr', '_svd_helper', '_fft_c2c', '_fft_r2c',
    'linalg_solve', 'sqrt', 'stack', 'gather', 'index_select', 'index_add_', 'linalg_inv',
    'l1_loss_backward', 'baddbmm', 'addbmm', 'addmm', 'addmv', 'addr', 'linalg_householder_product',
    'constant_pad_nd', 'reflection_pad1d', 'reflection_pad2d', 'linalg_cholesky_ex',
    'reflection_pad1d_backward', 'reflection_pad2d_backward', 'symeig',
    'replication_pad1d', 'replication_pad2d', 'replication_pad3d', 'take', 'put_',
    'replication_pad1d_backward', 'replication_pad2d_backward', 'replication_pad3d_backward',
    'diag', 'masked_scatter', 'masked_select', 'index_fill', 'trace', 'polar', 'cumsum', 'rsub',
    'eig', 'lerp', 'linalg_vector_norm', 'cumprod', 'prod', 'index_copy', 'lu', 'unfold', 'unfold_backward',
    'index', 'masked_fill', 'cross'
}

GRADIENT_IMPLEMENTED_FOR_SPARSE_COMPLEX = {
    'to_dense', '_coalesce', 'coalesce', 'values', '_sparse_coo_tensor_with_dims_and_tensors',
    'sparse_mask_helper_cuda', '_sparse_addmm',
}

GRADIENT_IMPLEMENTED_FOR_COMPLEX.update(GRADIENT_IMPLEMENTED_FOR_SPARSE_COMPLEX)

# Some operators invalidate the grad_accumulator. Let's reset it.
RESET_GRAD_ACCUMULATOR = {
    'set', 'resize'
}

# NOTE [ Invariant: TensorImpl and Storage Pointer Equality ]
#
# When a function modifies its input tensors (via inplace or out-variants),
# it should never change the the input tensors' underlying c10::TensorImpl pointers
# or c10::Storage pointers.
#
# The following code templates implement the checks for this invariant:
SAVE_TENSOR_STORAGE = CodeTemplate("""\
c10::optional<Storage> ${tensor_name}_storage_saved =
  ${tensor_name}.has_storage() ? c10::optional<Storage>(${tensor_name}.storage()) : c10::nullopt;
""")

ENFORCE_SAME_TENSOR_STORAGE = CodeTemplate("""\
if (${tensor_name}_storage_saved.has_value())
  AT_ASSERT(${tensor_name}_storage_saved.value().is_alias_of(${tensor_name}.storage()));
""")

SAVE_TENSORLIST_STORAGE = CodeTemplate("""\
std::vector<c10::optional<Storage>> ${tensorlist_name}_storage_saved(${tensorlist_name}.size());
for (const Tensor& tensor : ${tensorlist_name})
  ${tensorlist_name}_storage_saved.push_back(
    tensor.has_storage() ? c10::optional<Storage>(tensor.storage()) : c10::nullopt);
""")

ENFORCE_SAME_TENSORLIST_STORAGE = CodeTemplate("""\
for (size_t i=0; i<${tensorlist_name}.size(); i++) {
  if (${tensorlist_name}_storage_saved[i].has_value())
    AT_ASSERT(${tensorlist_name}_storage_saved[i].value().is_alias_of(${tensorlist_name}[i].storage()));
}
""")

SAVE_OPTIONALTENSORLIST_STORAGE = CodeTemplate("""\
std::vector<c10::optional<Storage>> ${tensorlist_name}_storage_saved(${tensorlist_name}.size());
for (const c10::optional<Tensor>& tensor : ${tensorlist_name})
  ${tensorlist_name}_storage_saved.push_back(
    tensor.has_value() && tensor->has_storage() ? c10::optional<Storage>(tensor->storage()) : c10::nullopt);
""")

ENFORCE_SAME_OPTIONALTENSORLIST_STORAGE = CodeTemplate("""\
for (size_t i=0; i<${tensorlist_name}.size(); i++) {
  if (${tensorlist_name}_storage_saved[i].has_value())
    AT_ASSERT(${tensorlist_name}_storage_saved[i].value().is_alias_of(
        static_cast<c10::optional<Tensor>>(${tensorlist_name}[i])->storage()));
}
""")

SAVE_TENSOR_IMPL = CodeTemplate("""\
c10::intrusive_ptr<TensorImpl> ${tensor_name}_impl_saved;
if (${tensor_name}.defined()) ${tensor_name}_impl_saved = ${tensor_name}.getIntrusivePtr();
""")

ENFORCE_SAME_TENSOR_IMPL = CodeTemplate("""\
if (${tensor_name}_impl_saved) AT_ASSERT(${tensor_name}_impl_saved == ${tensor_name}.getIntrusivePtr());
""")

SAVE_TENSORLIST_IMPL = CodeTemplate("""\
std::vector<c10::intrusive_ptr<TensorImpl>> ${tensorlist_name}_impl_saved(${tensorlist_name}.size());
for (size_t i=0; i<${tensorlist_name}.size(); i++)
  if (${tensorlist_name}[i].defined()) ${tensorlist_name}_impl_saved[i] = ${tensorlist_name}[i].getIntrusivePtr();
""")

ENFORCE_SAME_TENSORLIST_IMPL = CodeTemplate("""\
for (size_t i=0; i<${tensorlist_name}.size(); i++) {
  if (${tensorlist_name}_impl_saved[i])
    AT_ASSERT(${tensorlist_name}_impl_saved[i] == ${tensorlist_name}[i].getIntrusivePtr());
}
""")

SAVE_OPTIONALTENSORLIST_IMPL = CodeTemplate("""\
std::vector<c10::intrusive_ptr<TensorImpl>> ${tensorlist_name}_impl_saved(${tensorlist_name}.size());
for (size_t i=0; i<${tensorlist_name}.size(); i++) {
  c10::optional<Tensor> t = ${tensorlist_name}[i];
  if (t.has_value() && t->defined()) ${tensorlist_name}_impl_saved[i] = t->getIntrusivePtr();
}
""")

ENFORCE_SAME_OPTIONALTENSORLIST_IMPL = CodeTemplate("""\
for (size_t i=0; i<${tensorlist_name}.size(); i++) {
  if (${tensorlist_name}_impl_saved[i])
    AT_ASSERT(${tensorlist_name}_impl_saved[i] == static_cast<c10::optional<Tensor>>(${tensorlist_name}[i])->getIntrusivePtr());
}
""")

# The following list contains functions that we don't enforce the invariant on.
DONT_ENFORCE_SAME_TENSOR_IMPL_OR_STORAGE = {
    # These functions are expected to change impl or storage of input tensors
    'set_', '_cudnn_rnn_flatten_weight',
}
# END CHECKS FOR [ Invariant: TensorImpl and Storage Pointer Equality ]

METHOD_DECLARATION = CodeTemplate("""\
${return_type} ${type_wrapper_name}(${formals}) ;
""")

DECLARE_GRAD_FN = CodeTemplate("""\
std::shared_ptr<${op}> grad_fn;
""")

SETUP_ANY_REQUIRES_GRAD = CodeTemplate("""\
auto _any_requires_grad = compute_requires_grad( ${args_with_derivatives} );
(void)_any_requires_grad;
""")

SETUP_DERIVATIVE = CodeTemplate("""\
if (_any_requires_grad) {
  ${setup}
}
""")

SETUP_NONE_REQUIRES_GRAD = CodeTemplate("""\
if (compute_requires_grad( ${args_to_check} )) {
  throw_error_out_requires_grad("${base_name}");
}
""")

ASSIGN_GRAD_FN = CodeTemplate("""\
grad_fn = std::shared_ptr<${op}>(new ${op}(${op_ctor}), deleteNode);
grad_fn->set_next_edges(collect_next_edges( ${args_with_derivatives} ));
""")

CALL_REDISPATCH = CodeTemplate("""\
at::redispatch::${api_name}(${unpacked_args})""")
# If the non-variable operation has return values, we use the `tmp` variable to hold the
# values temporarily and pass the values to the return variables outside of the
# `at::AutoDispatchBelowAutograd` guard block.
DISPATCH_TO_NON_VAR_TYPE_WITH_TMP_RETURN_VALUES = CodeTemplate("""\
auto ${tmp_var} = ([&]() {
  ${guard}
  return ${base_type_call};
})();
""")

DISPATCH_TO_NON_VAR_TYPE_WITHOUT_RETURN_VALUES = CodeTemplate("""\
{
  ${guard}
  ${base_type_call};
}
""")

SET_HISTORY = CodeTemplate("""\
if (grad_fn) {
    ${fn}_history(${differentiable_outputs}, grad_fn);
}
""")

CONDITIONAL = CodeTemplate("""\
if (${cond}) {
  ${statements}
}
""")

RUN_ONLY_IN_DEBUG_MODE = CodeTemplate("""\
#ifndef NDEBUG
${statements}
#endif
""")

FW_DERIVATIVE_CHECK_TEMPLATE = CodeTemplate("""\
isFwGradDefined(${req_inp})\
""")

FW_DERIVATIVE_DEFINED_GRAD_TEMPLATE = CodeTemplate("""\
auto ${inp}_t_raw = toNonOptFwGrad(${inp});
auto ${inp}_t = ${inp}_t_raw.defined() ? ${inp}_t_raw : at::zeros_like(toNonOptTensor(${inp}));
""")

FW_DERIVATIVE_DEFINED_PRIMAL_TEMPLATE = CodeTemplate("""\
auto ${inp}_p = toNonOptPrimal(${inp});
""")

FW_DERIVATIVE_SETTER_TENSOR = CodeTemplate("""\
if (${out_arg}_new_fw_grad.defined()) {
  // The hardcoded 0 here will need to be updated once we support multiple levels.
  ${out_arg}._set_fw_grad(${out_arg}_new_fw_grad, /* level */ 0, /* is_inplace_op */ ${is_inplace});
}
""")

FW_DERIVATIVE_SETTER_TENSOR_LIST = CodeTemplate("""\
TORCH_INTERNAL_ASSERT(${out_arg}.size() == ${out_arg}_new_fw_grad.size());
for (auto i=0; i<${out_arg}.size(); ++i) {
  if (${out_arg}_new_fw_grad[i].defined()) {
  // The hardcoded 0 here will need to be updated once we support multiple levels.
    ${out_arg}[i]._set_fw_grad(${out_arg}_new_fw_grad[i], /* level */ 0, /* is_inplace_op */ ${is_inplace});
  }
}
""")

FW_DERIVATIVE_TEMPLATE = CodeTemplate("""\
if (${requires_fw_grad}) {
    ${unpacked_arguments}
    auto ${out_arg}_new_fw_grad = ${formula};
    ${fw_grad_setter}
}
""")

FW_DERIVATIVE_FORBID_TEMPLATE = CodeTemplate("""\
TORCH_CHECK(!(${cond}), "Trying to use forward AD with ${msg} that does not support it.");
""")

FW_DERIVATIVE_FORBID_LIST_TEMPLATE = CodeTemplate("""\
for (const auto& _t: ${arg}) {
    TORCH_CHECK(!(${cond}), "Trying to use forward AD with ${msg} that does not support it.");
}
""")

def gen_variable_type(
    out: str,
    native_yaml_path: str,
    fns_with_diff_infos: List[NativeFunctionWithDifferentiabilityInfo],
    template_path: str,
) -> None:

    """VariableType.h and VariableType.cpp body

    This is the at::Type subclass for differentiable tensors. The
    implementation of each function dispatches to the base tensor type to
    compute the output. The grad_fn is attached to differentiable functions.
    """
    fm = FileManager(install_dir=out, template_dir=template_path, dry_run=False)
    gen_variable_type_shard(fm, fns_with_diff_infos, 'VariableType.h', 'VariableType.h')

    # NOTE: see Note [Sharded File] at the top of the VariableType.cpp
    # template regarding sharding of the generated files.
    num_shards = 5
    shards: List[List[NativeFunctionWithDifferentiabilityInfo]] = [[] for _ in range(num_shards)]

    # functions are assigned arbitrarily but stably to a file based on hash
    for fn in fns_with_diff_infos:
        x = sum(ord(c) for c in cpp.name(fn.func.func)) % num_shards
        shards[x].append(fn)

    for i, shard in enumerate(shards):
        gen_variable_type_shard(fm, shard, 'VariableType.cpp', f'VariableType_{i}.cpp')

    gen_variable_type_shard(fm, fns_with_diff_infos, 'VariableType.cpp', 'VariableTypeEverything.cpp')

@with_native_function
def gen_wrapper_registration(f: NativeFunction) -> str:
    return WRAPPER_REGISTRATION.substitute(
        unqual_operator_name_with_overload=f.func.name,
        type_wrapper_name=type_wrapper_name(f),
        class_type='VariableType',
    )

def gen_variable_type_shard(
    fm: FileManager,
    fns_with_diff_infos: List[NativeFunctionWithDifferentiabilityInfo],
    template_name: str,
    output_name: str,
) -> None:
    type_definitions: List[str] = []
    wrapper_registrations: List[str] = []

    filtered_fns_with_diff_infos = list(filter(use_derived, fns_with_diff_infos))
    for fn in filtered_fns_with_diff_infos:
        f = fn.func
<<<<<<< HEAD
        name = cpp.name(f.func)
        formals = gen_formals(f)

        type_definitions.append(METHOD_DEFINITION.substitute(
            return_type=cpp.returns_type(f.func.returns).cpp_type(),
            type_wrapper_name=type_wrapper_name(f),
            type_definition_body=emit_body(fn),
            formals=formals,
        ))
        wrapper_registrations.append(gen_wrapper_registration(f))
=======
        with native_function_manager(f):
            name = cpp.name(f.func)
            formals = gen_formals(f)

            type_definitions.append(METHOD_DEFINITION.substitute(
                return_type=cpp.returns_type(f.func.returns).cpp_type(),
                type_wrapper_name=type_wrapper_name(f),
                type_definition_body=emit_body(fn),
                formals=formals,
            ))
            wrapper_registrations.append(gen_wrapper_registration(f))
>>>>>>> ec502873

        # See Note [Manual Backend kernels]
        assert (name in MANUAL_BACKEND) == f.manual_kernel_registration
        # If you want to register a kernel to Autograd, you must make the op abstract.
        # In other words, this op must have dispatch section in native_functions.yaml.
        if name in MANUAL_AUTOGRAD_AND_TRACER or (fn.info and fn.info.has_derivatives):
            msg = (f'There\'s a formula for {name}(or its functional variant) in derivatives.yaml. '
                   f'It\'s required to add a dispatch section for it with explicit supported backends e.g CPU/CUDA '
                   f'or CompositeExplicitAutograd in native_functions.yaml. Please see '
                   f'https://github.com/pytorch/pytorch/tree/master/aten/src/ATen/native#choosing-the-right-dispatch-keyword '
                   f'for instructions to choose the right dispatch keyword.')
            assert f.is_abstract, msg

    fm.write_with_template(output_name, template_name, lambda: {
        'generated_comment': '@' f'generated from {fm.template_dir}/{template_name}',
        'type_derived_method_definitions': type_definitions,
        'wrapper_registrations': wrapper_registrations,
    })

@with_native_function_with_differentiability_info
def emit_body(fn: NativeFunctionWithDifferentiabilityInfo) -> List[str]:
    assert dispatch_strategy(fn) == 'use_derived'
    f = fn.func
    info = fn.info
    fw_derivatives = fn.fw_derivatives

    name = cpp.name(f.func)
    inplace = f.func.kind() == SchemaKind.inplace
    is_out_fn = f.func.kind() == SchemaKind.out
    returns_void = len(f.func.returns) == 0
    base_name = get_base_name(f)
    view_info = get_view_info(fn)

    def gen_differentiable_input(
        arg: Union[Argument, SelfArgument, TensorOptionsArguments]
    ) -> Optional[DifferentiableInput]:
        if isinstance(arg, TensorOptionsArguments):
            return None
        a: Argument = arg.argument if isinstance(arg, SelfArgument) else arg

        # TODO: `cpp_type` is only to keep it byte-for-byte compatible with the old codegen, should remove.
        # NB: This is not a clone of cpp.argument() - TensorOptionsArguments / faithful / binds are
        # not handled properly as they are irrelevant for this codegen.
        cpp_type = cpp.argument_type(a, binds=a.name).cpp_type()

        if not is_differentiable(a.name, a.type, info):
            return None
        return DifferentiableInput(
            name=a.name,
            type=a.type,
            cpp_type=cpp_type,
        )

    @with_native_function
    def gen_differentiable_inputs(f: NativeFunction) -> List[DifferentiableInput]:
        return list(mapMaybe(gen_differentiable_input, f.func.arguments.non_out))

    def find_args_with_derivatives(differentiable_inputs: List[DifferentiableInput]) -> List[DifferentiableInput]:
        """Find arguments that have derivative definitions"""
        if info is None or not info.has_derivatives:
            return differentiable_inputs
        names = set(name for d in info.derivatives for name in d.var_names)
        differentiable = [arg for arg in differentiable_inputs if arg.name in names]
        if len(differentiable) != len(names):
            missing = names - set(arg.name for arg in differentiable)
            raise RuntimeError(f'Missing arguments for derivatives: {missing} in {info.name}')
        return differentiable

    differentiable_inputs = gen_differentiable_inputs(f)
    args_with_derivatives = find_args_with_derivatives(differentiable_inputs)
    differentiable_outputs = gen_differentiable_outputs(fn)

    undifferentiable = (base_name in DONT_REQUIRE_DERIVATIVE) or (name in DONT_REQUIRE_DERIVATIVE)

    requires_derivative = (not undifferentiable) and (len(differentiable_inputs) > 0) and (len(differentiable_outputs) > 0)

    requires_fw_derivatives = not undifferentiable and len(fw_derivatives) > 0

    if info is not None and info.has_derivatives and not requires_derivative:
        raise RuntimeError(f'ERROR: derivative ignored for {name} -- specified an autograd function without derivative')

    def emit_save_inputs() -> List[str]:
        setup: List[str] = []
        if info is None or not info.has_derivatives:
            return setup

        has_tensorlist_arg = any(is_tensor_list_type(arg.type) for arg in args_with_derivatives)

        # We don't want to save tensors if we know that they will never be used
        # when computing the derivative, so we add guards to those statements
        def guard_for(arg: SavedAttribute) -> Optional[str]:
            assert info is not None

            # It's hard to determine the edge offset if we have TensorLists
            if has_tensorlist_arg:
                return None

            # Empirical evaluation of the cases where we insert those guards in
            # backward show that they are somewhat useless. E.g. there's no need
            # to guard on some values captured from forward, because they had to
            # require_grad if the backward function even gets executed. I don't
            # have any good ideas for detecting those cases, so I simply disabled the
            # checks.
            if 'backward' in info.name:
                return None

            # If there's a single derivative we could compute, we already have
            # a requires_grad check that is sufficient
            if len(args_with_derivatives) <= 1:
                return None

            # We really only care about trimming down the amount of tensors we save
            if arg.nctype.type != BaseCType(tensorT):
                return None

            # We want to emit simple guards, so we only allow that if checking one
            # input is enough to determine whether we need that value
            used_in = [d for d in info.derivatives if arg in d.saved_inputs]
            assert len(used_in) > 0
            if len(used_in) != 1:
                return None
            derivative = used_in[0]
            if len(derivative.var_names) != 1:
                return None
            derivative_var_name = derivative.var_names[0]

            # Figure out the offset of the edge that uses this variable
            for edge_off, a in enumerate(args_with_derivatives):
                if a.name == derivative_var_name:
                    break
            else:
                raise AssertionError()

            return f'grad_fn->should_compute_output({edge_off})'

        setup.extend(save_variables(info.all_saved_inputs, False, guard_for))
        for arg in args_with_derivatives:
            if is_tensor_list_type(arg.type):
                setup.append(f'grad_fn->{arg.name}_size_ = {arg.name}.size();')

        return setup

    def setup_derivative(differentiable_inputs: List[DifferentiableInput]) -> List[str]:
        body: List[str] = []
        if is_out_fn:
            # For out functions, ensure that no input or output requires grad
            body.append(DECLARE_GRAD_FN.substitute(op='Node'))
            body.append(SETUP_NONE_REQUIRES_GRAD.substitute(
                base_name=base_name,
                args_to_check=[arg.name for arg in differentiable_inputs]))
            body.append(SETUP_NONE_REQUIRES_GRAD.substitute(
                base_name=base_name,
                args_to_check=[arg.name for arg in differentiable_outputs]))
            return body

        op = info.op if info is not None and info.has_derivatives else 'NotImplemented'
        setup = []
        setup.extend(ASSIGN_GRAD_FN.substitute(
            op=op,
            op_ctor='' if info is not None and info.has_derivatives else f'"{cpp.name(f.func)}"',
            args_with_derivatives=[arg.name for arg in args_with_derivatives],
        ).split('\n'))
        setup.extend(emit_save_inputs())

        body.extend(emit_check_no_requires_grad(differentiable_inputs, args_with_derivatives))
        body.append(DECLARE_GRAD_FN.substitute(op=op))
        body.append(SETUP_DERIVATIVE.substitute(setup=setup))
        return body

    def emit_check_if_in_complex_autograd_allowlist() -> List[str]:
        body: List[str] = []
        if base_name in GRADIENT_IMPLEMENTED_FOR_COMPLEX:
            return body
        for arg in differentiable_outputs:
            name = arg.name
            # TODO: should be `arg.type.is_tensor_like()`?
            if arg.cpp_type in ['at::Tensor', 'at::TensorList', 'const c10::List<c10::optional<at::Tensor>> &']:
                body.append(f'throw_error_for_complex_autograd({name}, "{base_name}");')
        return body

    def emit_check_no_requires_grad(
        tensor_args: List[DifferentiableInput],
        args_with_derivatives: List[DifferentiableInput],
    ) -> List[str]:
        """Checks that arguments without derivatives don't require grad"""
        body: List[str] = []
        for arg in tensor_args:
            if arg in args_with_derivatives:
                continue
            name = arg.name
            if info and name in info.non_differentiable_arg_names:
                continue
            if name == 'output':
                # Double-backwards definitions sometimes take in 'input' and
                # 'output', but only define the derivative for input.
                continue
            body.append(f'check_no_requires_grad({name}, "{name}");')
        return body

    def save_variables(
        saved_variables: Sequence[SavedAttribute],
        is_output: bool,
        guard_for: Callable[[SavedAttribute], Optional[str]] = lambda name: None,
    ) -> Sequence[str]:
        # assign the saved variables to the generated grad_fn
        stmts: List[str] = []
        for arg in saved_variables:
            name = arg.nctype.name.name if isinstance(arg.nctype.name, SpecialArgName) else arg.nctype.name
            type = arg.nctype.type
            expr = arg.expr
            if type == BaseCType(tensorT) or type == OptionalCType(BaseCType(tensorT)) or \
                    type == MutRefCType(OptionalCType(BaseCType(tensorT))) or (is_output and type == BaseCType(scalarT)):
                var = name
                name += '_'
                if var == 'self' and inplace:
                    var = 'self.clone()'
                    assert not is_output
                if inplace and is_output:
                    var = 'self'
                    is_inplace_view = f'{var}.is_view()'
                    expr = f'SavedVariable({var}, {str(is_output).lower()}, {is_inplace_view})'
                else:
                    expr = f'SavedVariable({var}, {str(is_output).lower()})'
            elif type == BaseCType(tensorListT) or type == ListCType(OptionalCType(BaseCType(tensorT))):
                expr = f'make_saved_variable_list({name})'
                name += '_'
            elif type == BaseCType(intArrayRefT):
                expr = expr + ".vec()"
            guard = guard_for(arg)
            if guard is None:
                stmts.append(f'grad_fn->{name} = {expr};')
            else:
                stmts.append(f'if ({guard}) {{')
                stmts.append(f'  grad_fn->{name} = {expr};')
                stmts.append('}')
        return stmts

    # Generates a Dispatcher::redispatch() call into the dispatcher. We do this mainly for performance reasons:
    #  - Pre-compute the full DispatchKeySet. This saves the dispatcher from having to read from TLS.
    #  - redispatch() avoids a redundant call to RecordFunction, which was already called right before
    #    we entered this autograd kernel.
    def emit_dispatch_call(f: NativeFunction, input_base: str, unpacked_args: Sequence[str]) -> str:
        """ Dispatch call via function in a namespace or method on Tensor."""
        dispatcher_sig = DispatcherSignature.from_schema(f.func)
        dispatcher_exprs = dispatcher_sig.exprs()

        # code-generated autograd kernels plumb and recompute dispatch keys directly through the kernel for performance.
        # Ops also always have a function variant of the redispatch API.
        # See Note [Plumbing Keys Through The Dispatcher] for details.
        dispatch_key_set = 'ks & c10::after_autograd_keyset'
        call = CALL_REDISPATCH.substitute(
            api_name=cpp.name(
                f.func,
                faithful_name_for_out_overloads=True,
            ),
            unpacked_args=[dispatch_key_set] + list(unpacked_args))
        return call

    def wrap_output(f: NativeFunction, unpacked_bindings: List[Binding], var: str) -> str:
        call = ''
        rhs_value: Optional[str] = None
        if not any(r.type.is_tensor_like() for r in f.func.returns):
            rhs_value = var
        else:
            rhs_value = f'std::move({var})'
        assert rhs_value is not None
        call += ASSIGN_RETURN_VALUE.substitute(return_values=tie_return_values(f),
                                               rhs_value=rhs_value)
        return call

    def enforce_same_tensorimpl_and_storage(call: str, unpacked_bindings: List[Binding]) -> str:
        save_ptrs_stmts: List[str] = []
        enforce_same_ptrs_stmts: List[str] = []
        if cpp.name(f.func) not in DONT_ENFORCE_SAME_TENSOR_IMPL_OR_STORAGE:
            for unpacked_binding in unpacked_bindings:
                arg = unpacked_binding.name
                noref_cpp_type = unpacked_binding.nctype.type.remove_const_ref()
                if noref_cpp_type == BaseCType(tensorListT):
                    save_ptrs_stmts += [SAVE_TENSORLIST_STORAGE.substitute(tensorlist_name=arg),
                                        SAVE_TENSORLIST_IMPL.substitute(tensorlist_name=arg)]
                    enforce_same_ptrs_stmts += [ENFORCE_SAME_TENSORLIST_STORAGE.substitute(tensorlist_name=arg),
                                                ENFORCE_SAME_TENSORLIST_IMPL.substitute(tensorlist_name=arg)]
                elif noref_cpp_type == ListCType(OptionalCType(BaseCType(tensorT))):
                    save_ptrs_stmts += [SAVE_OPTIONALTENSORLIST_STORAGE.substitute(tensorlist_name=arg),
                                        SAVE_OPTIONALTENSORLIST_IMPL.substitute(tensorlist_name=arg)]
                    enforce_same_ptrs_stmts += [ENFORCE_SAME_OPTIONALTENSORLIST_STORAGE.substitute(tensorlist_name=arg),
                                                ENFORCE_SAME_OPTIONALTENSORLIST_IMPL.substitute(tensorlist_name=arg)]
                elif noref_cpp_type == BaseCType(tensorT):
                    save_ptrs_stmts += [SAVE_TENSOR_STORAGE.substitute(tensor_name=arg),
                                        SAVE_TENSOR_IMPL.substitute(tensor_name=arg)]
                    enforce_same_ptrs_stmts += [ENFORCE_SAME_TENSOR_STORAGE.substitute(tensor_name=arg),
                                                ENFORCE_SAME_TENSOR_IMPL.substitute(tensor_name=arg)]
        assert (save_ptrs_stmts and enforce_same_ptrs_stmts) or (not save_ptrs_stmts and not enforce_same_ptrs_stmts)
        if save_ptrs_stmts and enforce_same_ptrs_stmts:
            call = RUN_ONLY_IN_DEBUG_MODE.substitute(statements=save_ptrs_stmts) + \
                call + \
                RUN_ONLY_IN_DEBUG_MODE.substitute(statements=enforce_same_ptrs_stmts)
        return call

    def emit_call(f: NativeFunction, unpacked_bindings: List[Binding]) -> str:
        # We only care about adding `at::AutoDispatchBelowAutograd` guard for non-variable dispatch
        # (which corresponds to 'use_derived' strategy). The purpose of this guard is to make sure
        # the baseType operations still dispatch to non-Variable type, even if the arguments passed
        # in are now Variables.
        # See NOTE [ Treating Variables as non-Variables in type dispatch ] for details.
        unpacked_args = [b.name for b in unpacked_bindings]
        base_type_call = emit_dispatch_call(f, 'self_', unpacked_args)

        if get_view_info(fn) is not None or modifies_arguments(f):
            guard = 'at::AutoDispatchBelowAutograd guard;'
        else:
            guard = 'at::AutoDispatchBelowADInplaceOrView guard;'

        if not modifies_arguments(f) and not returns_void:
            call = DISPATCH_TO_NON_VAR_TYPE_WITH_TMP_RETURN_VALUES.substitute(
                base_type_call=base_type_call, tmp_var=TMP_VAR, guard=guard)

            call += wrap_output(f, unpacked_bindings, TMP_VAR)
        else:
            call = DISPATCH_TO_NON_VAR_TYPE_WITHOUT_RETURN_VALUES.substitute(
                base_type_call=base_type_call, guard=guard)
        call = enforce_same_tensorimpl_and_storage(call, unpacked_bindings)
        return call

    def emit_history() -> str:
        fn = 'rebase' if modifies_arguments(f) and view_info is None else 'set'
        output_names = [r.name for r in differentiable_outputs]
        # TODO: flatten allocates a std::vector, which could be expensive
        outs = CodeTemplate("flatten_tensor_args( ${outs} )").substitute(outs=output_names)
        return SET_HISTORY.substitute(fn=fn, differentiable_outputs=outs)

    def emit_save_outputs() -> str:
        if is_out_fn:
            # out functions don't currently support differentiation
            return ''
        if info is not None and info.has_derivatives:
            stmts = save_variables(info.all_saved_outputs, True)
            if len(stmts) == 0:
                return ''
            return CONDITIONAL.substitute(cond='grad_fn', statements=stmts)
        return ''

    def emit_any_requires_grad() -> List[str]:
        return [SETUP_ANY_REQUIRES_GRAD.substitute(
            args_with_derivatives=[arg.name for arg in args_with_derivatives]), ]

    def emit_check_inplace() -> List[str]:
        if not inplace:
            return []
        return [f'check_inplace({arg.name}, _any_requires_grad);' for arg in differentiable_outputs]

    def emit_fw_derivatives() -> List[str]:
        content: List[str] = []
        for derivative in fw_derivatives:
            res = derivative.var_name
            if f.func.name.name.inplace:
                # TODO update this when inplace namings are unified
                res = "self"

            assert derivative.required_inputs_fw_grad is not None
            requires_fw_grad = " || ".join([FW_DERIVATIVE_CHECK_TEMPLATE.substitute(req_inp=inp.name)
                                           for inp in differentiable_inputs if inp.name in derivative.required_inputs_fw_grad])
            if not requires_fw_grad:
                # Handle functions like stack
                # For these, we don't unpack anything and always call the user function
                if not (len(differentiable_inputs) == 1 and is_tensor_list_type(differentiable_inputs[0].type)):
                    raise RuntimeError(f'No differentiable input to "{name}" is a differentiable Tensor even though a '
                                       'forward gradient formula has been defined for it. This case should only happen '
                                       'for function that take a single TensorList as input. All other cases are not '
                                       'supported right now.')
                requires_fw_grad = "true"
            unpacked_arguments = ""
            for inp in differentiable_inputs:
                if inp.name in derivative.required_inputs_fw_grad:
                    unpacked_arguments += FW_DERIVATIVE_DEFINED_GRAD_TEMPLATE.substitute(inp=inp.name)
                if inp.name in (derivative.required_inputs_primal or []):
                    unpacked_arguments += FW_DERIVATIVE_DEFINED_PRIMAL_TEMPLATE.substitute(inp=inp.name)

            if inplace:
                is_inplace_str = "true"
            else:
                is_inplace_str = "false"

            if isinstance(derivative.var_type, BaseType) and derivative.var_type.is_tensor_like():
                fw_grad_setter = FW_DERIVATIVE_SETTER_TENSOR.substitute(out_arg=res, is_inplace=is_inplace_str)
            elif isinstance(derivative.var_type, ListType) and derivative.var_type.is_tensor_like():
                fw_grad_setter = FW_DERIVATIVE_SETTER_TENSOR_LIST.substitute(out_arg=res, is_inplace=is_inplace_str)
            else:
                raise RuntimeError("Unsupported output type for forward derivative")
            # View ops create fw_grad that already is a view of the base's fw_grad so just use that
            content.append(FW_DERIVATIVE_TEMPLATE.substitute(
                requires_fw_grad=requires_fw_grad, formula=derivative.formula, out_arg=res,
                unpacked_arguments=unpacked_arguments, fw_grad_setter=fw_grad_setter))
        return content

    def emit_forbid_fw_derivatives(is_inplace: bool = False) -> str:
        def get_msg() -> str:
            if is_inplace:
                msg = name + " (because it is inplace)"
            else:
                msg = name
            return msg
        res = ""
        to_check: List[str] = []
        for inp in differentiable_inputs:
            if is_tensor_type(inp.type):
                to_check.append(FW_DERIVATIVE_CHECK_TEMPLATE.substitute(req_inp=inp.name))
            elif is_tensor_list_type(inp.type):
                cond = FW_DERIVATIVE_CHECK_TEMPLATE.substitute(req_inp="_t")
                res += FW_DERIVATIVE_FORBID_LIST_TEMPLATE.substitute(arg=inp.name, cond=cond, msg=get_msg())
            else:
                raise RuntimeError(f'Unsupported input type for "{name}" when forbidding forward AD usage.')

        if len(to_check) > 0:
            cond = " || ".join(to_check)
            res += FW_DERIVATIVE_FORBID_TEMPLATE.substitute(cond=cond, msg=get_msg())
        return res

    body: List[str] = []
    unpack_args_stats, unpacked_bindings = unpack_args(f)

    body.extend(unpack_args_stats)
    if requires_derivative:
        body.extend(emit_any_requires_grad())
        body.extend(emit_check_inplace())
        body.extend(setup_derivative(differentiable_inputs))
    body.append(declare_returned_variables(f))

    body.append(emit_call(f, unpacked_bindings))
    if requires_derivative:
        # set_flags has to appear after version_counter, because rebase_history
        # requires that the counter is incremented before it is called
        body.append(emit_history())
        body.extend(emit_check_if_in_complex_autograd_allowlist())

    if is_out_fn:
        body.append(emit_forbid_fw_derivatives(is_inplace=True))
    else:
        if requires_fw_derivatives:
            body.extend(emit_fw_derivatives())
        else:
            body.append(emit_forbid_fw_derivatives())

    if requires_derivative:
        # Save only after the forward AD has been set up
        body.append(emit_save_outputs())

    if base_name in RESET_GRAD_ACCUMULATOR:
        # `inplace` implies that there is exactly one output named `self`,
        # so we can keep the generated code easy. If you need to
        # `reset_grad_accumulator` in an operator that's not `inplace`, you can
        # remove this assert but the code generation will get more elaborate
        assert inplace
        body.append('reset_grad_accumulator(self);')
    if not returns_void:
        body.append(f'return {get_return_value(f)};')
    return body<|MERGE_RESOLUTION|>--- conflicted
+++ resolved
@@ -371,18 +371,6 @@
     filtered_fns_with_diff_infos = list(filter(use_derived, fns_with_diff_infos))
     for fn in filtered_fns_with_diff_infos:
         f = fn.func
-<<<<<<< HEAD
-        name = cpp.name(f.func)
-        formals = gen_formals(f)
-
-        type_definitions.append(METHOD_DEFINITION.substitute(
-            return_type=cpp.returns_type(f.func.returns).cpp_type(),
-            type_wrapper_name=type_wrapper_name(f),
-            type_definition_body=emit_body(fn),
-            formals=formals,
-        ))
-        wrapper_registrations.append(gen_wrapper_registration(f))
-=======
         with native_function_manager(f):
             name = cpp.name(f.func)
             formals = gen_formals(f)
@@ -394,7 +382,6 @@
                 formals=formals,
             ))
             wrapper_registrations.append(gen_wrapper_registration(f))
->>>>>>> ec502873
 
         # See Note [Manual Backend kernels]
         assert (name in MANUAL_BACKEND) == f.manual_kernel_registration
