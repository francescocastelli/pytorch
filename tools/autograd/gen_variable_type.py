--- conflicted
+++ resolved
@@ -411,15 +411,9 @@
         if fn.info is None and not get_base_name(f) in RESET_GRAD_ACCUMULATOR \
                 and not get_base_name(f) in DONT_REQUIRE_DERIVATIVE \
                 and len(gen_differentiable_outputs(fn)) > 0 \
-<<<<<<< HEAD
-                and not get_base_name(f) in DONT_ENFORCE_SAME_TENSOR_IMPL_OR_STORAGE \
-                and not get_base_name(f) in DONT_ENFORCE_STORAGE_IMPL_USE_COUNT \
-                and not get_base_name(f) in DONT_ENFORCE_TENSOR_IMPL_USE_COUNT:
-=======
                 and not cpp.name(f.func) in DONT_ENFORCE_SAME_TENSOR_IMPL_OR_STORAGE \
                 and not type_wrapper_name(f) in DONT_ENFORCE_STORAGE_IMPL_USE_COUNT \
                 and not type_wrapper_name(f) in DONT_ENFORCE_TENSOR_IMPL_USE_COUNT:
->>>>>>> 57212054
             # NOTE: [ Registering AutogradNotImplemented boxed kernel ]
             #
             # When there is no derivatives.yaml entry, we register a generic boxed
