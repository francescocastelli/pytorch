# See README.md in this directory for more guidance

# *********NB: _cast_* operators are DEPRECATED and will be removed
# eventually. These were previously used before TorchScript IR supported
# representing ScalarType's. They are now superseded by usage of
# `aten::to()`. The ops remain here for backward compatibility purposes.

# DEPRECATED. DO NOT USE
- func: _cast_Byte(Tensor self, bool non_blocking=False) -> Tensor
  use_c10_dispatcher: full
  variants: function

# DEPRECATED. DO NOT USE
- func: _cast_Char(Tensor self, bool non_blocking=False) -> Tensor
  use_c10_dispatcher: full
  variants: function

# DEPRECATED. DO NOT USE
- func: _cast_Double(Tensor self, bool non_blocking=False) -> Tensor
  use_c10_dispatcher: full
  variants: function

# DEPRECATED. DO NOT USE
- func: _cast_Float(Tensor self, bool non_blocking=False) -> Tensor
  use_c10_dispatcher: full
  variants: function

# DEPRECATED. DO NOT USE
- func: _cast_Int(Tensor self, bool non_blocking=False) -> Tensor
  use_c10_dispatcher: full
  variants: function

# DEPRECATED. DO NOT USE
- func: _cast_Long(Tensor self, bool non_blocking=False) -> Tensor
  use_c10_dispatcher: full
  variants: function

# DEPRECATED. DO NOT USE
- func: _cast_Short(Tensor self, bool non_blocking=False) -> Tensor
  use_c10_dispatcher: full
  variants: function

# DEPRECATED. DO NOT USE
- func: _cast_Half(Tensor self, bool non_blocking=False) -> Tensor
  use_c10_dispatcher: full
  variants: function

# Computes the gradient of current tensor w.r.t. graph leaves.
- func: backward(Tensor self, Tensor? gradient=None, bool? retain_graph=None, bool create_graph=False) -> ()
  use_c10_dispatcher: full
  manual_kernel_registration: True
  variants: method

# DEPRECATED. Sets the tensor data held by this `Variable` to be the same as
# `new_data`.  It requires that `new_data` and `Variable` have compatible tensor
# type, by checking `_has_compatible_shallow_copy_type(this, new_data)`.
#
# This function is deprecated because it doesn't really make sense in a world
# where Variables *are* Tensors (as opposed to them containing tensors, which
# is what the previous interpretation was.)
- func: set_data(Tensor(a!) self, Tensor new_data) -> ()
  use_c10_dispatcher: full
  manual_kernel_registration: True
  variants: method

- func: data(Tensor self) -> Tensor
  use_c10_dispatcher: full
  manual_kernel_registration: True
  variants: method

# True if this `Variable` is a leaf and thus does not have a `grad_fn`.
- func: is_leaf(Tensor self) -> bool
  use_c10_dispatcher: full
  manual_kernel_registration: True
  variants: method

# Returns the output index of this variable from the forward operation that
# produced it.  Conversely, it returns the input index of the gradient `Node` to
# which this `Variable` is connected (because in the gradient computation,
# inputs and outputs switch meaning).  For example:
#
#   y0, y1, y2 = f(x)
#   assert y0.output_nr == 0
#   assert y1.output_nr == 1
#   assert y2.output_nr == 2
#
- func: output_nr(Tensor self) -> int
  use_c10_dispatcher: full
  manual_kernel_registration: True
  variants: method

- func: _version(Tensor self) -> int
  use_c10_dispatcher: full
  manual_kernel_registration: True
  variants: method

- func: requires_grad_(Tensor(a!) self, bool requires_grad=True) -> Tensor(a!)
  use_c10_dispatcher: full
  manual_kernel_registration: True
  variants: method

# Enables .grad attribute for non-leaf Tensors.
- func: retain_grad(Tensor(a!) self) -> ()
  use_c10_dispatcher: full
  manual_kernel_registration: True
  variants: method

- func: rename_(Tensor(a!) self, Dimname[]? names) -> Tensor(a!)
  variants: method

- func: rename(Tensor(a) self, Dimname[]? names) -> Tensor(a)
  variants: method

- func: align_to(Tensor(a) self, Dimname[] names) -> Tensor(a)
  variants: method

- func: align_to.ellipsis_idx(Tensor(a) self, Dimname[] order, int ellipsis_idx) -> Tensor(a)
  variants: method

- func: align_as(Tensor self, Tensor other) -> Tensor
  use_c10_dispatcher: full
  variants: method

- func: align_tensors(Tensor[] tensors) -> Tensor[]
  use_c10_dispatcher: full

- func: refine_names(Tensor(a) self, Dimname[] names) -> Tensor(a)
  variants: method

- func: _use_cudnn_ctc_loss(Tensor log_probs, Tensor targets, int[] input_lengths, int[] target_lengths, int blank) -> bool
  use_c10_dispatcher: full
  dispatch:
    CUDA: _use_cudnn_ctc_loss

- func: _cudnn_ctc_loss(Tensor log_probs, Tensor targets, int[] input_lengths, int[] target_lengths, int blank, bool deterministic, bool zero_infinity) -> (Tensor, Tensor)
  use_c10_dispatcher: full
  dispatch:
    CUDA: _cudnn_ctc_loss

- func: _use_cudnn_rnn_flatten_weight() -> bool
  use_c10_dispatcher: full

- func: _cudnn_rnn_flatten_weight(Tensor[] weight_arr, int weight_stride0, int input_size, int mode, int hidden_size, int num_layers, bool batch_first, bool bidirectional) -> Tensor
  use_c10_dispatcher: full
  dispatch:
    CUDA: _cudnn_rnn_flatten_weight

- func: _cudnn_rnn(Tensor input, Tensor[] weight, int weight_stride0, Tensor? weight_buf, Tensor hx, Tensor? cx, int mode, int hidden_size, int num_layers, bool batch_first, float dropout, bool train, bool bidirectional, int[] batch_sizes, Tensor? dropout_state) -> (Tensor, Tensor, Tensor, Tensor, Tensor)
  use_c10_dispatcher: full
  dispatch:
    CUDA: _cudnn_rnn

- func: _cudnn_rnn_backward(Tensor input, Tensor[] weight, int weight_stride0, Tensor weight_buf, Tensor hx, Tensor? cx, Tensor output, Tensor? grad_output, Tensor? grad_hy, Tensor? grad_cy, int mode, int hidden_size, int num_layers, bool batch_first, float dropout, bool train, bool bidirectional, int[] batch_sizes, Tensor? dropout_state, Tensor reserve, bool[4] output_mask) -> (Tensor, Tensor, Tensor, Tensor[])
  use_c10_dispatcher: full
  dispatch:
    CUDA: _cudnn_rnn_backward

- func: _cudnn_init_dropout_state(float dropout, bool train, int dropout_seed, *, ScalarType? dtype=None, Layout? layout=None, Device? device=None, bool? pin_memory=False) -> Tensor
  use_c10_dispatcher: full
  dispatch:
    CUDA: _cudnn_init_dropout_state

- func: _debug_has_internal_overlap(Tensor self) -> int
  use_c10_dispatcher: full
  variants: function

- func: _fused_dropout(Tensor self, float p, Generator? generator=None) -> (Tensor, Tensor)
  variants: function
  dispatch:
     CUDA: fused_dropout_cuda

- func: _masked_scale(Tensor self, Tensor mask, float scale) -> Tensor
  use_c10_dispatcher: full
  variants: function
  dispatch:
     CUDA: masked_scale_cuda

- func: _sobol_engine_draw(Tensor quasi, int n, Tensor sobolstate, int dimension, int num_generated, ScalarType? dtype) -> (Tensor, Tensor)
  use_c10_dispatcher: full

- func: _sobol_engine_ff_(Tensor(a!) self, int n, Tensor sobolstate, int dimension, int num_generated) -> Tensor(a!)
  use_c10_dispatcher: full

- func: _sobol_engine_scramble_(Tensor(a!) self, Tensor ltm, int dimension) -> Tensor(a!)
  use_c10_dispatcher: full

- func: _sobol_engine_initialize_state_(Tensor(a!) self, int dimension) -> Tensor(a!)
  use_c10_dispatcher: full

- func: _reshape_from_tensor(Tensor self, Tensor shape) -> Tensor
  use_c10_dispatcher: full

- func: _shape_as_tensor(Tensor self) -> Tensor
  use_c10_dispatcher: full

- func: dropout(Tensor input, float p, bool train) -> Tensor
  use_c10_dispatcher: full

- func: dropout_(Tensor(a!) self, float p, bool train) -> Tensor(a!)
  use_c10_dispatcher: full

- func: feature_dropout(Tensor input, float p, bool train) -> Tensor
  use_c10_dispatcher: full

- func: feature_dropout_(Tensor(a!) self, float p, bool train) -> Tensor(a!)
  use_c10_dispatcher: full

- func: alpha_dropout(Tensor input, float p, bool train) -> Tensor
  use_c10_dispatcher: full

- func: alpha_dropout_(Tensor(a!) self, float p, bool train) -> Tensor(a!)
  use_c10_dispatcher: full

- func: feature_alpha_dropout(Tensor input, float p, bool train) -> Tensor
  use_c10_dispatcher: full

- func: feature_alpha_dropout_(Tensor(a!) self, float p, bool train) -> Tensor(a!)
  use_c10_dispatcher: full

- func: abs(Tensor self) -> Tensor
  use_c10_dispatcher: full
  variants: function, method

- func: abs_(Tensor(a!) self) -> Tensor(a!)
  use_c10_dispatcher: full
  variants: function, method

- func: abs.out(Tensor self, *, Tensor(a!) out) -> Tensor(a!)

# Note [Adding an alias]
# To add an alias do the following:
#
# 1) Copy the original functions native_functions.yaml entry, but replace the
#      original function's name with their own.
# 2) Implement the corresponding functions and have them redispatch to the
#      original function.
# 3) Add entries for the alias (and original function, if needed) to
#      aten/src/ATen/core/interned_strings.h
#      (This may require removing an entry from ATen/core/aten_interned_strings.h.)
# 4) Add docstrings to the new function that reference the original function,
#      and document the method as usual (if it exists.)
#    (See torch/_torch_docs.py and docs/source/torch.rst if adding a function,
#     torch/_tensor_docs.py and docs/source/tensors.rst if adding a method,
#     or module-specific doc bindings (like torch/linalg/__init__.py) if
#     adding an alias in a namespace.)
# 5) Update torch/overrides.py consistent with the original function.
# 6) Update the alias_map in torch/csrc/jit/passes/normalize_ops.cpp.
# 7) Add entries to test/test_op_aliases.py's "alias_infos"
#
# See torch.absolute, an alias for torch.abs, as an example.

# Absolute, alias for abs
- func: absolute(Tensor self) -> Tensor
  use_c10_dispatcher: full
  variants: function, method

- func: absolute_(Tensor(a!) self) -> Tensor(a!)
  use_c10_dispatcher: full
  variants: method

- func: absolute.out(Tensor self, *, Tensor(a!) out) -> Tensor(a!)

- func: angle(Tensor self) -> Tensor
  use_c10_dispatcher: full
  variants: function, method

- func: angle.out(Tensor self, *, Tensor(a!) out) -> Tensor(a!)

- func: view_as_real(Tensor(a) self) -> Tensor(a)
  use_c10_dispatcher: full
  variants: function

- func: view_as_complex(Tensor(a) self) -> Tensor(a)
  use_c10_dispatcher: full
  variants: function

- func: real(Tensor(a) self) -> Tensor(a)
  use_c10_dispatcher: full
  variants: function

- func: imag(Tensor(a) self) -> Tensor(a)
  use_c10_dispatcher: full
  variants: function

- func: conj(Tensor self) -> Tensor
  use_c10_dispatcher: full
  variants: function, method

- func: conj.out(Tensor self, *, Tensor(a!) out) -> Tensor(a!)

- func: acos(Tensor self) -> Tensor
  use_c10_dispatcher: full
  variants: function, method

- func: acos_(Tensor(a!) self) -> Tensor(a!)
  use_c10_dispatcher: full
  variants: function, method

- func: acos.out(Tensor self, *, Tensor(a!) out) -> Tensor(a!)

# arccos, alias of acos
- func: arccos(Tensor self) -> Tensor
  use_c10_dispatcher: full
  variants: function, method

- func: arccos_(Tensor(a!) self) -> Tensor(a!)
  use_c10_dispatcher: full
  variants: function, method

- func: arccos.out(Tensor self, *, Tensor(a!) out) -> Tensor(a!)

- func: avg_pool1d(Tensor self, int[1] kernel_size, int[1] stride=[], int[1] padding=0, bool ceil_mode=False, bool count_include_pad=True) -> Tensor
  use_c10_dispatcher: full

- func: adaptive_avg_pool1d(Tensor self, int[1] output_size) -> Tensor
  use_c10_dispatcher: full

# Return: (Tensor output, Tensor indices)
- func: adaptive_max_pool1d(Tensor self, int[1] output_size) -> (Tensor, Tensor)
  use_c10_dispatcher: full

- func: add.Tensor(Tensor self, Tensor other, *, Scalar alpha=1) -> Tensor
  use_c10_dispatcher: full
  variants: function, method
  dispatch:
    CPU, CUDA: add
    SparseCPU, SparseCUDA: add_sparse
    MkldnnCPU: mkldnn_add

- func: add_.Tensor(Tensor(a!) self, Tensor other, *, Scalar alpha=1) -> Tensor(a!)
  use_c10_dispatcher: full
  variants: method
  dispatch:
    CPU, CUDA: add_
    SparseCPU, SparseCUDA: add_sparse_
    MkldnnCPU: mkldnn_add_

- func: add.out(Tensor self, Tensor other, *, Scalar alpha=1, Tensor(a!) out) -> Tensor(a!)
  dispatch:
    CPU, CUDA: add_out
    SparseCPU: add_out_sparse_cpu
    SparseCUDA: add_out_sparse_cuda
    MkldnnCPU: mkldnn_add_out

- func: add_relu.Tensor(Tensor self, Tensor other, *, Scalar alpha=1) -> Tensor
  use_c10_dispatcher: full
  variants: function
  dispatch:
    CPU: add_relu

- func: add_relu_.Tensor(Tensor(a!) self, Tensor other, *, Scalar alpha=1) -> Tensor(a!)
  use_c10_dispatcher: full
  variants: function
  dispatch:
    CPU: add_relu_

- func: add_relu.out(Tensor self, Tensor other, *, Scalar alpha=1, Tensor(a!) out) -> Tensor(a!)
  variants: function
  dispatch:
    CPU: add_relu_out

# For C++ only, until we have conversion from C++ numbers to Tensor
- func: add.Scalar(Tensor self, Scalar other, Scalar alpha=1) -> Tensor
  use_c10_dispatcher: full
  variants: function, method

- func: add_.Scalar(Tensor(a!) self, Scalar other, Scalar alpha=1) -> Tensor(a!)
  use_c10_dispatcher: full
  variants: method

- func: addmv(Tensor self, Tensor mat, Tensor vec, *, Scalar beta=1, Scalar alpha=1) -> Tensor
  use_c10_dispatcher: full
  variants: function, method

- func: addmv_(Tensor(a!) self, Tensor mat, Tensor vec, *, Scalar beta=1, Scalar alpha=1) -> Tensor(a!)
  use_c10_dispatcher: full
  variants: function, method

- func: addmv.out(Tensor self, Tensor mat, Tensor vec, *, Scalar beta=1, Scalar alpha=1, Tensor(a!) out) -> Tensor(a!)

- func: _addmv_impl_(Tensor(a!) self, Tensor self2, Tensor mat, Tensor vec, *, Scalar beta=1, Scalar alpha=1) -> Tensor(a!)
  use_c10_dispatcher: full
  dispatch:
    CPU: addmv_impl_cpu
    CUDA: addmv_impl_cuda

- func: addr(Tensor self, Tensor vec1, Tensor vec2, *, Scalar beta=1, Scalar alpha=1) -> Tensor
  use_c10_dispatcher: full
  variants: function, method

- func: addr_(Tensor(a!) self, Tensor vec1, Tensor vec2, *, Scalar beta=1, Scalar alpha=1) -> Tensor(a!)
  use_c10_dispatcher: full
  variants: method

- func: addr.out(Tensor self, Tensor vec1, Tensor vec2, *, Scalar beta=1, Scalar alpha=1, Tensor(a!) out) -> Tensor(a!)

- func: affine_grid_generator(Tensor theta, int[] size, bool align_corners) -> Tensor
  use_c10_dispatcher: full
  variants: function

- func: affine_grid_generator_backward(Tensor grad, int[] size, bool align_corners) -> Tensor
  use_c10_dispatcher: full
  variants: function

- func: all.dim(Tensor self, int dim, bool keepdim=False) -> Tensor
  use_c10_dispatcher: full
  variants: function, method

- func: all.out(Tensor self, int dim, bool keepdim=False, *, Tensor(a!) out) -> Tensor(a!)

- func: all.dimname(Tensor self, Dimname dim, bool keepdim=False) -> Tensor
  variants: function, method

- func: all.dimname_out(Tensor self, Dimname dim, bool keepdim=False, *, Tensor(a!) out) -> Tensor(a!)

- func: allclose(Tensor self, Tensor other, float rtol=1e-05, float atol=1e-08, bool equal_nan=False) -> bool
  use_c10_dispatcher: full
  variants: function, method

- func: any.dim(Tensor self, int dim, bool keepdim=False) -> Tensor
  use_c10_dispatcher: full
  variants: function, method

- func: any.out(Tensor self, int dim, bool keepdim=False, *, Tensor(a!) out) -> Tensor(a!)

- func: any.dimname(Tensor self, Dimname dim, bool keepdim=False) -> Tensor
  variants: function, method

- func: any.dimname_out(Tensor self, Dimname dim, bool keepdim=False, *, Tensor(a!) out) -> Tensor(a!)

- func: arange(Scalar end, *, ScalarType? dtype=None, Layout? layout=None, Device? device=None, bool? pin_memory=None) -> Tensor
  use_c10_dispatcher: full

- func: arange.start(Scalar start, Scalar end, *, ScalarType? dtype=None, Layout? layout=None, Device? device=None, bool? pin_memory=None) -> Tensor
  use_c10_dispatcher: full

- func: arange.start_step(Scalar start, Scalar end, Scalar step, *, ScalarType? dtype=None, Layout? layout=None, Device? device=None, bool? pin_memory=None) -> Tensor
  use_c10_dispatcher: full

- func: arange.out(Scalar end, *, Tensor(a!) out) -> Tensor(a!)

- func: arange.start_out(Scalar start, Scalar end, Scalar step=1, *, Tensor(a!) out) -> Tensor(a!)
  dispatch:
    CPU: arange_cpu_out
    CUDA: arange_cuda_out

# This function is a temporary hack to allow tracing of arange like constructs with dynamic
# bounds on arange.  Normal arange is not traceable because it does not take any tensor inputs;
# if the range you need is based on another tensor, calling this function directly will
# preserve tracing.  Get rid of this when arange can directly take tensors for bounds
# (so that it can be traced directly).
- func: _dim_arange(Tensor like, int dim) -> Tensor
  use_c10_dispatcher: full

- func: argmax(Tensor self, int? dim=None, bool keepdim=False) -> Tensor
  use_c10_dispatcher: full
  variants: function, method
  dispatch:
    CPU, CUDA: argmax

- func: argmin(Tensor self, int? dim=None, bool keepdim=False) -> Tensor
  use_c10_dispatcher: full
  variants: function, method
  dispatch:
    CPU, CUDA: argmin

- func: acosh(Tensor self) -> Tensor
  use_c10_dispatcher: full
  variants: function, method

- func: acosh_(Tensor(a!) self) -> Tensor(a!)
  use_c10_dispatcher: full
  variants: function, method

- func: acosh.out(Tensor self, *, Tensor(a!) out) -> Tensor(a!)

# arccosh, alias for acosh
- func: arccosh(Tensor self) -> Tensor
  use_c10_dispatcher: full
  variants: function, method

- func: arccosh_(Tensor(a!) self) -> Tensor(a!)
  use_c10_dispatcher: full
  variants: function, method

- func: arccosh.out(Tensor self, *, Tensor(a!) out) -> Tensor(a!)

- func: asinh(Tensor self) -> Tensor
  use_c10_dispatcher: full
  variants: function, method

- func: asinh_(Tensor(a!) self) -> Tensor(a!)
  use_c10_dispatcher: full
  variants: function, method

- func: asinh.out(Tensor self, *, Tensor(a!) out) -> Tensor(a!)

# arcsinh, alias for asinh
- func: arcsinh(Tensor self) -> Tensor
  use_c10_dispatcher: full
  variants: function, method

- func: arcsinh_(Tensor(a!) self) -> Tensor(a!)
  use_c10_dispatcher: full
  variants: function, method

- func: arcsinh.out(Tensor self, *, Tensor(a!) out) -> Tensor(a!)

- func: atanh(Tensor self) -> Tensor
  use_c10_dispatcher: full
  variants: function, method

- func: atanh_(Tensor(a!) self) -> Tensor(a!)
  use_c10_dispatcher: full
  variants: function, method

- func: atanh.out(Tensor self, *, Tensor(a!) out) -> Tensor(a!)

# arctanh, alias for atanh
- func: arctanh(Tensor self) -> Tensor
  use_c10_dispatcher: full
  variants: function, method

- func: arctanh_(Tensor(a!) self) -> Tensor(a!)
  use_c10_dispatcher: full
  variants: function, method

- func: arctanh.out(Tensor self, *, Tensor(a!) out) -> Tensor(a!)

- func: as_strided(Tensor(a) self, int[] size, int[] stride, int? storage_offset=None) -> Tensor(a)
  use_c10_dispatcher: full
  variants: function, method
  dispatch:
    CPU, CUDA: as_strided_tensorimpl
    QuantizedCPU, QuantizedCUDA: as_strided_qtensorimpl
  device_guard: False

- func: as_strided_(Tensor(a!) self, int[] size, int[] stride, int? storage_offset=None) -> Tensor(a!)
  variants: function, method
  device_guard: False

- func: asin(Tensor self) -> Tensor
  use_c10_dispatcher: full
  variants: function, method

- func: asin_(Tensor(a!) self) -> Tensor(a!)
  use_c10_dispatcher: full
  variants: function, method

- func: asin.out(Tensor self, *, Tensor(a!) out) -> Tensor(a!)

# arcsin, alias of asin
- func: arcsin(Tensor self) -> Tensor
  use_c10_dispatcher: full
  variants: function, method

- func: arcsin_(Tensor(a!) self) -> Tensor(a!)
  use_c10_dispatcher: full
  variants: function, method

- func: arcsin.out(Tensor self, *, Tensor(a!) out) -> Tensor(a!)

- func: atan(Tensor self) -> Tensor
  use_c10_dispatcher: full
  variants: function, method

- func: atan_(Tensor(a!) self) -> Tensor(a!)
  use_c10_dispatcher: full
  variants: function, method

- func: atan.out(Tensor self, *, Tensor(a!) out) -> Tensor(a!)

# arctan, alias of atan
- func: arctan(Tensor self) -> Tensor
  use_c10_dispatcher: full
  variants: function, method

- func: arctan_(Tensor(a!) self) -> Tensor(a!)
  use_c10_dispatcher: full
  variants: function, method

- func: arctan.out(Tensor self, *, Tensor(a!) out) -> Tensor(a!)

- func: atleast_1d(Tensor self) -> Tensor
  use_c10_dispatcher: full
  variants: function

- func: atleast_1d.Sequence(Tensor[] tensors) -> Tensor[]
  use_c10_dispatcher: full

- func: atleast_2d(Tensor self) -> Tensor
  use_c10_dispatcher: full
  variants: function

- func: atleast_2d.Sequence(Tensor[] tensors) -> Tensor[]
  use_c10_dispatcher: full
  variants: function

- func: atleast_3d(Tensor self) -> Tensor
  use_c10_dispatcher: full
  variants: function

- func: atleast_3d.Sequence(Tensor[] tensors) -> Tensor[]
  use_c10_dispatcher: full
  variants: function

- func: baddbmm(Tensor self, Tensor batch1, Tensor batch2, *, Scalar beta=1, Scalar alpha=1) -> Tensor
  use_c10_dispatcher: full
  variants: function, method
  dispatch:
    CPU: baddbmm_cpu
    CUDA: baddbmm_cuda

- func: baddbmm_(Tensor(a!) self, Tensor batch1, Tensor batch2, *, Scalar beta=1, Scalar alpha=1) -> Tensor(a!)
  use_c10_dispatcher: full
  variants: method
  dispatch:
    CPU: baddbmm__cpu
    CUDA: baddbmm__cuda

- func: _baddbmm_mkl_(Tensor(a!) self, Tensor batch1, Tensor batch2, *, Scalar beta=1, Scalar alpha=1) -> Tensor(a!)
  use_c10_dispatcher: full
  variants: function

- func: baddbmm.out(Tensor self, Tensor batch1, Tensor batch2, *, Scalar beta=1, Scalar alpha=1, Tensor(a!) out) -> Tensor(a!)
  variants: function
  dispatch:
    CPU: baddbmm_out_cpu
    CUDA: baddbmm_out_cuda

- func: bartlett_window(int window_length, *, ScalarType? dtype=None, Layout? layout=None, Device? device=None, bool? pin_memory=None) -> Tensor
  use_c10_dispatcher: full

- func: bartlett_window.periodic(int window_length, bool periodic, *, ScalarType? dtype=None, Layout? layout=None, Device? device=None, bool? pin_memory=None) -> Tensor
  use_c10_dispatcher: full

- func: batch_norm(Tensor input, Tensor? weight, Tensor? bias, Tensor? running_mean, Tensor? running_var, bool training, float momentum, float eps, bool cudnn_enabled) -> Tensor
  use_c10_dispatcher: full

- func: quantized_batch_norm(Tensor input, Tensor? weight, Tensor? bias, Tensor mean, Tensor var, float eps, float output_scale, int output_zero_point) -> Tensor
  use_c10_dispatcher: full
  dispatch:
    QuantizedCPU: quantized_batch_norm

- func: _batch_norm_impl_index(Tensor input, Tensor? weight, Tensor? bias, Tensor? running_mean, Tensor? running_var, bool training, float momentum, float eps, bool cudnn_enabled) -> (Tensor, Tensor, Tensor, Tensor, int)
  use_c10_dispatcher: full

- func: _batch_norm_impl_index_backward(int impl_index, Tensor input, Tensor grad_output, Tensor? weight, Tensor? running_mean, Tensor? running_var, Tensor? save_mean, Tensor? save_var_transform, bool train, float eps, bool[3] output_mask, Tensor reservedSpace) -> (Tensor, Tensor, Tensor)
  use_c10_dispatcher: full

# Sample bernoulli with values in `self` as probability.
- func: bernoulli(Tensor self, *, Generator? generator=None) -> Tensor
  variants: function, method

- func: bernoulli.out(Tensor self, *, Generator? generator=None, Tensor(a!) out) -> Tensor(a!)
  variants: function

- func: bernoulli_.Tensor(Tensor(a!) self, Tensor p, *, Generator? generator=None) -> Tensor(a!)
  variants: method

- func: bernoulli_.float(Tensor(a!) self, float p=0.5, *, Generator? generator=None) -> Tensor(a!)
  variants: method

# This out-of-place version isn't used explicitly, but needed by jit.
# There is no default valid on `p` here because it would introduce ambiguity
# with `bernoulli(Tensor self, *, Generator? generator=None)` declaration.
- func: bernoulli.p(Tensor self, float p, *, Generator? generator=None) -> Tensor
  variants: function, method

- func: bilinear(Tensor input1, Tensor input2, Tensor weight, Tensor? bias) -> Tensor
  use_c10_dispatcher: full

- func: binary_cross_entropy(Tensor self, Tensor target, Tensor? weight=None, int reduction=Mean) -> Tensor
  use_c10_dispatcher: full
  python_module: nn
  variants: function
  dispatch:
    CPU: binary_cross_entropy_cpu
    CUDA: binary_cross_entropy_cuda

- func: binary_cross_entropy.out(Tensor self, Tensor target, Tensor? weight=None, int reduction=Mean, *, Tensor(a!) out) -> Tensor(a!)
  python_module: nn
  variants: function
  dispatch:
    CPU: binary_cross_entropy_out_cpu
    CUDA: binary_cross_entropy_out_cuda

- func: binary_cross_entropy_backward(Tensor grad_output, Tensor self, Tensor target, Tensor? weight=None, int reduction=Mean) -> Tensor
  use_c10_dispatcher: full
  python_module: nn
  variants: function
  dispatch:
    CPU: binary_cross_entropy_backward_cpu
    CUDA: binary_cross_entropy_backward_cuda

- func: binary_cross_entropy_backward.grad_input(Tensor grad_output, Tensor self, Tensor target, Tensor? weight=None, int reduction=Mean, *, Tensor(a!) grad_input) -> Tensor(a!)
  python_module: nn
  variants: function
  dispatch:
    CPU: binary_cross_entropy_backward_out_cpu
    CUDA: binary_cross_entropy_backward_out_cuda

- func: binary_cross_entropy_with_logits(Tensor self, Tensor target, Tensor? weight=None, Tensor? pos_weight=None, int reduction=Mean) -> Tensor
  use_c10_dispatcher: full
  variants: function

- func: binary_cross_entropy_with_logits_backward(Tensor grad_output, Tensor self, Tensor target, Tensor? weight=None, Tensor? pos_weight=None, int reduction=Mean) -> Tensor
  use_c10_dispatcher: full
  variants: function

- func: bincount(Tensor self, Tensor? weights=None, int minlength=0) -> Tensor
  use_c10_dispatcher: full
  variants: function, method
  dispatch:
    CPU: _bincount_cpu
    CUDA: _bincount_cuda

- func: bitwise_not(Tensor self) -> Tensor
  use_c10_dispatcher: full
  variants: function, method

- func: bitwise_not_(Tensor(a!) self) -> Tensor(a!)
  use_c10_dispatcher: full
  variants: method

- func: bitwise_not.out(Tensor self, *, Tensor(a!) out) -> Tensor(a!)
  dispatch:
    CPU, CUDA: bitwise_not_out

- func: logical_not(Tensor self) -> Tensor
  use_c10_dispatcher: full
  variants: function, method

- func: logical_not_(Tensor(a!) self) -> Tensor(a!)
  use_c10_dispatcher: full
  variants: method

- func: logical_not.out(Tensor self, *, Tensor(a!) out) -> Tensor(a!)
  dispatch:
    CPU, CUDA: logical_not_out

- func: logical_xor(Tensor self, Tensor other) -> Tensor
  use_c10_dispatcher: full
  variants: function, method

- func: logical_xor_(Tensor(a!) self, Tensor other) -> Tensor(a!)
  use_c10_dispatcher: full
  variants: method

- func: logical_xor.out(Tensor self, Tensor other, *, Tensor(a!) out) -> Tensor(a!)
  dispatch:
    CPU, CUDA: logical_xor_out

- func: logical_and(Tensor self, Tensor other) -> Tensor
  use_c10_dispatcher: full
  variants: function, method

- func: logical_and_(Tensor(a!) self, Tensor other) -> Tensor(a!)
  use_c10_dispatcher: full
  variants: method

- func: logical_and.out(Tensor self, Tensor other, *, Tensor(a!) out) -> Tensor(a!)
  dispatch:
    CPU, CUDA: logical_and_out

- func: logical_or(Tensor self, Tensor other) -> Tensor
  use_c10_dispatcher: full
  variants: function, method

- func: logical_or_(Tensor(a!) self, Tensor other) -> Tensor(a!)
  use_c10_dispatcher: full
  variants: method

- func: logical_or.out(Tensor self, Tensor other, *, Tensor(a!) out) -> Tensor(a!)
  dispatch:
    CPU, CUDA: logical_or_out

- func: blackman_window(int window_length, *, ScalarType? dtype=None, Layout? layout=None, Device? device=None, bool? pin_memory=None) -> Tensor
  use_c10_dispatcher: full

- func: blackman_window.periodic(int window_length, bool periodic, *, ScalarType? dtype=None, Layout? layout=None, Device? device=None, bool? pin_memory=None) -> Tensor
  use_c10_dispatcher: full

- func: bmm(Tensor self, Tensor mat2) -> Tensor
  use_c10_dispatcher: full
  variants: function, method
  dispatch:
    CPU: bmm_cpu
    CUDA: bmm_cuda
    SparseCPU: bmm_sparse_cpu
    SparseCUDA: bmm_sparse_cuda

- func: _bmm(Tensor self, Tensor mat2, *, bool deterministic=False) -> Tensor
  use_c10_dispatcher: full
  variants: function
  dispatch:
    SparseCUDA: _bmm_sparse_cuda

- func: bmm.out(Tensor self, Tensor mat2, *, Tensor(a!) out) -> Tensor(a!)
  variants: function
  dispatch:
    CPU: bmm_out_cpu
    CUDA: bmm_out_cuda
    SparseCPU: bmm_out_sparse_cpu
    SparseCUDA: bmm_out_sparse_cuda

- func: _bmm.out(Tensor self, Tensor mat2, *, bool deterministic=False, Tensor(a!) out) -> Tensor(a!)
  variants: function
  dispatch:
    SparseCUDA: _bmm_out_sparse_cuda

- func: broadcast_tensors(Tensor[] tensors) -> Tensor[]
  use_c10_dispatcher: full
  device_guard: False

- func: cat(Tensor[] tensors, int dim=0) -> Tensor
  use_c10_dispatcher: full

- func: cat.out(Tensor[] tensors, int dim=0, *, Tensor(a!) out) -> Tensor(a!)

- func: cat.names(Tensor[] tensors, Dimname dim) -> Tensor

- func: cat.names_out(Tensor[] tensors, Dimname dim, *, Tensor(a!) out) -> Tensor(a!)

- func: block_diag(Tensor[] tensors) -> Tensor
  use_c10_dispatcher: full
  variants: function

- func: ceil(Tensor self) -> Tensor
  use_c10_dispatcher: full
  variants: function, method

- func: ceil_(Tensor(a!) self) -> Tensor(a!)
  use_c10_dispatcher: full
  variants: function, method

- func: ceil.out(Tensor self, *, Tensor(a!) out) -> Tensor(a!)
  dispatch:
    CPU, CUDA: ceil_out

- func: chain_matmul(Tensor[] matrices) -> Tensor
  use_c10_dispatcher: full
  variants: function

- func: unsafe_chunk(Tensor self, int chunks, int dim=0) -> Tensor[]
  use_c10_dispatcher: full
  variants: function, method
  device_guard: False

- func: chunk(Tensor(a) self, int chunks, int dim=0) -> Tensor(a)[]
  use_c10_dispatcher: full
  variants: function, method
  device_guard: False

- func: clamp(Tensor self, Scalar? min=None, Scalar? max=None) -> Tensor
  use_c10_dispatcher: full
  variants: function, method
  dispatch:
    CPU, CUDA: clamp
    QuantizedCPU: clamp_quantized_cpu

- func: clamp_(Tensor(a!) self, Scalar? min=None, Scalar? max=None) -> Tensor(a!)
  use_c10_dispatcher: full
  variants: function, method

- func: clamp.out(Tensor self, Scalar? min=None, Scalar? max=None, *, Tensor(a!) out) -> Tensor(a!)

- func: clamp_max(Tensor self, Scalar max) -> Tensor
  use_c10_dispatcher: full
  variants: function, method

- func: clamp_max_(Tensor(a!) self, Scalar max) -> Tensor(a!)
  use_c10_dispatcher: full
  variants: function, method

- func: clamp_max.out(Tensor self, Scalar max, *, Tensor(a!) out) -> Tensor(a!)

- func: clamp_min(Tensor self, Scalar min) -> Tensor
  use_c10_dispatcher: full
  variants: function, method

- func: clamp_min_(Tensor(a!) self, Scalar min) -> Tensor(a!)
  use_c10_dispatcher: full
  variants: function, method

- func: clamp_min.out(Tensor self, Scalar min, *, Tensor(a!) out) -> Tensor(a!)

# clip is an alias for clamp
- func: clip(Tensor self, Scalar? min=None, Scalar? max=None) -> Tensor
  use_c10_dispatcher: full
  variants: function, method

- func: clip_(Tensor(a!) self, Scalar? min=None, Scalar? max=None) -> Tensor(a!)
  variants: function, method

- func: clip.out(Tensor self, Scalar? min=None, Scalar? max=None, *, Tensor(a!) out) -> Tensor(a!)

- func: cudnn_is_acceptable(Tensor self) -> bool
  use_c10_dispatcher: full
  device_guard: False

- func: complex(Tensor real, Tensor imag) -> Tensor
  use_c10_dispatcher: full
  variants: function

- func: complex.out(Tensor real, Tensor imag, *, Tensor(a!) out) -> Tensor(a!)

- func: polar(Tensor abs, Tensor angle) -> Tensor
  use_c10_dispatcher: full
  variants: function

- func: polar.out(Tensor abs, Tensor angle, *, Tensor(a!) out) -> Tensor(a!)

- func: constant_pad_nd(Tensor self, int[] pad, Scalar value=0) -> Tensor
  use_c10_dispatcher: full
  variants: function

- func: contiguous(Tensor(a) self, *, MemoryFormat memory_format=contiguous_format) -> Tensor(a)
  use_c10_dispatcher: full
  variants: method

- func: convolution(Tensor input, Tensor weight, Tensor? bias, int[] stride, int[] padding, int[] dilation, bool transposed, int[] output_padding, int groups) -> Tensor
  use_c10_dispatcher: full

- func: convolution_overrideable(Tensor input, Tensor weight, Tensor? bias, int[] stride, int[] padding, int[] dilation, bool transposed, int[] output_padding, int groups) -> Tensor
  use_c10_dispatcher: full

- func: convolution_backward_overrideable(Tensor grad_output, Tensor input, Tensor weight, int[] stride, int[] padding, int[] dilation, bool transposed, int[] output_padding, int groups, bool[3] output_mask) -> (Tensor grad_input, Tensor grad_weight, Tensor grad_bias)
  use_c10_dispatcher: full

- func: _convolution(Tensor input, Tensor weight, Tensor? bias, int[] stride, int[] padding, int[] dilation, bool transposed, int[] output_padding, int groups, bool benchmark, bool deterministic, bool cudnn_enabled) -> Tensor
  use_c10_dispatcher: full

- func: _convolution_nogroup(Tensor input, Tensor weight, Tensor? bias, int[] stride, int[] padding, int[] dilation, bool transposed, int[] output_padding) -> Tensor
  use_c10_dispatcher: full

- func: _convolution_double_backward(Tensor? ggI, Tensor? ggW, Tensor? ggb, Tensor gO, Tensor weight, Tensor self, int[] stride, int[] padding, int[] dilation, bool transposed, int[] output_padding, int groups, bool benchmark, bool deterministic, bool cudnn_enabled, bool[3] output_mask) -> (Tensor, Tensor, Tensor)
  use_c10_dispatcher: full

- func: conv1d(Tensor input, Tensor weight, Tensor? bias=None, int[1] stride=1, int[1] padding=0, int[1] dilation=1, int groups=1) -> Tensor
  use_c10_dispatcher: full

- func: conv2d(Tensor input, Tensor weight, Tensor? bias=None, int[2] stride=1, int[2] padding=0, int[2] dilation=1, int groups=1) -> Tensor
  use_c10_dispatcher: full

- func: conv3d(Tensor input, Tensor weight, Tensor? bias=None, int[3] stride=1, int[3] padding=0, int[3] dilation=1, int groups=1) -> Tensor
  use_c10_dispatcher: full

- func: conv_tbc(Tensor self, Tensor weight, Tensor bias, int pad=0) -> Tensor
  use_c10_dispatcher: full

- func: conv_tbc_backward(Tensor self, Tensor input, Tensor weight, Tensor bias, int pad) -> (Tensor, Tensor, Tensor)
  use_c10_dispatcher: full

# NB: we inherit the goofy argument order from PyTorch torch.nn.functional
- func: conv_transpose1d(Tensor input, Tensor weight, Tensor? bias=None, int[1] stride=1, int[1] padding=0, int[1] output_padding=0, int groups=1, int[1] dilation=1) -> Tensor
  use_c10_dispatcher: full

- func: conv_transpose2d.input(Tensor input, Tensor weight, Tensor? bias=None, int[2] stride=1, int[2] padding=0, int[2] output_padding=0, int groups=1, int[2] dilation=1) -> Tensor
  use_c10_dispatcher: full

- func: conv_transpose3d.input(Tensor input, Tensor weight, Tensor? bias=None, int[3] stride=1, int[3] padding=0, int[3] output_padding=0, int groups=1, int[3] dilation=1) -> Tensor
  use_c10_dispatcher: full

- func: copy_(Tensor(a!) self, Tensor src, bool non_blocking=False) -> Tensor(a!)
  use_c10_dispatcher: full
  variants: method
  device_guard: False

- func: _copy_from(Tensor self, Tensor dst, bool non_blocking=False) -> Tensor
  use_c10_dispatcher: full
  dispatch: {}

- func: cos(Tensor self) -> Tensor
  use_c10_dispatcher: full
  variants: function, method

- func: cos_(Tensor(a!) self) -> Tensor(a!)
  use_c10_dispatcher: full
  variants: function, method

- func: cos.out(Tensor self, *, Tensor(a!) out) -> Tensor(a!)

- func: cosh(Tensor self) -> Tensor
  use_c10_dispatcher: full
  variants: function, method

- func: cosh_(Tensor(a!) self) -> Tensor(a!)
  use_c10_dispatcher: full
  variants: function, method

- func: cosh.out(Tensor self, *, Tensor(a!) out) -> Tensor(a!)

- func: cosine_embedding_loss(Tensor input1, Tensor input2, Tensor target, float margin=0.0, int reduction=Mean) -> Tensor
  use_c10_dispatcher: full

- func: count_nonzero.dim_IntList(Tensor self, int[] dim) -> Tensor
  use_c10_dispatcher: full
  variants: function, method

- func: count_nonzero(Tensor self, int? dim=None) -> Tensor
  use_c10_dispatcher: full
  variants: function, method

- func: cudnn_affine_grid_generator(Tensor theta, int N, int C, int H, int W) -> Tensor grid
  use_c10_dispatcher: full
  dispatch:
    CUDA: cudnn_affine_grid_generator_forward

# TODO: Why do I have to call this grad?!
- func: cudnn_affine_grid_generator_backward(Tensor grad, int N, int C, int H, int W) -> Tensor grad_theta
  use_c10_dispatcher: full
  dispatch:
    CUDA: cudnn_affine_grid_generator_backward

- func: cudnn_batch_norm(Tensor input, Tensor weight, Tensor? bias, Tensor? running_mean, Tensor? running_var, bool training, float exponential_average_factor, float epsilon) -> (Tensor, Tensor, Tensor, Tensor)
  use_c10_dispatcher: full
  dispatch:
    CUDA: cudnn_batch_norm

# NB: You can only use this if you used cudnn_batch_norm training=True
- func: cudnn_batch_norm_backward(Tensor input, Tensor grad_output, Tensor weight, Tensor? running_mean, Tensor? running_var, Tensor? save_mean, Tensor? save_var, float epsilon, Tensor reserveSpace) -> (Tensor, Tensor, Tensor)
  use_c10_dispatcher: full
  dispatch:
    CUDA: cudnn_batch_norm_backward

- func: cudnn_convolution.deprecated(Tensor self, Tensor weight, Tensor? bias, int[] padding, int[] stride, int[] dilation, int groups, bool benchmark, bool deterministic) -> Tensor
  use_c10_dispatcher: full
  dispatch:
    CUDA: cudnn_convolution_deprecated

- func: cudnn_convolution(Tensor self, Tensor weight, int[] padding, int[] stride, int[] dilation, int groups, bool benchmark, bool deterministic) -> Tensor
  use_c10_dispatcher: full
  dispatch:
    CUDA: cudnn_convolution

- func: cudnn_convolution_backward_input(int[] self_size, Tensor grad_output, Tensor weight, int[] padding, int[] stride, int[] dilation, int groups, bool benchmark, bool deterministic) -> Tensor
  use_c10_dispatcher: full
  dispatch:
    CUDA: cudnn_convolution_backward_input

- func: cudnn_convolution_backward(Tensor self, Tensor grad_output, Tensor weight, int[] padding, int[] stride, int[] dilation, int groups, bool benchmark, bool deterministic, bool[2] output_mask) -> (Tensor, Tensor)
  use_c10_dispatcher: full
  dispatch:
    CUDA: cudnn_convolution_backward

- func: cudnn_convolution_backward_weight(int[] weight_size, Tensor grad_output, Tensor self, int[] padding, int[] stride, int[] dilation, int groups, bool benchmark, bool deterministic) -> Tensor
  use_c10_dispatcher: full
  dispatch:
    CUDA: cudnn_convolution_backward_weight

- func: cudnn_convolution_transpose.deprecated(Tensor self, Tensor weight, Tensor? bias, int[] padding, int[] output_padding, int[] stride, int[] dilation, int groups, bool benchmark, bool deterministic) -> Tensor
  use_c10_dispatcher: full
  dispatch:
    CUDA: cudnn_convolution_transpose_deprecated

- func: cudnn_convolution_transpose(Tensor self, Tensor weight, int[] padding, int[] output_padding, int[] stride, int[] dilation, int groups, bool benchmark, bool deterministic) -> Tensor
  use_c10_dispatcher: full
  dispatch:
    CUDA: cudnn_convolution_transpose

# NB: output_padding not strictly needed here, but it's helpful for the float
# backwards
- func: cudnn_convolution_transpose_backward(Tensor self, Tensor grad_output, Tensor weight, int[] padding, int[] output_padding, int[] stride, int[] dilation, int groups, bool benchmark, bool deterministic, bool[2] output_mask) -> (Tensor, Tensor)
  use_c10_dispatcher: full
  dispatch:
    CUDA: cudnn_convolution_transpose_backward

- func: cudnn_convolution_transpose_backward_input(Tensor grad_output, Tensor weight, int[] padding, int[] stride, int[] dilation, int groups, bool benchmark, bool deterministic) -> Tensor
  use_c10_dispatcher: full
  dispatch:
    CUDA: cudnn_convolution_transpose_backward_input

- func: cudnn_convolution_transpose_backward_weight(int[] weight_size, Tensor grad_output, Tensor self, int[] padding, int[] stride, int[] dilation, int groups, bool benchmark, bool deterministic) -> Tensor
  use_c10_dispatcher: full
  dispatch:
    CUDA: cudnn_convolution_transpose_backward_weight

# NB: input is special cased in a way I don't quite understand
- func: cudnn_grid_sampler(Tensor self, Tensor grid) -> Tensor output
  use_c10_dispatcher: full
  dispatch:
    CUDA: cudnn_grid_sampler_forward

- func: cudnn_grid_sampler_backward(Tensor self, Tensor grid, Tensor grad_output) -> (Tensor grad_self, Tensor grad_grid)
  use_c10_dispatcher: full
  dispatch:
    CUDA: cudnn_grid_sampler_backward

- func: cummax(Tensor self, int dim) -> (Tensor values, Tensor indices)
  use_c10_dispatcher: full
  variants: function, method

- func: cummax.out(Tensor self, int dim, *, Tensor(a!) values, Tensor(b!) indices) -> (Tensor(a!) values, Tensor(b!) indices)

- func: cummax.dimname(Tensor self, Dimname dim) -> (Tensor values, Tensor indices)
  variants: function, method

- func: cummax.dimname_out(Tensor self, Dimname dim, *, Tensor(a!) values, Tensor(b!) indices) -> (Tensor(a!) values, Tensor(b!) indices)

- func: _cummax_helper(Tensor self, Tensor(a!) values, Tensor(b!) indices, int dim) -> ()
  variants: function
  dispatch:
    CPU: cummax_helper_cpu
    CUDA: cummax_helper_cuda

- func: cummin(Tensor self, int dim) -> (Tensor values, Tensor indices)
  use_c10_dispatcher: full
  variants: function, method

- func: cummin.out(Tensor self, int dim, *, Tensor(a!) values, Tensor(b!) indices) -> (Tensor(a!) values, Tensor(b!) indices)

- func: cummin.dimname(Tensor self, Dimname dim) -> (Tensor values, Tensor indices)
  variants: function, method

- func: cummin.dimname_out(Tensor self, Dimname dim, *, Tensor(a!) values, Tensor(b!) indices) -> (Tensor(a!) values, Tensor(b!) indices)

- func: _cummin_helper(Tensor self, Tensor(a!) values, Tensor(b!) indices, int dim) -> ()
  variants: function
  dispatch:
    CPU: cummin_helper_cpu
    CUDA: cummin_helper_cuda

- func: cumprod(Tensor self, int dim, *, ScalarType? dtype=None) -> Tensor
  use_c10_dispatcher: full
  variants: function, method

- func: cumprod.out(Tensor self, int dim, *, ScalarType? dtype=None, Tensor(a!) out) -> Tensor(a!)

- func: cumprod.dimname(Tensor self, Dimname dim, *, ScalarType? dtype=None) -> Tensor
  variants: function, method

- func: cumprod.dimname_out(Tensor self, Dimname dim, *, ScalarType? dtype=None, Tensor(a!) out) -> Tensor(a!)

- func: cumsum(Tensor self, int dim, *, ScalarType? dtype=None) -> Tensor
  use_c10_dispatcher: full
  variants: function, method

- func: cumsum.out(Tensor self, int dim, *, ScalarType? dtype=None, Tensor(a!) out) -> Tensor(a!)

- func: cumsum.dimname(Tensor self, Dimname dim, *, ScalarType? dtype=None) -> Tensor
  variants: function, method

- func: cumsum.dimname_out(Tensor self, Dimname dim, *, ScalarType? dtype=None, Tensor(a!) out) -> Tensor(a!)

- func: ctc_loss.IntList(Tensor log_probs, Tensor targets, int[] input_lengths, int[] target_lengths, int blank=0, int reduction=Mean, bool zero_infinity=False) -> Tensor
  use_c10_dispatcher: full

# convenience function that converts to intlists for you
- func: ctc_loss.Tensor(Tensor log_probs, Tensor targets, Tensor input_lengths, Tensor target_lengths, int blank=0, int reduction=Mean, bool zero_infinity=False) -> Tensor
  use_c10_dispatcher: full

- func: _ctc_loss(Tensor log_probs, Tensor targets, int[] input_lengths, int[] target_lengths, int blank=0, bool zero_infinity=False) -> (Tensor, Tensor)
  use_c10_dispatcher: full
  dispatch:
    CPU:  ctc_loss_cpu
    CUDA: ctc_loss_gpu

- func: _ctc_loss_backward(Tensor grad, Tensor log_probs, Tensor targets, int[] input_lengths, int[] target_lengths, Tensor neg_log_likelihood, Tensor log_alpha, int blank, bool zero_infinity=False) -> Tensor
  use_c10_dispatcher: full
  dispatch:
    CPU: ctc_loss_backward_cpu
    CUDA: ctc_loss_backward_gpu

- func: diag_embed(Tensor self, int offset=0, int dim1=-2, int dim2=-1) -> Tensor
  use_c10_dispatcher: full
  variants: function, method

- func: diagflat(Tensor self, int offset=0) -> Tensor
  use_c10_dispatcher: full
  variants: function, method

- func: diagonal(Tensor(a) self, int offset=0, int dim1=0, int dim2=1) -> Tensor(a)
  use_c10_dispatcher: full
  variants: function, method

- func: diagonal.Dimname(Tensor(a) self, *, Dimname outdim, Dimname dim1, Dimname dim2, int offset=0) -> Tensor(a)
  variants: function, method

- func: fill_diagonal_(Tensor(a!) self, Scalar fill_value, bool wrap=False) -> Tensor(a!)
  use_c10_dispatcher: full
  variants: method

- func: div.Tensor(Tensor self, Tensor other) -> Tensor
  use_c10_dispatcher: full
  variants: function, method
  dispatch:
    CPU, CUDA: div
    SparseCPU, SparseCUDA: div_sparse

- func: div_.Tensor(Tensor(a!) self, Tensor other) -> Tensor(a!)
  use_c10_dispatcher: full
  variants: method
  dispatch:
    CPU, CUDA: div_
    SparseCPU, SparseCUDA: div_sparse_

- func: div.out(Tensor self, Tensor other, *, Tensor(a!) out) -> Tensor(a!)
  dispatch:
    CPU, CUDA: div_out
    SparseCPU, SparseCUDA: div_out_sparse_zerodim

# For C++ only, until we have conversion from C++ numbers to Tensor
- func: div.Scalar(Tensor self, Scalar other) -> Tensor
  use_c10_dispatcher: full
  variants: function, method

- func: div_.Scalar(Tensor(a!) self, Scalar other) -> Tensor(a!)
  use_c10_dispatcher: full
  variants: method

- func: dot(Tensor self, Tensor tensor) -> Tensor
  use_c10_dispatcher: full
  variants: function, method
  dispatch:
    CPU: dot
    CUDA: dot_cuda

- func: dot.out(Tensor self, Tensor tensor, *, Tensor(a!) out) -> Tensor(a!)

- func: einsum(str equation, Tensor[] tensors) -> Tensor
  use_c10_dispatcher: full

- func: embedding(Tensor weight, Tensor indices, int padding_idx=-1, bool scale_grad_by_freq=False, bool sparse=False) -> Tensor
  use_c10_dispatcher: full

- func: embedding_backward(Tensor grad, Tensor indices, int num_weights, int padding_idx, bool scale_grad_by_freq, bool sparse) -> Tensor
  use_c10_dispatcher: full

- func: embedding_dense_backward(Tensor grad_output, Tensor indices, int num_weights, int padding_idx, bool scale_grad_by_freq) -> Tensor
  use_c10_dispatcher: full
  dispatch:
    CPU: embedding_dense_backward_cpu
    CUDA: embedding_dense_backward_cuda

- func: embedding_renorm_(Tensor(a!) self, Tensor indices, float max_norm, float norm_type) -> Tensor(a!)
  use_c10_dispatcher: full
  dispatch:
    CPU: embedding_renorm_cpu_
    CUDA: embedding_renorm_cuda_

- func: embedding_sparse_backward(Tensor grad, Tensor indices, int num_weights, int padding_idx, bool scale_grad_by_freq) -> Tensor
  use_c10_dispatcher: full

# NOTE [ embedding_bag Native Functions ]
# The `_embedding_bag.*` variants assume that input tensors except for `weight`,
# e.g. `indices` and `offsets` (and `offset2bag`), are contiguous.
# We really only need to enforce this for `_embedding_bag` (the forward) because
# the backward inputs are the same as forward ones.
# The above `embedding_bag` wrapper is created to achieve this, e.g.,
# applying indices = indices.contiguous().
# The backward functions apply a check that these input tensors are contiguous.


- func: _embedding_bag_forward_only(Tensor weight, Tensor indices, Tensor offsets, bool scale_grad_by_freq=False, int mode=0, bool sparse=False, Tensor? per_sample_weights=None, bool include_last_offset=False) -> (Tensor, Tensor, Tensor, Tensor)
  use_c10_dispatcher: full
  dispatch:
    CPU: _embedding_bag_forward_only_cpu
    CUDA: _embedding_bag_forward_only_cuda

- func: rowwise_prune(Tensor weight, Tensor mask, ScalarType compressed_indices_dtype) -> (Tensor, Tensor)
  use_c10_dispatcher: full

- func: embedding_bag(Tensor weight, Tensor indices, Tensor offsets, bool scale_grad_by_freq=False, int mode=0, bool sparse=False, Tensor? per_sample_weights=None, bool include_last_offset=False) -> (Tensor, Tensor, Tensor, Tensor)
  use_c10_dispatcher: full

- func: _embedding_bag(Tensor weight, Tensor indices, Tensor offsets, bool scale_grad_by_freq=False, int mode=0, bool sparse=False, Tensor? per_sample_weights=None, bool include_last_offset=False) -> (Tensor, Tensor, Tensor, Tensor)
  use_c10_dispatcher: full
  dispatch:
    CPU: _embedding_bag_cpu
    CUDA: _embedding_bag_cuda

- func: _embedding_bag_backward(Tensor grad, Tensor indices, Tensor offsets, Tensor offset2bag, Tensor bag_size, Tensor maximum_indices, int num_weights, bool scale_grad_by_freq, int mode, bool sparse, Tensor? per_sample_weights) -> Tensor
  use_c10_dispatcher: full

- func: _embedding_bag_sparse_backward(Tensor grad, Tensor indices, Tensor offsets, Tensor offset2bag, Tensor bag_size, int num_weights, bool scale_grad_by_freq, int mode, Tensor? per_sample_weights) -> Tensor
  use_c10_dispatcher: full

- func: _embedding_bag_dense_backward(Tensor grad, Tensor indices, Tensor offsets, Tensor offset2bag, Tensor bag_size, Tensor maximum_indices, int num_weights, bool scale_grad_by_freq, int mode, Tensor? per_sample_weights) -> Tensor
  use_c10_dispatcher: full
  dispatch:
    CPU: _embedding_bag_dense_backward_cpu
    CUDA: _embedding_bag_dense_backward_cuda

- func: _embedding_bag_per_sample_weights_backward(Tensor grad, Tensor weight, Tensor indices, Tensor offsets, Tensor offset2bag, int mode) -> Tensor
  use_c10_dispatcher: full
  dispatch:
    CPU: _embedding_bag_per_sample_weights_backward_cpu
    CUDA: _embedding_bag_per_sample_weights_backward_cuda

- func: empty_meta(int[] size, *, ScalarType? dtype=None, Layout? layout=None, Device? device=None, bool? pin_memory=None, MemoryFormat? memory_format=None) -> Tensor
  #use_c10_dispatcher: full

- func: empty.names(int[] size, *, Dimname[]? names, ScalarType? dtype=None, Layout? layout=None, Device? device=None, bool? pin_memory=None, MemoryFormat? memory_format=None) -> Tensor
  device_guard: False

- func: empty.memory_format(int[] size, *, ScalarType? dtype=None, Layout? layout=None, Device? device=None, bool? pin_memory=None, MemoryFormat? memory_format=None) -> Tensor
  #use_c10_dispatcher: full
  dispatch:
    CPU: empty_cpu
    CUDA: empty_cuda
    MkldnnCPU: empty_mkldnn
    SparseCPU, SparseCUDA: empty_sparse

- func: new_empty(Tensor self, int[] size, *, ScalarType? dtype=None, Layout? layout=None, Device? device=None, bool? pin_memory=None) -> Tensor
  #use_c10_dispatcher: full
  variants: method

- func: new_full(Tensor self, int[] size, Scalar fill_value, *, ScalarType? dtype=None, Layout? layout=None, Device? device=None, bool? pin_memory=None) -> Tensor
  use_c10_dispatcher: full
  variants: method

- func: new_zeros(Tensor self, int[] size, *, ScalarType? dtype=None, Layout? layout=None, Device? device=None, bool? pin_memory=None) -> Tensor
  use_c10_dispatcher: full
  variants: method

# other overrides are to provide a more helpful error message that dtype is required
- func: _empty_affine_quantized(int[] size, *, ScalarType? dtype=None, Layout? layout=None, Device? device=None, bool? pin_memory=None, float scale=1, int zero_point=0, MemoryFormat? memory_format=contiguous_format) -> Tensor
  use_c10_dispatcher: full
  dispatch:
    CPU: empty_affine_quantized_other_backends_stub
    QuantizedCPU, QuantizedCUDA: empty_affine_quantized

# it's a factory function receiving a tensor argument, thus overriding explicitly
# other overrides are to provide a more helpful error message that dtype is required
- func: _empty_per_channel_affine_quantized(int[] size, *, Tensor scales, Tensor zero_points, int axis, ScalarType? dtype=None, Layout? layout=None, Device? device=None, bool? pin_memory=None, MemoryFormat? memory_format=contiguous_format) -> Tensor
  use_c10_dispatcher: full
  category_override: factory
  dispatch:
    CPU: empty_per_channel_affine_quantized_other_backends_stub
    QuantizedCPU: empty_per_channel_affine_quantized_cpu

- func: resize_(Tensor(a!) self, int[] size, *, MemoryFormat? memory_format=None) -> Tensor(a!)
  use_c10_dispatcher: full
  variants: method
  device_guard: False
  dispatch:
    CPU: resize_
    CUDA: resize_cuda_
    QuantizedCPU: quantized_resize_cpu_

- func: empty_quantized(int[] size, Tensor qtensor) -> Tensor
  use_c10_dispatcher: full
  variants: function
  dispatch:
    QuantizedCPU, QuantizedCUDA: empty_quantized

- func: empty.out(int[] size, *, MemoryFormat? memory_format=None, Tensor(a!) out) -> Tensor(a!)
  device_guard: False

- func: empty_like(Tensor self, *, ScalarType? dtype=None, Layout? layout=None, Device? device=None, bool? pin_memory=None, MemoryFormat? memory_format=None) -> Tensor
  use_c10_dispatcher: full
  device_guard: False

- func: empty_strided(int[] size, int[] stride, *, ScalarType? dtype=None, Layout? layout=None, Device? device=None, bool? pin_memory=None) -> Tensor
  use_c10_dispatcher: full
  dispatch:
    CPU: empty_strided_cpu
    CUDA: empty_strided_cuda

- func: erf(Tensor self) -> Tensor
  use_c10_dispatcher: full
  variants: function, method

- func: erf_(Tensor(a!) self) -> Tensor(a!)
  use_c10_dispatcher: full
  variants: function, method

- func: erf.out(Tensor self, *, Tensor(a!) out) -> Tensor(a!)

- func: erfc(Tensor self) -> Tensor
  use_c10_dispatcher: full
  variants: function, method

- func: erfc_(Tensor(a!) self) -> Tensor(a!)
  use_c10_dispatcher: full
  variants: function, method

- func: erfc.out(Tensor self, *, Tensor(a!) out) -> Tensor(a!)

- func: exp(Tensor self) -> Tensor
  use_c10_dispatcher: full
  variants: function, method

- func: exp_(Tensor(a!) self) -> Tensor(a!)
  use_c10_dispatcher: full
  variants: function, method

- func: exp.out(Tensor self, *, Tensor(a!) out) -> Tensor(a!)

- func: expm1(Tensor self) -> Tensor
  use_c10_dispatcher: full
  variants: function, method

- func: expm1_(Tensor(a!) self) -> Tensor(a!)
  use_c10_dispatcher: full
  variants: function, method

- func: expm1.out(Tensor self, *, Tensor(a!) out) -> Tensor(a!)
  dispatch:
    CPU, CUDA: expm1_out

- func: expand(Tensor(a) self, int[] size, *, bool implicit=False) -> Tensor(a)
  use_c10_dispatcher: full
  variants: method  # This is method-only to match the previous tensor API. In the future we could make this a function too.
  device_guard: False

- func: expand_as(Tensor(a) self, Tensor other) -> Tensor(a)
  use_c10_dispatcher: full
  variants: method  # This is method-only to match the previous tensor API. In the future we could make this a function too.
  device_guard: False

- func: eye(int n, *, ScalarType? dtype=None, Layout? layout=None, Device? device=None, bool? pin_memory=None) -> Tensor
  use_c10_dispatcher: full

- func: eye.m(int n, int m, *, ScalarType? dtype=None, Layout? layout=None, Device? device=None, bool? pin_memory=None) -> Tensor
  use_c10_dispatcher: full

- func: eye.out(int n, *, Tensor(a!) out) -> Tensor(a!)
  dispatch:
    CPU: eye_out_cpu
    CUDA: eye_out_cuda

- func: eye.m_out(int n, int m, *, Tensor(a!) out) -> Tensor(a!)
  dispatch:
    CPU: eye_out_cpu
    CUDA: eye_out_cuda

- func: flatten.using_ints(Tensor(a) self, int start_dim=0, int end_dim=-1) -> Tensor(a)
  use_c10_dispatcher: full
  variants: function, method

- func: flatten.named_out_dim(Tensor(a) self, int start_dim, int end_dim, Dimname out_dim) -> Tensor(a)
  variants: function, method

- func: flatten.using_names(Tensor(a) self, Dimname start_dim, Dimname end_dim, Dimname out_dim) -> Tensor(a)
  variants: function, method

- func: flatten.DimnameList(Tensor(a) self, Dimname[] dims, Dimname out_dim) -> Tensor(a)
  variants: function, method

- func: unflatten.int(Tensor(a) self, int dim, int[] sizes, Dimname[]? names=None) -> Tensor(a)
  variants: method

- func: unflatten.Dimname(Tensor(a) self, Dimname dim, int[] sizes, Dimname[] names) -> Tensor(a)
  variants: method

- func: fill_.Scalar(Tensor(a!) self, Scalar value) -> Tensor(a!)
  use_c10_dispatcher: full
  variants: function, method

- func: fill_.Tensor(Tensor(a!) self, Tensor value) -> Tensor(a!)
  use_c10_dispatcher: full
  variants: function, method

- func: floor(Tensor self) -> Tensor
  use_c10_dispatcher: full
  variants: function, method

- func: floor_(Tensor(a!) self) -> Tensor(a!)
  use_c10_dispatcher: full
  variants: function, method

- func: floor.out(Tensor self, *, Tensor(a!) out) -> Tensor(a!)
  dispatch:
    CPU, CUDA: floor_out

- func: floor_divide(Tensor self, Tensor other) -> Tensor
  use_c10_dispatcher: full
  variants: function, method
  dispatch:
    CPU, CUDA: floor_divide
    SparseCPU, SparseCUDA: floor_divide_sparse

- func: floor_divide_.Tensor(Tensor(a!) self, Tensor other) -> Tensor(a!)
  use_c10_dispatcher: full
  variants: method
  dispatch:
    CPU, CUDA: floor_divide_
    SparseCPU, SparseCUDA: floor_divide_sparse_

- func: floor_divide.out(Tensor self, Tensor other, *, Tensor(a!) out) -> Tensor(a!)
  dispatch:
    CPU, CUDA: floor_divide_out
    SparseCPU, SparseCUDA: floor_divide_out_sparse_zerodim

- func: floor_divide.Scalar(Tensor self, Scalar other) -> Tensor
  use_c10_dispatcher: full
  variants: function, method

- func: floor_divide_.Scalar(Tensor(a!) self, Scalar other) -> Tensor(a!)
  use_c10_dispatcher: full
  variants: method

- func: frac(Tensor self) -> Tensor
  use_c10_dispatcher: full
  variants: function, method

- func: frac_(Tensor(a!) self) -> Tensor(a!)
  use_c10_dispatcher: full
  variants: function, method

- func: frac.out(Tensor self, *, Tensor(a!) out) -> Tensor(a!)

- func: full.names(int[] size, Scalar fill_value, *, Dimname[]? names, ScalarType? dtype=None, Layout? layout=None, Device? device=None, bool? pin_memory=None) -> Tensor
  device_guard: False

- func: full(int[] size, Scalar fill_value, *, ScalarType? dtype=None, Layout? layout=None, Device? device=None, bool? pin_memory=None) -> Tensor
  use_c10_dispatcher: full

- func: full.out(int[] size, Scalar fill_value, *, Tensor(a!) out) -> Tensor(a!)

- func: full_like(Tensor self, Scalar fill_value, *, ScalarType? dtype=None, Layout? layout=None, Device? device=None, bool? pin_memory=None, MemoryFormat? memory_format=None) -> Tensor
  use_c10_dispatcher: full

- func: from_file(str filename, bool? shared=None, int? size=0, *, ScalarType? dtype=None, Layout? layout=None, Device? device=None, bool? pin_memory=None) -> Tensor
  use_c10_dispatcher: full
  dispatch:
    CPU: from_file

- func: gcd.out(Tensor self, Tensor other, *, Tensor(a!) out) -> Tensor(a!)

- func: gcd(Tensor self, Tensor other) -> Tensor
  use_c10_dispatcher: full
  variants: function, method

- func: gcd_(Tensor(a!) self, Tensor other) -> Tensor(a!)
  use_c10_dispatcher: full
  variants: function, method

- func: lcm.out(Tensor self, Tensor other, *, Tensor(a!) out) -> Tensor(a!)

- func: lcm(Tensor self, Tensor other) -> Tensor
  use_c10_dispatcher: full
  variants: function, method

- func: lcm_(Tensor(a!) self, Tensor other) -> Tensor(a!)
  use_c10_dispatcher: full
  variants: function, method

# NOTE [ grid_sampler Native Functions ]
# `grid_sampler` does all the shape checking and then dispatches to one of
# `cudnn_grid_sampler`, `grid_sampler_2d`, or `grid_sampler_3d`, each of which
# has the corresponding backward defined as native functions as well. Therefore,
# in these functions and their backwards, no more shape checking is done.
#
# There is also _grid_sampler_2d_backward_cpu_fallback which is an
# implementation detail of grid_sampler_2d and is only exposed here for testing
# purposes.
#
# Additionally, arguments `padding_mode` and `interpolation_mode` are cast to
# enums defined in `native/GridSampler.h`. `cudnn_grid_sampler` doesn't take in
# `interpolation_mode` because it only supports Bilinear interpolation mode.
# Nor does it take in `align_corners` because it only supports the mode
# `align_corners = True`.
- func: grid_sampler(Tensor input, Tensor grid, int interpolation_mode, int padding_mode, bool align_corners) -> Tensor
  use_c10_dispatcher: full

- func: grid_sampler_2d(Tensor input, Tensor grid, int interpolation_mode, int padding_mode, bool align_corners) -> Tensor
  use_c10_dispatcher: full
  dispatch:
    CPU: grid_sampler_2d_cpu
    CUDA: grid_sampler_2d_cuda

- func: grid_sampler_2d_backward(Tensor grad_output, Tensor input, Tensor grid, int interpolation_mode, int padding_mode, bool align_corners) -> (Tensor, Tensor)
  use_c10_dispatcher: full
  dispatch:
    CPU: grid_sampler_2d_backward_cpu
    CUDA: grid_sampler_2d_backward_cuda

# See NOTE [ grid_sample CPU fallback ]
- func: _grid_sampler_2d_cpu_fallback(Tensor input, Tensor grid, int interpolation_mode, int padding_mode, bool align_corners) -> Tensor
  use_c10_dispatcher: full

- func: _grid_sampler_2d_cpu_fallback_backward(Tensor grad_output, Tensor input, Tensor grid, int interpolation_mode, int padding_mode, bool align_corners) -> (Tensor, Tensor)
  use_c10_dispatcher: full

- func: grid_sampler_3d(Tensor input, Tensor grid, int interpolation_mode, int padding_mode, bool align_corners) -> Tensor
  use_c10_dispatcher: full
  dispatch:
    CPU: grid_sampler_3d_cpu
    CUDA: grid_sampler_3d_cuda

- func: grid_sampler_3d_backward(Tensor grad_output, Tensor input, Tensor grid, int interpolation_mode, int padding_mode, bool align_corners) -> (Tensor, Tensor)
  use_c10_dispatcher: full
  dispatch:
    CPU: grid_sampler_3d_backward_cpu
    CUDA: grid_sampler_3d_backward_cuda

- func: hann_window(int window_length, *, ScalarType? dtype=None, Layout? layout=None, Device? device=None, bool? pin_memory=None) -> Tensor
  use_c10_dispatcher: full

- func: hann_window.periodic(int window_length, bool periodic, *, ScalarType? dtype=None, Layout? layout=None, Device? device=None, bool? pin_memory=None) -> Tensor
  use_c10_dispatcher: full

- func: hamming_window(int window_length, *, ScalarType? dtype=None, Layout? layout=None, Device? device=None, bool? pin_memory=None) -> Tensor
  use_c10_dispatcher: full

- func: hamming_window.periodic(int window_length, bool periodic, *, ScalarType? dtype=None, Layout? layout=None, Device? device=None, bool? pin_memory=None) -> Tensor
  use_c10_dispatcher: full

- func: hamming_window.periodic_alpha(int window_length, bool periodic, float alpha, *, ScalarType? dtype=None, Layout? layout=None, Device? device=None, bool? pin_memory=None) -> Tensor
  use_c10_dispatcher: full

- func: hamming_window.periodic_alpha_beta(int window_length, bool periodic, float alpha, float beta, *, ScalarType? dtype=None, Layout? layout=None, Device? device=None, bool? pin_memory=None) -> Tensor
  use_c10_dispatcher: full

- func: hinge_embedding_loss(Tensor self, Tensor target, float margin=1.0, int reduction=Mean) -> Tensor
  use_c10_dispatcher: full

- func: group_norm(Tensor input, int num_groups, Tensor? weight=None, Tensor? bias=None, float eps=1e-05, bool cudnn_enabled=True) -> Tensor
  use_c10_dispatcher: full

- func: native_group_norm(Tensor input, Tensor? weight, Tensor? bias, int N, int C, int HxW, int group, float eps) -> (Tensor, Tensor, Tensor)
  use_c10_dispatcher: full
  dispatch:
    CPU, CUDA: native_group_norm

- func: native_group_norm_backward(Tensor grad_out, Tensor input, Tensor mean, Tensor rstd, Tensor? weight, int N, int C, int HxW, int group, bool[3] output_mask) -> (Tensor, Tensor, Tensor)
  use_c10_dispatcher: full
  dispatch:
    CPU, CUDA: native_group_norm_backward

- func: ifft(Tensor self, int signal_ndim, bool normalized=False) -> Tensor
  use_c10_dispatcher: full
  variants: function, method

- func: rfft(Tensor self, int signal_ndim, bool normalized=False, bool onesided=True) -> Tensor
  use_c10_dispatcher: full
  variants: function, method

- func: irfft(Tensor self, int signal_ndim, bool normalized=False, bool onesided=True, int[] signal_sizes=[]) -> Tensor
  use_c10_dispatcher: full
  variants: function, method

- func: _fft_with_size(Tensor self, int signal_ndim, bool complex_input, bool complex_output, bool inverse, int[] checked_signal_sizes, bool normalized, bool onesided, int[] output_sizes) -> Tensor
  use_c10_dispatcher: full
  variants: function
  dispatch:
    CPU: _fft_mkl
    CUDA: _fft_cufft

- func: _cufft_get_plan_cache_size(int device_index) -> int
  use_c10_dispatcher: full

- func: _cufft_get_plan_cache_max_size(int device_index) -> int
  use_c10_dispatcher: full

- func: _cufft_set_plan_cache_max_size(int device_index, int max_size) -> ()
  use_c10_dispatcher: full

- func: _cufft_clear_plan_cache(int device_index) -> ()
  use_c10_dispatcher: full

- func: index.Tensor(Tensor self, Tensor?[] indices) -> Tensor
  variants: function, method
  # NB: This function is special-cased in tools/autograd/gen_variable_type.py
  # NB: The following functions are declared in aten/src/ATen/templates/TensorBody.h and defined in aten/src/ATen/TensorIndexing.cpp:
  # - Tensor Tensor::index(ArrayRef<TensorIndex> indices)
  # - Tensor Tensor::index(std::initializer_list<TensorIndex> indices)

- func: index_copy_(Tensor(a!) self, int dim, Tensor index, Tensor source) -> Tensor(a!)
  use_c10_dispatcher: full
  variants: method

- func: index_copy(Tensor self, int dim, Tensor index, Tensor source) -> Tensor
  use_c10_dispatcher: full
  variants: function, method

- func: index_copy_.dimname(Tensor(a!) self, Dimname dim, Tensor index, Tensor source) -> Tensor(a!)
  variants: method

- func: index_copy.dimname(Tensor self, Dimname dim, Tensor index, Tensor source) -> Tensor
  variants: function, method

- func: index_put_(Tensor(a!) self, Tensor?[] indices, Tensor values, bool accumulate=False) -> Tensor(a!)
  variants: function, method
  # NB: The following functions are declared in aten/src/ATen/templates/TensorBody.h and defined in aten/src/ATen/TensorIndexing.cpp:
  # - Tensor & Tensor::index_put_(ArrayRef<TensorIndex> indices, Tensor const & rhs)
  # - Tensor & Tensor::index_put_(ArrayRef<TensorIndex> indices, Scalar v)
  # - Tensor & Tensor::index_put_(std::initializer_list<TensorIndex> indices, Tensor const & rhs)
  # - Tensor & Tensor::index_put_(std::initializer_list<TensorIndex> indices, Scalar v)

- func: index_put(Tensor self, Tensor?[] indices, Tensor values, bool accumulate=False) -> Tensor
  variants: function, method

- func: _index_put_impl_(Tensor(a!) self, Tensor?[] indices, Tensor values, bool accumulate=False, bool unsafe=False) -> Tensor(a!)
  variants: function

- func: instance_norm(Tensor input, Tensor? weight, Tensor? bias, Tensor? running_mean, Tensor? running_var, bool use_input_stats, float momentum, float eps, bool cudnn_enabled) -> Tensor
  use_c10_dispatcher: full
  variants: function

- func: inverse(Tensor self) -> Tensor
  use_c10_dispatcher: full
  variants: function, method

- func: inverse.out(Tensor self, *, Tensor(a!) out) -> Tensor(a!)

- func: _inverse_helper(Tensor self) -> Tensor
  use_c10_dispatcher: full
  variants: function
  dispatch:
    CPU: _inverse_helper_cpu
    CUDA: _inverse_helper_cuda

- func: isclose(Tensor self, Tensor other, float rtol=1e-05, float atol=1e-08, bool equal_nan=False) -> Tensor
  use_c10_dispatcher: full
  variants: function, method

- func: isnan(Tensor self) -> Tensor
  use_c10_dispatcher: full
  variants: function, method
  device_guard: False
  dispatch:
    CPU, CUDA: isnan
    SparseCPU, SparseCUDA: isnan_sparse

- func: is_distributed(Tensor self) -> bool
  use_c10_dispatcher: full
  variants: function, method
  device_guard: False

- func: is_floating_point(Tensor self) -> bool
  use_c10_dispatcher: full
  variants: function, method
  device_guard: False

- func: is_complex(Tensor self) -> bool
  use_c10_dispatcher: full
  variants: function, method
  device_guard: False

- func: isreal(Tensor self) -> Tensor
  use_c10_dispatcher: full
  variants: function, method

- func: is_nonzero(Tensor self) -> bool
  use_c10_dispatcher: full
  variants: function, method
  device_guard: False

- func: is_same_size(Tensor self, Tensor other) -> bool
  use_c10_dispatcher: full
  variants: function, method
  device_guard: False

- func: is_signed(Tensor self) -> bool
  use_c10_dispatcher: full
  variants: function, method
  device_guard: False

- func: kl_div(Tensor self, Tensor target, int reduction=Mean, *, bool log_target=False) -> Tensor
  use_c10_dispatcher: full

- func: kl_div_backward(Tensor grad_output, Tensor self, Tensor target, int reduction=Mean, *, bool log_target=False) -> Tensor
  use_c10_dispatcher: full
  dispatch:
    CPU: kl_div_backward_cpu
    CUDA: kl_div_backward_cuda

- func: kthvalue(Tensor self, int k, int dim=-1, bool keepdim=False) -> (Tensor values, Tensor indices)
  use_c10_dispatcher: full
  variants: function, method

- func: kthvalue.values(Tensor self, int k, int dim=-1, bool keepdim=False, *, Tensor(a!) values, Tensor(b!) indices) -> (Tensor(a!) values, Tensor(b!) indices)
  dispatch:
    CPU: kthvalue_out_cpu
    CUDA: kthvalue_out_cuda

- func: kthvalue.dimname(Tensor self, int k, Dimname dim, bool keepdim=False) -> (Tensor values, Tensor indices)
  variants: function, method

- func: kthvalue.dimname_out(Tensor self, int k, Dimname dim, bool keepdim=False, *, Tensor(a!) values, Tensor(b!) indices) -> (Tensor(a!) values, Tensor(b!) indices)

- func: layer_norm(Tensor input, int[] normalized_shape, Tensor? weight=None, Tensor? bias=None, float eps=1e-05, bool cudnn_enable=True) -> Tensor
  use_c10_dispatcher: full

- func: native_layer_norm(Tensor input, Tensor? weight, Tensor? bias, int M, int N, float eps) -> (Tensor, Tensor, Tensor)
  use_c10_dispatcher: full
  dispatch:
    CPU: layer_norm_cpu
    CUDA: layer_norm_cuda

- func: native_layer_norm_backward(Tensor grad_out, Tensor input, Tensor mean, Tensor rstd, Tensor? weight, int M, int N, bool[3] output_mask) -> (Tensor, Tensor, Tensor)
  use_c10_dispatcher: full
  dispatch:
    CPU: layer_norm_backward_cpu
    CUDA: layer_norm_backward_cuda

- func: linear(Tensor input, Tensor weight, Tensor? bias=None) -> Tensor
  use_c10_dispatcher: full
  python_module: nn

- func: mkldnn_linear(Tensor input, Tensor weight, Tensor? bias=None) -> Tensor
  use_c10_dispatcher: full
  python_module: nn
  dispatch:
    MkldnnCPU: mkldnn_linear

- func: fbgemm_linear_int8_weight_fp32_activation(Tensor input, Tensor weight, Tensor packed, Tensor col_offsets, Scalar weight_scale, Scalar weight_zero_point, Tensor bias) -> Tensor
  use_c10_dispatcher: full

- func: fbgemm_linear_int8_weight(Tensor input, Tensor weight, Tensor packed, Tensor col_offsets, Scalar weight_scale, Scalar weight_zero_point, Tensor bias) -> Tensor
  use_c10_dispatcher: full

- func: fbgemm_linear_quantize_weight(Tensor input) -> (Tensor, Tensor, float, int)
  use_c10_dispatcher: full

- func: fbgemm_pack_gemm_matrix_fp16(Tensor input) -> Tensor
  use_c10_dispatcher: full

- func: fbgemm_linear_fp16_weight_fp32_activation(Tensor input, Tensor packed_weight, Tensor bias) -> Tensor
  use_c10_dispatcher: full

- func: fbgemm_linear_fp16_weight(Tensor input, Tensor packed_weight, Tensor bias) -> Tensor
  use_c10_dispatcher: full

- func: fbgemm_pack_quantized_matrix(Tensor input) -> Tensor
  use_c10_dispatcher: full

- func: fbgemm_pack_quantized_matrix.KN(Tensor input, int K, int N) -> Tensor
  use_c10_dispatcher: full

- func: linspace(Scalar start, Scalar end, int steps=100, *, ScalarType? dtype=None, Layout? layout=None, Device? device=None, bool? pin_memory=None) -> Tensor
  use_c10_dispatcher: full

- func: linspace.out(Scalar start, Scalar end, int steps=100, *, Tensor(a!) out) -> Tensor(a!)
  dispatch:
    CPU: linspace_cpu_out
    CUDA: linspace_cuda_out

- func: log(Tensor self) -> Tensor
  use_c10_dispatcher: full
  variants: function, method

- func: log_(Tensor(a!) self) -> Tensor(a!)
  use_c10_dispatcher: full
  variants: function, method

- func: log.out(Tensor self, *, Tensor(a!) out) -> Tensor(a!)
  dispatch:
    CPU, CUDA: log_out

- func: log10(Tensor self) -> Tensor
  use_c10_dispatcher: full
  variants: function, method

- func: log10_(Tensor(a!) self) -> Tensor(a!)
  use_c10_dispatcher: full
  variants: function, method

- func: log10.out(Tensor self, *, Tensor(a!) out) -> Tensor(a!)
  dispatch:
    CPU, CUDA: log10_out

- func: log1p(Tensor self) -> Tensor
  use_c10_dispatcher: full
  variants: function, method

- func: log1p_(Tensor(a!) self) -> Tensor(a!)
  use_c10_dispatcher: full
  variants: function, method
  dispatch:
    CPU, CUDA: log1p_
    SparseCPU, SparseCUDA: log1p_sparse_

- func: log1p.out(Tensor self, *, Tensor(a!) out) -> Tensor(a!)
  dispatch:
    CPU, CUDA: log1p_out
    SparseCPU, SparseCUDA: log1p_out_sparse

- func: log2(Tensor self) -> Tensor
  use_c10_dispatcher: full
  variants: function, method

- func: log2_(Tensor(a!) self) -> Tensor(a!)
  use_c10_dispatcher: full
  variants: function, method

- func: log2.out(Tensor self, *, Tensor(a!) out) -> Tensor(a!)
  dispatch:
    CPU, CUDA: log2_out

- func: logaddexp.out(Tensor self, Tensor other, *, Tensor(a!) out) -> Tensor(a!)

- func: logaddexp(Tensor self, Tensor other) -> Tensor
  use_c10_dispatcher: full
  variants: method, function

- func: logaddexp2.out(Tensor self, Tensor other, *, Tensor(a!) out) -> Tensor(a!)

- func: logaddexp2(Tensor self, Tensor other) -> Tensor
  use_c10_dispatcher: full
  variants: method, function

- func: logdet(Tensor self) -> Tensor
  use_c10_dispatcher: full
  variants: function, method

- func: logspace(Scalar start, Scalar end, int steps=100, float base=10.0, *, ScalarType? dtype=None, Layout? layout=None, Device? device=None, bool? pin_memory=None) -> Tensor
  use_c10_dispatcher: full

- func: logspace.out(Scalar start, Scalar end, int steps=100, float base=10.0, *, Tensor(a!) out) -> Tensor(a!)
  dispatch:
    CPU: logspace_cpu_out
    CUDA: logspace_cuda_out

# log_softmax allows positional dtype, unlike most operators, because kwonly is BC-breaking when loading jit models.
- func: log_softmax.int(Tensor self, int dim, ScalarType? dtype=None) -> Tensor
  use_c10_dispatcher: full
  variants: function, method

- func: log_softmax.Dimname(Tensor self, Dimname dim, *, ScalarType? dtype=None) -> Tensor
  variants: function, method

- func: _log_softmax(Tensor self, int dim, bool half_to_float) -> Tensor
  use_c10_dispatcher: full
  dispatch:
    CPU: log_softmax_cpu
    CUDA: log_softmax_cuda

- func: _log_softmax_backward_data(Tensor grad_output, Tensor output, int dim, Tensor self) -> Tensor
  use_c10_dispatcher: full
  dispatch:
    CPU: log_softmax_backward_cpu
    CUDA: log_softmax_backward_cuda

- func: _logcumsumexp(Tensor self, int dim) -> Tensor
  use_c10_dispatcher: full
  dispatch:
    CPU: _logcumsumexp_cpu
    CUDA: _logcumsumexp_cuda

- func: _logcumsumexp.out(Tensor self, int dim, *, Tensor(a!) out) -> Tensor(a!)
  dispatch:
    CPU: _logcumsumexp_out_cpu
    CUDA: _logcumsumexp_out_cuda

- func: logcumsumexp(Tensor self, int dim) -> Tensor
  use_c10_dispatcher: full
  variants: function, method

- func: logcumsumexp.out(Tensor self, int dim, *, Tensor(a!) out) -> Tensor(a!)

- func: logcumsumexp.dimname(Tensor self, Dimname dim) -> Tensor
  variants: function, method

- func: logcumsumexp.dimname_out(Tensor self, Dimname dim, *, Tensor(a!) out) -> Tensor(a!)

- func: logsumexp(Tensor self, int[1] dim, bool keepdim=False) -> Tensor
  use_c10_dispatcher: full
  variants: function, method

- func: logsumexp.out(Tensor self, int[1] dim, bool keepdim=False, *, Tensor(a!) out) -> Tensor(a!)

- func: logsumexp.names(Tensor self, Dimname[1] dim, bool keepdim=False) -> Tensor
  variants: function, method

- func: logsumexp.names_out(Tensor self, Dimname[1] dim, bool keepdim=False, *, Tensor(a!) out) -> Tensor(a!)

- func: margin_ranking_loss(Tensor input1, Tensor input2, Tensor target, float margin=0.0, int reduction=Mean) -> Tensor
  use_c10_dispatcher: full

- func: matmul(Tensor self, Tensor other) -> Tensor
  use_c10_dispatcher: full
  variants: function, method

- func: matmul.out(Tensor self, Tensor other, *, Tensor(a!) out) -> Tensor(a!)

- func: matrix_rank.tol(Tensor self, float tol, bool symmetric=False) -> Tensor
  use_c10_dispatcher: full

- func: matrix_rank(Tensor self, bool symmetric=False) -> Tensor
  use_c10_dispatcher: full

- func: matrix_power(Tensor self, int n) -> Tensor
  use_c10_dispatcher: full
  variants: function, method

- func: matrix_exp(Tensor self) -> Tensor
  use_c10_dispatcher: full
  variants: function, method

- func: matrix_exp_backward(Tensor self, Tensor grad) -> Tensor
  use_c10_dispatcher: full

- func: _compute_linear_combination(Tensor input, Tensor coefficients) -> Tensor
  dispatch:
    CPU, CUDA: _compute_linear_combination

- func: _compute_linear_combination.out(Tensor input, Tensor coefficients, *, Tensor(a!) out) -> Tensor(a!)
  dispatch:
    CPU, CUDA: _compute_linear_combination_out

- func: max.dim(Tensor self, int dim, bool keepdim=False) -> (Tensor values, Tensor indices)
  use_c10_dispatcher: full
  variants: function, method

- func: max.dim_max(Tensor self, int dim, bool keepdim=False, *, Tensor(a!) max, Tensor(b!) max_values) -> (Tensor(a!) values, Tensor(b!) indices)

- func: max.names_dim(Tensor self, Dimname dim, bool keepdim=False) -> (Tensor values, Tensor indices)
  variants: function, method

- func: max.names_dim_max(Tensor self, Dimname dim, bool keepdim=False, *, Tensor(a!) max, Tensor(b!) max_values) -> (Tensor(a!) values, Tensor(b!) indices)

- func: amax(Tensor self, int[1] dim=[], bool keepdim=False) -> Tensor
  use_c10_dispatcher: full
  variants: function, method

- func: amax.out(Tensor self, int[1] dim=[], bool keepdim=False, *, Tensor(a!) out) -> Tensor(a!)

# Return: (Tensor output, Tensor indices)
- func: max_pool1d_with_indices(Tensor self, int[1] kernel_size, int[1] stride=[], int[1] padding=0, int[1] dilation=1, bool ceil_mode=False) -> (Tensor, Tensor)
  use_c10_dispatcher: full

- func: max_pool1d(Tensor self, int[1] kernel_size, int[1] stride=[], int[1] padding=0, int[1] dilation=1, bool ceil_mode=False) -> Tensor
  use_c10_dispatcher: full

- func: max_pool2d(Tensor self, int[2] kernel_size, int[2] stride=[], int[2] padding=0, int[2] dilation=1, bool ceil_mode=False) -> Tensor
  use_c10_dispatcher: full

- func: mkldnn_max_pool2d(Tensor self, int[2] kernel_size, int[2] stride=[], int[2] padding=0, int[2] dilation=1, bool ceil_mode=False) -> Tensor
  use_c10_dispatcher: full
  dispatch:
    MkldnnCPU: mkldnn_max_pool2d

- func: mkldnn_max_pool3d(Tensor self, int[3] kernel_size, int[3] stride=[], int[3] padding=0, int[3] dilation=1, bool ceil_mode=False) -> Tensor
  use_c10_dispatcher: full
  dispatch:
    MkldnnCPU: mkldnn_max_pool3d

- func: quantized_max_pool2d(Tensor self, int[2] kernel_size, int[2] stride=[], int[2] padding=0, int[2] dilation=1, bool ceil_mode=False) -> Tensor
  use_c10_dispatcher: full
  dispatch:
    QuantizedCPU: quantized_max_pool2d

- func: max_pool3d(Tensor self, int[3] kernel_size, int[3] stride=[], int[3] padding=0, int[3] dilation=1, bool ceil_mode=False) -> Tensor
  use_c10_dispatcher: full

# The CPU and GPU dispatch variants are named weirdly here because otherwise there
# are namespacing issues in C++
- func: mean(Tensor self, *, ScalarType? dtype=None) -> Tensor
  use_c10_dispatcher: full
  variants: function, method
  dispatch:
    CPU, CUDA: mean_cpu_gpu
    QuantizedCPU: mean_quantized_cpu

- func: mean.dim(Tensor self, int[1] dim, bool keepdim=False, *, ScalarType? dtype=None) -> Tensor
  use_c10_dispatcher: full
  variants: function, method
  dispatch:
    CPU, CUDA: mean_cpu_gpu
    QuantizedCPU: mean_quantized_cpu

- func: mean.out(Tensor self, int[1] dim, bool keepdim=False, *, ScalarType? dtype=None, Tensor(a!) out) -> Tensor(a!)
  dispatch:
    CPU, CUDA: mean_out_cpu_gpu
    QuantizedCPU: mean_out_quantized_cpu

- func: mean.names_dim(Tensor self, Dimname[1] dim, bool keepdim=False, *, ScalarType? dtype=None) -> Tensor
  variants: function, method

- func: mean.names_out(Tensor self, Dimname[1] dim, bool keepdim=False, *, ScalarType? dtype=None, Tensor(a!) out) -> Tensor(a!)

- func: median.dim(Tensor self, int dim, bool keepdim=False) -> (Tensor values, Tensor indices)
  use_c10_dispatcher: full
  variants: function, method

- func: median.dim_values(Tensor self, int dim, bool keepdim=False, *, Tensor(a!) values, Tensor(b!) indices) -> (Tensor(a!) values, Tensor(b!) indices)

- func: median.names_dim(Tensor self, Dimname dim, bool keepdim=False) -> (Tensor values, Tensor indices)
  variants: function, method

- func: median.names_dim_values(Tensor self, Dimname dim, bool keepdim=False, *, Tensor(a!) values, Tensor(b!) indices) -> (Tensor(a!) values, Tensor(b!) indices)

- func: min.dim(Tensor self, int dim, bool keepdim=False) -> (Tensor values, Tensor indices)
  use_c10_dispatcher: full
  variants: function, method

- func: min.dim_min(Tensor self, int dim, bool keepdim=False, *, Tensor(a!) min, Tensor(b!) min_indices) -> (Tensor(a!) values, Tensor(b!) indices)

- func: min.names_dim(Tensor self, Dimname dim, bool keepdim=False) -> (Tensor values, Tensor indices)
  variants: function, method

- func: min.names_dim_min(Tensor self, Dimname dim, bool keepdim=False, *, Tensor(a!) min, Tensor(b!) min_indices) -> (Tensor(a!) values, Tensor(b!) indices)

- func: amin(Tensor self, int[1] dim=[], bool keepdim=False) -> Tensor
  use_c10_dispatcher: full
  variants: function, method

- func: amin.out(Tensor self, int[1] dim=[], bool keepdim=False, *, Tensor(a!) out) -> Tensor(a!)

- func: mkldnn_convolution(Tensor self, Tensor weight, Tensor? bias, int[] padding, int[] stride, int[] dilation, int groups) -> Tensor
  use_c10_dispatcher: full

- func: mkldnn_convolution_backward_input(int[] self_size, Tensor grad_output, Tensor weight, int[] padding, int[] stride, int[] dilation, int groups, bool bias_defined) -> Tensor
  use_c10_dispatcher: full

- func: mkldnn_convolution_backward_weights(int[] weight_size, Tensor grad_output, Tensor self, int[] padding, int[] stride, int[] dilation, int groups, bool bias_defined) -> (Tensor, Tensor)
  use_c10_dispatcher: full

- func: mkldnn_convolution_backward(Tensor self, Tensor grad_output, Tensor weight, int[] padding, int[] stride, int[] dilation, int groups, bool[3] output_mask) -> (Tensor, Tensor, Tensor)
  use_c10_dispatcher: full

- func: miopen_batch_norm(Tensor input, Tensor weight, Tensor? bias, Tensor? running_mean, Tensor? running_var, bool training, float exponential_average_factor, float epsilon) -> (Tensor, Tensor, Tensor)
  use_c10_dispatcher: full
  dispatch:
    CUDA: miopen_batch_norm

- func: miopen_batch_norm_backward(Tensor input, Tensor grad_output, Tensor weight, Tensor? running_mean, Tensor? running_var, Tensor? save_mean, Tensor? save_var, float epsilon) -> (Tensor, Tensor, Tensor)
  use_c10_dispatcher: full
  dispatch:
    CUDA: miopen_batch_norm_backward

- func: miopen_convolution(Tensor self, Tensor weight, Tensor? bias, int[] padding, int[] stride, int[] dilation, int groups, bool benchmark, bool deterministic) -> Tensor
  use_c10_dispatcher: full
  dispatch:
    CUDA: miopen_convolution

- func: miopen_convolution_backward_input(int[] self_size, Tensor grad_output, Tensor weight, int[] padding, int[] stride, int[] dilation, int groups, bool benchmark, bool deterministic) -> Tensor
  use_c10_dispatcher: full
  dispatch:
    CUDA: miopen_convolution_backward_input

- func: miopen_convolution_backward(Tensor self, Tensor grad_output, Tensor weight, int[] padding, int[] stride, int[] dilation, int groups, bool benchmark, bool deterministic, bool[3] output_mask) -> (Tensor, Tensor, Tensor)
  use_c10_dispatcher: full
  dispatch:
    CUDA: miopen_convolution_backward

- func: miopen_convolution_backward_bias(Tensor grad_output) -> Tensor
  use_c10_dispatcher: full
  dispatch:
    CUDA: miopen_convolution_backward_bias

- func: miopen_convolution_backward_weight(int[] weight_size, Tensor grad_output, Tensor self, int[] padding, int[] stride, int[] dilation, int groups, bool benchmark, bool deterministic) -> Tensor
  use_c10_dispatcher: full
  dispatch:
    CUDA: miopen_convolution_backward_weight

- func: miopen_convolution_transpose(Tensor self, Tensor weight, Tensor? bias, int[] padding, int[] output_padding, int[] stride, int[] dilation, int groups, bool benchmark, bool deterministic) -> Tensor
  use_c10_dispatcher: full
  dispatch:
    CUDA: miopen_convolution_transpose

# NB: output_padding not strictly needed here, but it's helpful for the float
# backwards
- func: miopen_convolution_transpose_backward(Tensor self, Tensor grad_output, Tensor weight, int[] padding, int[] output_padding, int[] stride, int[] dilation, int groups, bool benchmark, bool deterministic, bool[3] output_mask) -> (Tensor, Tensor, Tensor)
  use_c10_dispatcher: full
  dispatch:
    CUDA: miopen_convolution_transpose_backward

- func: miopen_convolution_transpose_backward_input(Tensor grad_output, Tensor weight, int[] padding, int[] stride, int[] dilation, int groups, bool benchmark, bool deterministic) -> Tensor
  use_c10_dispatcher: full
  dispatch:
    CUDA: miopen_convolution_transpose_backward_input

- func: miopen_convolution_transpose_backward_weight(int[] weight_size, Tensor grad_output, Tensor self, int[] padding, int[] stride, int[] dilation, int groups, bool benchmark, bool deterministic) -> Tensor
  use_c10_dispatcher: full
  dispatch:
    CUDA: miopen_convolution_transpose_backward_weight

- func: miopen_depthwise_convolution(Tensor self, Tensor weight, Tensor? bias, int[] padding, int[] stride, int[] dilation, int groups, bool benchmark, bool deterministic) -> Tensor
  use_c10_dispatcher: full
  dispatch:
    CUDA: miopen_depthwise_convolution

- func: miopen_depthwise_convolution_backward_input(int[] self_size, Tensor grad_output, Tensor weight, int[] padding, int[] stride, int[] dilation, int groups, bool benchmark, bool deterministic) -> Tensor
  use_c10_dispatcher: full
  dispatch:
    CUDA: miopen_depthwise_convolution_backward_input

- func: miopen_depthwise_convolution_backward(Tensor self, Tensor grad_output, Tensor weight, int[] padding, int[] stride, int[] dilation, int groups, bool benchmark, bool deterministic, bool[3] output_mask) -> (Tensor, Tensor, Tensor)
  use_c10_dispatcher: full
  dispatch:
    CUDA: miopen_depthwise_convolution_backward

- func: miopen_depthwise_convolution_backward_weight(int[] weight_size, Tensor grad_output, Tensor self, int[] padding, int[] stride, int[] dilation, int groups, bool benchmark, bool deterministic) -> Tensor
  use_c10_dispatcher: full
  dispatch:
    CUDA: miopen_depthwise_convolution_backward_weight

- func: miopen_rnn(Tensor input, Tensor[] weight, int weight_stride0, Tensor hx, Tensor? cx, int mode, int hidden_size, int num_layers, bool batch_first, float dropout, bool train, bool bidirectional, int[] batch_sizes, Tensor? dropout_state) -> (Tensor, Tensor, Tensor, Tensor, Tensor)
  use_c10_dispatcher: full
  dispatch:
    CUDA: miopen_rnn

- func: miopen_rnn_backward(Tensor input, Tensor[] weight, int weight_stride0, Tensor weight_buf, Tensor hx, Tensor? cx, Tensor output, Tensor? grad_output, Tensor? grad_hy, Tensor? grad_cy, int mode, int hidden_size, int num_layers, bool batch_first, float dropout, bool train, bool bidirectional, int[] batch_sizes, Tensor? dropout_state, Tensor reserve, bool[4] output_mask) -> (Tensor, Tensor, Tensor, Tensor[])
  use_c10_dispatcher: full
  dispatch:
    CUDA: miopen_rnn_backward

- func: mm(Tensor self, Tensor mat2) -> Tensor
  use_c10_dispatcher: full
  variants: function, method
  dispatch:
    CPU: mm_cpu
    CUDA: mm_cuda
    SparseCPU, SparseCUDA: _sparse_mm

- func: mm.out(Tensor self, Tensor mat2, *, Tensor(a!) out) -> Tensor(a!)
  dispatch:
    CPU: mm_cpu_out
    CUDA: mm_out_cuda
    SparseCPU, SparseCUDA: _sparse_mm_out

- func: _sparse_mm(Tensor sparse, Tensor dense) -> Tensor
  use_c10_dispatcher: full

- func: mode(Tensor self, int dim=-1, bool keepdim=False) -> (Tensor values, Tensor indices)
  use_c10_dispatcher: full
  variants: function, method

- func: mode.values(Tensor self, int dim=-1, bool keepdim=False, *, Tensor(a!) values, Tensor(b!) indices) -> (Tensor(a!) values, Tensor(b!) indices)

- func: mode.dimname(Tensor self, Dimname dim, bool keepdim=False) -> (Tensor values, Tensor indices)
  variants: function, method

- func: mode.dimname_out(Tensor self, Dimname dim, bool keepdim=False, *, Tensor(a!) values, Tensor(b!) indices) -> (Tensor(a!) values, Tensor(b!) indices)

- func: mul.Tensor(Tensor self, Tensor other) -> Tensor
  use_c10_dispatcher: full
  variants: function, method
  dispatch:
    CPU, CUDA: mul
    SparseCPU, SparseCUDA: mul_sparse
    MkldnnCPU: mkldnn_mul

- func: mul_.Tensor(Tensor(a!) self, Tensor other) -> Tensor(a!)
  use_c10_dispatcher: full
  variants: method
  dispatch:
    CPU, CUDA: mul_
    SparseCPU, SparseCUDA: mul_sparse_
    MkldnnCPU: mkldnn_mul_

- func: mul.out(Tensor self, Tensor other, *, Tensor(a!) out) -> Tensor(a!)
  dispatch:
    CPU, CUDA: mul_out
    SparseCPU: mul_out_sparse_cpu
    SparseCUDA: mul_out_sparse_cuda
    MkldnnCPU: mkldnn_mul_out

  # For C++ only, until we have conversion from C++ numbers to Tensor
- func: mul.Scalar(Tensor self, Scalar other) -> Tensor
  use_c10_dispatcher: full
  variants: function, method

- func: mul_.Scalar(Tensor(a!) self, Scalar other) -> Tensor(a!)
  use_c10_dispatcher: full
  variants: method

- func: mv(Tensor self, Tensor vec) -> Tensor
  use_c10_dispatcher: full
  variants: function, method
  dispatch:
    CPU, CUDA: mv
    SparseCPU, SparseCUDA: mv_sparse

- func: mv.out(Tensor self, Tensor vec, *, Tensor(a!) out) -> Tensor(a!)

- func: mvlgamma(Tensor self, int p) -> Tensor
  use_c10_dispatcher: full
  variants: function, method

- func: mvlgamma_(Tensor(a!) self, int p) -> Tensor(a!)
  use_c10_dispatcher: full
  variants: method

- func: narrow_copy(Tensor self, int dim, int start, int length) -> Tensor
  use_c10_dispatcher: full
  variants: method
  dispatch:
    CPU, CUDA: narrow_copy_dense
    SparseCPU, SparseCUDA: narrow_copy_sparse

- func: narrow(Tensor(a) self, int dim, int start, int length) -> Tensor(a)
  use_c10_dispatcher: full
  variants: function, method
  device_guard: False

- func: narrow.Tensor(Tensor(a) self, int dim, Tensor start, int length) -> Tensor(a)
  use_c10_dispatcher: full
  variants: function, method
  device_guard: False

- func: native_batch_norm(Tensor input, Tensor? weight, Tensor? bias, Tensor? running_mean, Tensor? running_var, bool training, float momentum, float eps) -> (Tensor, Tensor, Tensor)
  use_c10_dispatcher: full
  dispatch:
    CPU: batch_norm_cpu
    CUDA: batch_norm_cuda
    MkldnnCPU: mkldnn_batch_norm

- func: native_batch_norm.out(Tensor input, Tensor? weight, Tensor? bias, Tensor? running_mean, Tensor? running_var, bool training, float momentum, float eps, *, Tensor(a!) out, Tensor(b!) save_mean, Tensor(c!) save_invstd) -> (Tensor(a!), Tensor(b!), Tensor(c!))
  dispatch:
    CUDA: batch_norm_cuda_out

- func: batch_norm_stats(Tensor input, float eps) -> (Tensor, Tensor)
  use_c10_dispatcher: full
  dispatch:
    CUDA: batch_norm_stats_cuda

- func: batch_norm_elemt(Tensor input, Tensor? weight, Tensor? bias, Tensor mean, Tensor invstd, float eps) -> Tensor
  use_c10_dispatcher: full
  dispatch:
    CUDA: batch_norm_elemt_cuda

- func: batch_norm_elemt.out(Tensor input, Tensor? weight, Tensor? bias, Tensor mean, Tensor invstd, float eps, *, Tensor(a!) out) -> Tensor(a!)
  dispatch:
    CUDA: batch_norm_elemt_cuda_out

# for backward compatibility
- func: batch_norm_gather_stats(Tensor input, Tensor mean, Tensor invstd, Tensor? running_mean, Tensor? running_var, float momentum, float eps, int count) -> (Tensor, Tensor)
  use_c10_dispatcher: full
  dispatch:
    CUDA: batch_norm_gather_stats_cuda

- func: batch_norm_gather_stats_with_counts(Tensor input, Tensor mean, Tensor invstd, Tensor? running_mean, Tensor? running_var, float momentum, float eps, Tensor counts) -> (Tensor, Tensor)
  use_c10_dispatcher: full
  dispatch:
    CUDA: batch_norm_gather_stats_with_counts_cuda

- func: native_batch_norm_backward(Tensor grad_out, Tensor input, Tensor? weight, Tensor? running_mean, Tensor? running_var, Tensor? save_mean, Tensor? save_invstd, bool train, float eps, bool[3] output_mask) -> (Tensor, Tensor, Tensor)
  use_c10_dispatcher: full
  dispatch:
    CPU: batch_norm_backward_cpu
    CUDA: batch_norm_backward_cuda

- func: batch_norm_backward_reduce(Tensor grad_out, Tensor input, Tensor mean, Tensor invstd, Tensor? weight, bool input_g, bool weight_g, bool bias_g) -> (Tensor, Tensor, Tensor, Tensor)
  use_c10_dispatcher: full
  dispatch:
    CUDA: batch_norm_backward_reduce_cuda

- func: batch_norm_backward_elemt(Tensor grad_out, Tensor input, Tensor mean, Tensor invstd, Tensor? weight, Tensor mean_dy, Tensor mean_dy_xmu) -> Tensor
  use_c10_dispatcher: full
  dispatch:
    CUDA: batch_norm_backward_elemt_cuda

- func: batch_norm_update_stats(Tensor input, Tensor? running_mean, Tensor? running_var, float momentum) -> (Tensor, Tensor)
  use_c10_dispatcher: full
  dispatch:
    CPU: batch_norm_update_stats_cpu
    CUDA: batch_norm_update_stats_cuda

- func: is_vulkan_available() -> bool
  use_c10_dispatcher: full

- func: _nnpack_available() -> bool
  use_c10_dispatcher: full

- func: _nnpack_spatial_convolution(Tensor input, Tensor weight, Tensor? bias, int[2] padding, int[2] stride=1) -> Tensor
  use_c10_dispatcher: full
  variants: function

- func: _nnpack_spatial_convolution_backward(Tensor input, Tensor grad_output, Tensor weight, int[2] padding, bool[3] output_mask) -> (Tensor, Tensor, Tensor)
  use_c10_dispatcher: full
  variants: function

- func: _nnpack_spatial_convolution_backward_input(Tensor input, Tensor grad_output, Tensor weight, int[2] padding) -> Tensor
  use_c10_dispatcher: full
  variants: function

- func: _nnpack_spatial_convolution_backward_weight(Tensor input, int[] weightsize, Tensor grad_output, int[2] padding) -> Tensor
  use_c10_dispatcher: full
  variants: function

- func: ones.names(int[] size, *, Dimname[]? names, ScalarType? dtype=None, Layout? layout=None, Device? device=None, bool? pin_memory=None) -> Tensor
  device_guard: False

- func: ones(int[] size, *, ScalarType? dtype=None, Layout? layout=None, Device? device=None, bool? pin_memory=None) -> Tensor
  use_c10_dispatcher: full

- func: ones.out(int[] size, *, Tensor(a!) out) -> Tensor(a!)

- func: ones_like(Tensor self, *, ScalarType? dtype=None, Layout? layout=None, Device? device=None, bool? pin_memory=None, MemoryFormat? memory_format=None) -> Tensor
  use_c10_dispatcher: full

- func: pairwise_distance(Tensor x1, Tensor x2, float p=2, float eps=1e-06, bool keepdim=False) -> Tensor
  use_c10_dispatcher: full

- func: cdist(Tensor x1, Tensor x2, float p=2, int? compute_mode=None) -> Tensor
  use_c10_dispatcher: full

- func: _euclidean_dist(Tensor x1, Tensor x2) -> Tensor
  use_c10_dispatcher: full

- func: _cdist_forward(Tensor x1, Tensor x2, float p, int? compute_mode) -> Tensor
  use_c10_dispatcher: full

- func: _cdist_backward(Tensor grad, Tensor x1, Tensor x2, float p, Tensor cdist) -> Tensor
  use_c10_dispatcher: full

- func: pdist(Tensor self, float p=2) -> Tensor
  use_c10_dispatcher: full

- func: _pdist_forward(Tensor self, float p=2) -> Tensor
  use_c10_dispatcher: full

- func: _pdist_backward(Tensor grad, Tensor self, float p, Tensor pdist) -> Tensor
  use_c10_dispatcher: full

- func: cosine_similarity(Tensor x1, Tensor x2, int dim=1, float eps=1e-08) -> Tensor
  use_c10_dispatcher: full
  variants: function

- func: permute(Tensor(a) self, int[] dims) -> Tensor(a)
  use_c10_dispatcher: full
  variants: method  # This is method-only to match the previous tensor API. In the future we could make this a function too.

- func: movedim.intlist(Tensor(a) self, int[] source, int[] destination) -> Tensor(a)
  use_c10_dispatcher: full
  variants: function, method

- func: movedim.int(Tensor(a) self, int source, int destination) -> Tensor(a)
  use_c10_dispatcher: full
  variants: function, method

# Only exposed from C++ -- in Python,
# we expose it as an attribute `T`, not a function.
#
# I'd like to name this "T" in C++ too, but
# calling a native function "T" causes undefined
# behavior on Windows, for reasons I don't understand
# (maybe related to capital letter collation somehow...)
- func: numpy_T(Tensor(a) self) -> Tensor(a)
  use_c10_dispatcher: full
  variants: method

- func: pixel_shuffle(Tensor self, int upscale_factor) -> Tensor
  use_c10_dispatcher: full

- func: channel_shuffle(Tensor self, int groups) -> Tensor
  use_c10_dispatcher: full
  dispatch:
    CPU: channel_shuffle
    QuantizedCPU: channel_shuffle_quantized_cpu

- func: is_pinned(Tensor self) -> bool
  use_c10_dispatcher: full
  variants: method

- func: pin_memory(Tensor(a) self) -> Tensor(a)
  use_c10_dispatcher: full
  variants: method

- func: pinverse(Tensor self, float rcond=1e-15) -> Tensor
  use_c10_dispatcher: full
  variants: function, method

- func: poisson_nll_loss(Tensor input, Tensor target, bool log_input, bool full, float eps, int reduction) -> Tensor
  use_c10_dispatcher: full
  variants: function

- func: rad2deg(Tensor self) -> Tensor
  use_c10_dispatcher: full
  variants: function, method

- func: rad2deg_(Tensor(a!) self) -> Tensor(a!)
  use_c10_dispatcher: full
  variants: function, method

- func: rad2deg.out(Tensor self, *, Tensor(a!) out) -> Tensor(a!)

- func: deg2rad(Tensor self) -> Tensor
  use_c10_dispatcher: full
  variants: function, method

- func: deg2rad_(Tensor(a!) self) -> Tensor(a!)
  use_c10_dispatcher: full
  variants: function, method

- func: deg2rad.out(Tensor self, *, Tensor(a!) out) -> Tensor(a!)

- func: scalar_tensor(Scalar s, *, ScalarType? dtype=None, Layout? layout=None, Device? device=None, bool? pin_memory=None) -> Tensor
  use_c10_dispatcher: full

- func: rand.names(int[] size, *, Dimname[]? names, ScalarType? dtype=None, Layout? layout=None, Device? device=None, bool? pin_memory=None) -> Tensor
  device_guard: False

- func: rand.generator_with_names(int[] size, *, Generator? generator, Dimname[]? names, ScalarType? dtype=None, Layout? layout=None, Device? device=None, bool? pin_memory=None) -> Tensor
  device_guard: False

- func: rand(int[] size, *, ScalarType? dtype=None, Layout? layout=None, Device? device=None, bool? pin_memory=None) -> Tensor
  use_c10_dispatcher: full

- func: rand.generator(int[] size, *, Generator? generator, ScalarType? dtype=None, Layout? layout=None, Device? device=None, bool? pin_memory=None) -> Tensor

- func: rand.out(int[] size, *, Tensor(a!) out) -> Tensor(a!)

- func: rand.generator_out(int[] size, *, Generator? generator, Tensor(a!) out) -> Tensor(a!)

- func: rand_like(Tensor self, *, ScalarType? dtype=None, Layout? layout=None, Device? device=None, bool? pin_memory=None, MemoryFormat? memory_format=None) -> Tensor
  use_c10_dispatcher: full

- func: randint(int high, int[] size, *, ScalarType? dtype=None, Layout? layout=None, Device? device=None, bool? pin_memory=None) -> Tensor
  use_c10_dispatcher: full

- func: randint.generator(int high, int[] size, *, Generator? generator, ScalarType? dtype=None, Layout? layout=None, Device? device=None, bool? pin_memory=None) -> Tensor

- func: randint.low(int low, int high, int[] size, *, ScalarType? dtype=None, Layout? layout=None, Device? device=None, bool? pin_memory=None) -> Tensor
  use_c10_dispatcher: full

- func: randint.low_generator(int low, int high, int[] size, *, Generator? generator, ScalarType? dtype=None, Layout? layout=None, Device? device=None, bool? pin_memory=None) -> Tensor

- func: randint.out(int high, int[] size, *, Tensor(a!) out) -> Tensor(a!)

- func: randint.generator_out(int high, int[] size, *, Generator? generator, Tensor(a!) out) -> Tensor(a!)

- func: randint.low_out(int low, int high, int[] size, *, Tensor(a!) out) -> Tensor(a!)

- func: randint.low_generator_out(int low, int high, int[] size, *, Generator? generator, Tensor(a!) out) -> Tensor(a!)

- func: randint_like(Tensor self, int high, *, ScalarType? dtype=None, Layout? layout=None, Device? device=None, bool? pin_memory=None, MemoryFormat? memory_format=None) -> Tensor
  use_c10_dispatcher: full

- func: randint_like.low_dtype(Tensor self, int low, int high, *, ScalarType? dtype=None, Layout? layout=None, Device? device=None, bool? pin_memory=None, MemoryFormat? memory_format=None) -> Tensor
  use_c10_dispatcher: full

- func: randn(int[] size, *, ScalarType? dtype=None, Layout? layout=None, Device? device=None, bool? pin_memory=None) -> Tensor
  use_c10_dispatcher: full

- func: randn.generator(int[] size, *, Generator? generator, ScalarType? dtype=None, Layout? layout=None, Device? device=None, bool? pin_memory=None) -> Tensor

- func: randn.names(int[] size, *, Dimname[]? names, ScalarType? dtype=None, Layout? layout=None, Device? device=None, bool? pin_memory=None) -> Tensor
  device_guard: False

- func: randn.generator_with_names(int[] size, *, Generator? generator, Dimname[]? names, ScalarType? dtype=None, Layout? layout=None, Device? device=None, bool? pin_memory=None) -> Tensor
  device_guard: False

- func: randn.out(int[] size, *, Tensor(a!) out) -> Tensor(a!)

- func: randn.generator_out(int[] size, *, Generator? generator, Tensor(a!) out) -> Tensor(a!)

- func: randn_like(Tensor self, *, ScalarType? dtype=None, Layout? layout=None, Device? device=None, bool? pin_memory=None, MemoryFormat? memory_format=None) -> Tensor
  use_c10_dispatcher: full

- func: randperm(int n, *, ScalarType? dtype=None, Layout? layout=None, Device? device=None, bool? pin_memory=None) -> Tensor
  use_c10_dispatcher: full

- func: randperm.generator(int n, *, Generator? generator, ScalarType? dtype=None, Layout? layout=None, Device? device=None, bool? pin_memory=None) -> Tensor

- func: randperm.out(int n, *, Tensor(a!) out) -> Tensor(a!)

- func: randperm.generator_out(int n, *, Generator? generator, Tensor(a!) out) -> Tensor(a!)
  dispatch:
    CPU: randperm_out_cpu
    CUDA: randperm_out_cuda

- func: range.step(Scalar start, Scalar end, Scalar step=1, *, ScalarType? dtype=None, Layout? layout=None, Device? device=None, bool? pin_memory=None) -> Tensor
  use_c10_dispatcher: full

- func: range(Scalar start, Scalar end, *, ScalarType? dtype=None, Layout? layout=None, Device? device=None, bool? pin_memory=None) -> Tensor
  use_c10_dispatcher: full

- func: range.out(Scalar start, Scalar end, Scalar step=1, *, Tensor(a!) out) -> Tensor(a!)
  dispatch:
    CPU: range_cpu_out
    CUDA: range_cuda_out

- func: reciprocal(Tensor self) -> Tensor
  use_c10_dispatcher: full
  variants: function, method

- func: reciprocal_(Tensor(a!) self) -> Tensor(a!)
  use_c10_dispatcher: full
  variants: function, method

- func: reciprocal.out(Tensor self, *, Tensor(a!) out) -> Tensor(a!)

- func: neg(Tensor self) -> Tensor
  use_c10_dispatcher: full
  variants: function, method

- func: neg_(Tensor(a!) self) -> Tensor(a!)
  use_c10_dispatcher: full
  variants: function, method

- func: neg.out(Tensor self, *, Tensor(a!) out) -> Tensor(a!)

# Alias for neg
- func: negative(Tensor self) -> Tensor
  use_c10_dispatcher: full
  variants: function, method

- func: negative_(Tensor(a!) self) -> Tensor(a!)
  use_c10_dispatcher: full
  variants: function, method

- func: negative.out(Tensor self, *, Tensor(a!) out) -> Tensor(a!)

- func: repeat(Tensor self, int[] repeats) -> Tensor
  use_c10_dispatcher: full
  variants: method  # This is method-only to match the previous tensor API. In the future we could make this a function too.

- func: repeat_interleave.Tensor(Tensor repeats) -> Tensor
  use_c10_dispatcher: full
  variants: function
  dispatch:
    CPU: repeat_interleave_cpu
    CUDA: repeat_interleave_cuda

- func: repeat_interleave.self_Tensor(Tensor self, Tensor repeats, int? dim=None) -> Tensor
  use_c10_dispatcher: full
  variants: function, method

- func: repeat_interleave.self_int(Tensor self, int repeats, int? dim=None) -> Tensor
  use_c10_dispatcher: full
  variants: function, method

- func: reshape(Tensor(a) self, int[] shape) -> Tensor(a)
  use_c10_dispatcher: full
  variants: function, method
  device_guard: False

- func: _mkldnn_reshape(Tensor self, int[] shape) -> Tensor
  use_c10_dispatcher: full
  device_guard: False
  dispatch:
    MkldnnCPU: mkldnn_reshape

- func: reshape_as(Tensor(a) self, Tensor other) -> Tensor(a)
  use_c10_dispatcher: full
  variants: method
  device_guard: False

- func: round(Tensor self) -> Tensor
  use_c10_dispatcher: full
  variants: function, method

- func: round_(Tensor(a!) self) -> Tensor(a!)
  use_c10_dispatcher: full
  variants: function, method

- func: round.out(Tensor self, *, Tensor(a!) out) -> Tensor(a!)
  dispatch:
    CPU: round_out
    CUDA: round_out

- func: rrelu(Tensor self, Scalar lower=0.125, Scalar upper=0.3333333333333333, bool training=False, Generator? generator=None) -> Tensor

- func: rrelu_(Tensor(a!) self, Scalar lower=0.125, Scalar upper=0.3333333333333333, bool training=False, Generator? generator=None) -> Tensor(a!)

- func: relu(Tensor self) -> Tensor
  use_c10_dispatcher: full
  variants: function, method
  dispatch:
    CPU, CUDA: relu
    MkldnnCPU: mkldnn_relu
    QuantizedCPU: relu_quantized_cpu

- func: relu_(Tensor(a!) self) -> Tensor(a!)
  use_c10_dispatcher: full
  variants: function, method
  dispatch:
    CPU, CUDA: relu_
    MkldnnCPU: mkldnn_relu_
    QuantizedCPU: relu_quantized_cpu_

- func: prelu(Tensor self, Tensor weight) -> Tensor
  use_c10_dispatcher: full
  variants: function, method
  dispatch:
    CPU: prelu_cpu
    CUDA: prelu_cuda

- func: prelu_backward(Tensor grad_output, Tensor self, Tensor weight) -> (Tensor, Tensor)
  use_c10_dispatcher: full
  variants: function, method
  dispatch:
    CPU: prelu_backward_cpu
    CUDA: prelu_backward_cuda

- func: gelu(Tensor self) -> Tensor
  use_c10_dispatcher: full
  python_module: nn
  dispatch:
    CPU: gelu_cpu
    CUDA: gelu_cuda

- func: gelu_backward(Tensor grad, Tensor self) -> Tensor
  use_c10_dispatcher: full
  python_module: nn
  dispatch:
    CPU: gelu_backward_cpu
    CUDA: gelu_backward_cuda

- func: hardshrink(Tensor self, Scalar lambd=0.5) -> Tensor
  use_c10_dispatcher: full
  variants: function, method

- func: hardshrink_backward(Tensor grad_out, Tensor self, Scalar lambd) -> Tensor
  use_c10_dispatcher: full
  variants: function, method

- func: rsqrt(Tensor self) -> Tensor
  use_c10_dispatcher: full
  variants: function, method

- func: rsqrt_(Tensor(a!) self) -> Tensor(a!)
  use_c10_dispatcher: full
  variants: function, method

- func: rsqrt.out(Tensor self, *, Tensor(a!) out) -> Tensor(a!)
  dispatch:
    CPU, CUDA: rsqrt_out

- func: select.Dimname(Tensor(a) self, Dimname dim, int index) -> Tensor(a)
  variants: function, method
  device_guard: False

- func: select.int(Tensor(a) self, int dim, int index) -> Tensor(a)
  use_c10_dispatcher: full
  variants: function, method
  device_guard: False

- func: selu(Tensor self) -> Tensor
  use_c10_dispatcher: full

- func: selu_(Tensor(a!) self) -> Tensor(a!)
  use_c10_dispatcher: full

- func: celu(Tensor self, Scalar alpha=1.0) -> Tensor
  use_c10_dispatcher: full

- func: celu_(Tensor(a!) self, Scalar alpha=1.0) -> Tensor(a!)
  use_c10_dispatcher: full

- func: silu(Tensor self) -> Tensor
  use_c10_dispatcher: full
  python_module: nn

- func: silu_(Tensor(a!) self) -> Tensor(a!)
  use_c10_dispatcher: full
  python_module: nn

- func: silu.out(Tensor self, *, Tensor(a!) out) -> Tensor(a!)
  python_module: nn

- func: silu_backward(Tensor grad_output, Tensor self) -> Tensor
  use_c10_dispatcher: full
  python_module: nn

- func: sigmoid(Tensor self) -> Tensor
  use_c10_dispatcher: full
  variants: function, method
  dispatch:
    CPU, CUDA: sigmoid
    QuantizedCPU: sigmoid_quantized_cpu
    MkldnnCPU: mkldnn_sigmoid

- func: sigmoid_(Tensor(a!) self) -> Tensor(a!)
  use_c10_dispatcher: full
  variants: function, method
  dispatch:
    CPU, CUDA: sigmoid_
    MkldnnCPU: mkldnn_sigmoid_

- func: sigmoid.out(Tensor self, *, Tensor(a!) out) -> Tensor(a!)

- func: logit(Tensor self, float? eps=None) -> Tensor
  use_c10_dispatcher: full
  variants: function, method
  dispatch:
    CPU, CUDA: logit

- func: logit_(Tensor(a!) self, float? eps=None) -> Tensor(a!)
  use_c10_dispatcher: full
  variants: function, method
  dispatch:
    CPU, CUDA: logit_

- func: logit.out(Tensor self, float? eps=None, *, Tensor(a!) out) -> Tensor(a!)

- func: sin(Tensor self) -> Tensor
  use_c10_dispatcher: full
  variants: function, method

- func: sin_(Tensor(a!) self) -> Tensor(a!)
  use_c10_dispatcher: full
  variants: function, method

- func: sin.out(Tensor self, *, Tensor(a!) out) -> Tensor(a!)
  dispatch:
    CPU, CUDA: sin_out

- func: sinh(Tensor self) -> Tensor
  use_c10_dispatcher: full
  variants: function, method

- func: sinh_(Tensor(a!) self) -> Tensor(a!)
  use_c10_dispatcher: full
  variants: function, method

- func: sinh.out(Tensor self, *, Tensor(a!) out) -> Tensor(a!)

# Returns a copy of this `Variable` that is detached from its autograd graph.
# This method is OK to call if the `Variable` is a view.
#
# NOTE: Previously, if we change the tensor metadata (e.g. sizes / strides /
# storage / storage_offset) of a tensor created from `detach()`, those metadata
# in the original tensor will also be updated. However, the new behavior is that
# those metadata changes to the detached tensor will not update the original tensor
# anymore, and in the `detach()` function we need to set `allow_tensor_metadata_change_`
# to false to make such changes explicitly illegal, in order to prevent users from
# changing metadata of the detached tensor and expecting the original tensor to also
# be updated.
- func: detach(Tensor(a) self) -> Tensor(a)
  use_c10_dispatcher: full
  variants: function, method

# Like `detach()`, but modifies this `Variable` in-place. This method may
# only be called on non-view `Variable`s. You can use `is_view()` to check
# this. If this `Variable` is a view, throws an `std::runtime_error()`.
- func: detach_(Tensor(a!) self) -> Tensor(a!)
  use_c10_dispatcher: full
  variants: function, method

- func: size.int(Tensor self, int dim) -> int
  use_c10_dispatcher: full
  variants: function, method
  device_guard: False

- func: size.Dimname(Tensor self, Dimname dim) -> int
  variants: function, method
  device_guard: False

- func: slice.Tensor(Tensor(a) self, int dim=0, int start=0, int end=9223372036854775807, int step=1) -> Tensor(a)
  use_c10_dispatcher: full
  variants: function, method
  device_guard: False

- func: slogdet(Tensor self) -> (Tensor sign, Tensor logabsdet)
  use_c10_dispatcher: full
  variants: function, method

- func: smm(Tensor self, Tensor mat2) -> Tensor
  use_c10_dispatcher: full
  variants: function, method

# softmax allows positional dtype, unlike most operators, because kwonly is BC-breaking when loading jit models.
- func: softmax.int(Tensor self, int dim, ScalarType? dtype=None) -> Tensor
  use_c10_dispatcher: full
  variants: function, method

- func: softmax.Dimname(Tensor self, Dimname dim, *, ScalarType? dtype=None) -> Tensor
  variants: function, method

- func: _softmax(Tensor self, int dim, bool half_to_float) -> Tensor
  use_c10_dispatcher: full
  dispatch:
    CPU: softmax_cpu
    CUDA: softmax_cuda
    MkldnnCPU: mkldnn_softmax

- func: _softmax_backward_data(Tensor grad_output, Tensor output, int dim, Tensor self) -> Tensor
  use_c10_dispatcher: full
  dispatch:
    CPU: softmax_backward_cpu
    CUDA: softmax_backward_cuda

- func: unsafe_split.Tensor(Tensor self, int split_size, int dim=0) -> Tensor[]
  use_c10_dispatcher: full
  variants: function, method
  device_guard: False

- func: split.Tensor(Tensor(a) self, int split_size, int dim=0) -> Tensor(a)[]
  use_c10_dispatcher: full
  variants: function, method
  device_guard: False

- func: unsafe_split_with_sizes(Tensor self, int[] split_sizes, int dim=0) -> Tensor[]
  use_c10_dispatcher: full
  variants: function, method
  device_guard: False

- func: split_with_sizes(Tensor(a) self, int[] split_sizes, int dim=0) -> Tensor(a)[]
  use_c10_dispatcher: full
  variants: function, method
  device_guard: False

- func: squeeze(Tensor(a) self) -> Tensor(a)
  use_c10_dispatcher: full
  variants: function, method
  device_guard: False

- func: squeeze.dim(Tensor(a) self, int dim) -> Tensor(a)
  use_c10_dispatcher: full
  variants: function, method
  device_guard: False

- func: squeeze.dimname(Tensor(a) self, Dimname dim) -> Tensor(a)
  variants: function, method
  device_guard: False

- func: squeeze_(Tensor(a!) self) -> Tensor(a!)
  use_c10_dispatcher: full
  variants: method
  device_guard: False

- func: squeeze_.dim(Tensor(a!) self, int dim) -> Tensor(a!)
  use_c10_dispatcher: full
  variants: method
  device_guard: False

- func: squeeze_.dimname(Tensor(a!) self, Dimname dim) -> Tensor(a!)
  variants: method
  device_guard: False

- func: sspaddmm(Tensor self, Tensor mat1, Tensor mat2, *, Scalar beta=1, Scalar alpha=1) -> Tensor
  use_c10_dispatcher: full
  variants: function, method

- func: sspaddmm.out(Tensor self, Tensor mat1, Tensor mat2, *, Scalar beta=1, Scalar alpha=1, Tensor(a!) out) -> Tensor(a!)
  dispatch:
    CPU: _sspaddmm_out_only_sparse
    CUDA: _sspaddmm_out_only_sparse_cuda
    SparseCPU: _sspaddmm_out_cpu
    SparseCUDA: _sspaddmm_out_cuda

- func: stack(Tensor[] tensors, int dim=0) -> Tensor
  use_c10_dispatcher: full

- func: stack.out(Tensor[] tensors, int dim=0, *, Tensor(a!) out) -> Tensor(a!)

- func: hstack(Tensor[] tensors) -> Tensor
  use_c10_dispatcher: full

- func: hstack.out(Tensor[] tensors, *, Tensor(a!) out) -> Tensor(a!)

- func: vstack(Tensor[] tensors) -> Tensor
  use_c10_dispatcher: full

- func: vstack.out(Tensor[] tensors, *, Tensor(a!) out) -> Tensor(a!)

- func: dstack(Tensor[] tensors) -> Tensor
  use_c10_dispatcher: full

- func: dstack.out(Tensor[] tensors, *, Tensor(a!) out) -> Tensor(a!)

# The signature is designed to be consistent with librosa except that it is
# missing the `pad_mode` and `center` arguments, which are taken care of at
# `torch.functional.py`. They shall be moved here once we have mapping between
# Python strings and C++ Enum in codegen.
- func: stft(Tensor self, int n_fft, int? hop_length=None, int? win_length=None, Tensor? window=None, bool normalized=False, bool onesided=True) -> Tensor
  use_c10_dispatcher: full
  variants: function, method

- func: istft(Tensor self, int n_fft, int? hop_length=None, int? win_length=None, Tensor? window=None, bool center=True, bool normalized=False, bool onesided=True, int? length=None) -> Tensor
  use_c10_dispatcher: full
  variants: function, method

- func: stride.int(Tensor self, int dim) -> int
  use_c10_dispatcher: full
  variants: function, method
  device_guard: False

- func: stride.Dimname(Tensor self, Dimname dim) -> int
  variants: function, method
  device_guard: False

- func: sum(Tensor self, *, ScalarType? dtype=None) -> Tensor
  use_c10_dispatcher: full
  variants: function, method

- func: sum.dim_IntList(Tensor self, int[1] dim, bool keepdim=False, *, ScalarType? dtype=None) -> Tensor
  use_c10_dispatcher: full
  variants: function, method

- func: sum.dim_DimnameList(Tensor self, Dimname[1] dim, bool keepdim=False, *, ScalarType? dtype=None) -> Tensor
  variants: function, method

- func: sum.IntList_out(Tensor self, int[1] dim, bool keepdim=False, *, ScalarType? dtype=None, Tensor(a!) out) -> Tensor(a!)

- func: sum.DimnameList_out(Tensor self, Dimname[1] dim, bool keepdim=False, *, ScalarType? dtype=None, Tensor(a!) out) -> Tensor(a!)

- func: nansum(Tensor self, *, ScalarType? dtype=None) -> Tensor
  use_c10_dispatcher: full
  variants: function, method

- func: nansum.dim_IntList(Tensor self, int[1] dim, bool keepdim=False, *, ScalarType? dtype=None) -> Tensor
  use_c10_dispatcher: full
  variants: function, method

- func: nansum.IntList_out(Tensor self, int[1] dim, bool keepdim=False, *, ScalarType? dtype=None, Tensor(a!) out) -> Tensor(a!)

- func: sum_to_size(Tensor self, int[] size) -> Tensor
  use_c10_dispatcher: full
  variants: method
  device_guard: False

- func: sqrt(Tensor self) -> Tensor
  use_c10_dispatcher: full
  variants: function, method

- func: sqrt_(Tensor(a!) self) -> Tensor(a!)
  use_c10_dispatcher: full
  variants: function, method

- func: sqrt.out(Tensor self, *, Tensor(a!) out) -> Tensor(a!)

- func: square(Tensor self) -> Tensor
  use_c10_dispatcher: full
  variants: function, method

- func: square_(Tensor(a!) self) -> Tensor(a!)
  use_c10_dispatcher: full
  variants: function, method

- func: std(Tensor self, bool unbiased=True) -> Tensor
  use_c10_dispatcher: full
  variants: function, method

- func: std.dim(Tensor self, int[1] dim, bool unbiased=True, bool keepdim=False) -> Tensor
  use_c10_dispatcher: full
  variants: function, method

- func: std_mean(Tensor self, bool unbiased=True) -> (Tensor, Tensor)
  use_c10_dispatcher: full
  variants: function

- func: std_mean.dim(Tensor self, int[1] dim, bool unbiased=True, bool keepdim=False) -> (Tensor, Tensor)
  use_c10_dispatcher: full
  variants: function

- func: std_mean.names_dim(Tensor self, Dimname[1] dim, bool unbiased=True, bool keepdim=False) -> (Tensor, Tensor)
  variants: function

- func: std.out(Tensor self, int[1] dim, bool unbiased=True, bool keepdim=False, *, Tensor(a!) out) -> Tensor(a!)

- func: std.names_dim(Tensor self, Dimname[1] dim, bool unbiased=True, bool keepdim=False) -> Tensor
  variants: function, method

- func: std.names_out(Tensor self, Dimname[1] dim, bool unbiased=True, bool keepdim=False, *, Tensor(a!) out) -> Tensor(a!)

- func: prod(Tensor self, *, ScalarType? dtype=None) -> Tensor
  use_c10_dispatcher: full
  variants: function, method

- func: prod.dim_int(Tensor self, int dim, bool keepdim=False, *, ScalarType? dtype=None) -> Tensor
  use_c10_dispatcher: full
  variants: function, method

- func: prod.int_out(Tensor self, int dim, bool keepdim=False, *, ScalarType? dtype=None, Tensor(a!) out) -> Tensor(a!)

- func: prod.dim_Dimname(Tensor self, Dimname dim, bool keepdim=False, *, ScalarType? dtype=None) -> Tensor
  variants: function, method

- func: prod.Dimname_out(Tensor self, Dimname dim, bool keepdim=False, *, ScalarType? dtype=None, Tensor(a!) out) -> Tensor(a!)

- func: t(Tensor(a) self) -> Tensor(a)
  use_c10_dispatcher: full
  device_guard: False
  variants: function, method

- func: t_(Tensor(a!) self) -> Tensor(a!)
  use_c10_dispatcher: full
  device_guard: False
  variants: method

- func: tan(Tensor self) -> Tensor
  use_c10_dispatcher: full
  variants: function, method

- func: tan_(Tensor(a!) self) -> Tensor(a!)
  use_c10_dispatcher: full
  variants: function, method

- func: tan.out(Tensor self, *, Tensor(a!) out) -> Tensor(a!)

- func: tanh(Tensor self) -> Tensor
  use_c10_dispatcher: full
  variants: function, method
  dispatch:
    CPU, CUDA: tanh
    QuantizedCPU: tanh_quantized_cpu

- func: tanh_(Tensor(a!) self) -> Tensor(a!)
  use_c10_dispatcher: full
  variants: function, method

- func: tanh.out(Tensor self, *, Tensor(a!) out) -> Tensor(a!)

- func: tensordot(Tensor self, Tensor other, int[] dims_self, int[] dims_other) -> Tensor
  use_c10_dispatcher: full
  variants: function

# TODO: namespace threshold in 'nn'
- func: threshold(Tensor self, Scalar threshold, Scalar value) -> Tensor
  use_c10_dispatcher: full
  variants: function
  dispatch:
    CPU: threshold
    CUDA: threshold_cuda
    QuantizedCPU: threshold_quantized_cpu

- func: threshold_(Tensor(a!) self, Scalar threshold, Scalar value) -> Tensor(a!)
  use_c10_dispatcher: full
  variants: function
  dispatch:
    CPU: threshold_
    CUDA: threshold__cuda

- func: threshold.out(Tensor self, Scalar threshold, Scalar value, *, Tensor(a!) out) -> Tensor(a!)
  dispatch:
    CPU: threshold_out
    CUDA: threshold_out_cuda

- func: threshold_backward(Tensor grad_output, Tensor self, Scalar threshold) -> Tensor
  use_c10_dispatcher: full
  variants: function
  dispatch:
    CPU: threshold_backward
    CUDA: threshold_backward_cuda

- func: transpose.int(Tensor(a) self, int dim0, int dim1) -> Tensor(a)
  use_c10_dispatcher: full
  variants: function, method
  device_guard: False

- func: transpose.Dimname(Tensor(a) self, Dimname dim0, Dimname dim1) -> Tensor(a)
  variants: function, method
  device_guard: False

- func: _mkldnn_transpose(Tensor self, int dim0, int dim1) -> Tensor
  use_c10_dispatcher: full
  device_guard: False
  dispatch:
    MkldnnCPU: mkldnn_transpose

- func: transpose_(Tensor(a!) self, int dim0, int dim1) -> Tensor(a!)
  use_c10_dispatcher: full
  variants: method
  device_guard: False

- func: _mkldnn_transpose_(Tensor(a!) self, int dim0, int dim1) -> Tensor(a!)
  use_c10_dispatcher: full
  device_guard: False
  dispatch:
    MkldnnCPU: mkldnn_transpose_

- func: one_hot(Tensor self, int num_classes=-1) -> Tensor
  use_c10_dispatcher: full
  python_module: nn
  variants: function

- func: flip(Tensor self, int[] dims) -> Tensor
  use_c10_dispatcher: full
  variants: function, method
  dispatch:
    CPU: flip_cpu
    CUDA: flip_cuda

- func: fliplr(Tensor self) -> Tensor
  use_c10_dispatcher: full
  variants: function, method

- func: flipud(Tensor self) -> Tensor
  use_c10_dispatcher: full
  variants: function, method

- func: roll(Tensor self, int[1] shifts, int[1] dims=[]) -> Tensor
  use_c10_dispatcher: full
  variants: function, method
  dispatch:
    CPU: roll_cpu
    CUDA: roll_cuda

# default int[] value [0,1] should not add space after comma, since codegen parser uses ', ' to split args

- func: rot90(Tensor self, int k=1, int[] dims=[0,1]) -> Tensor
  use_c10_dispatcher: full
  variants: function, method

- func: trapz.x(Tensor y, Tensor x, *, int dim=-1) -> Tensor
  use_c10_dispatcher: full

- func: trapz.dx(Tensor y, *, float dx=1, int dim=-1) -> Tensor
  use_c10_dispatcher: full

- func: _trilinear(Tensor i1, Tensor i2, Tensor i3, int[] expand1, int[] expand2, int[] expand3, int[] sumdim, int unroll_dim=1) -> Tensor
  use_c10_dispatcher: full

- func: triplet_margin_loss(Tensor anchor, Tensor positive, Tensor negative, float margin=1.0, float p=2, float eps=1e-06, bool swap=False, int reduction=Mean) -> Tensor
  use_c10_dispatcher: full

- func: true_divide.Tensor(Tensor self, Tensor other) -> Tensor
  use_c10_dispatcher: full
  variants: function, method
  dispatch:
    CPU, CUDA: true_divide
    SparseCPU, SparseCUDA: true_divide_sparse

- func: true_divide_.Tensor(Tensor(a!) self, Tensor other) -> Tensor(a!)
  use_c10_dispatcher: full
  variants: method
  dispatch:
    CPU, CUDA: true_divide_
    SparseCPU, SparseCUDA: true_divide_sparse_

- func: true_divide.out(Tensor self, Tensor other, *, Tensor(a!) out) -> Tensor(a!)
  dispatch:
    CPU, CUDA: true_divide_out
    SparseCPU, SparseCUDA: true_divide_out_sparse_zerodim

- func: true_divide.Scalar(Tensor self, Scalar other) -> Tensor
  use_c10_dispatcher: full
  variants: function, method

- func: true_divide_.Scalar(Tensor(a!) self, Scalar other) -> Tensor(a!)
  use_c10_dispatcher: full
  variants: method

- func: trunc(Tensor self) -> Tensor
  use_c10_dispatcher: full
  variants: function, method

- func: trunc_(Tensor(a!) self) -> Tensor(a!)
  use_c10_dispatcher: full
  variants: function, method

- func: trunc.out(Tensor self, *, Tensor(a!) out) -> Tensor(a!)

# Alias for trunc
- func: fix(Tensor self) -> Tensor
  use_c10_dispatcher: full
  variants: function, method

- func: fix_(Tensor(a!) self) -> Tensor(a!)
  use_c10_dispatcher: full
  variants: function, method

- func: fix.out(Tensor self, *, Tensor(a!) out) -> Tensor(a!)

- func: type_as(Tensor self, Tensor other) -> Tensor
  use_c10_dispatcher: full
  variants: method

- func: _has_compatible_shallow_copy_type(Tensor self, Tensor from) -> bool
  use_c10_dispatcher: full
  variants: function

- func: _unique(Tensor self, bool sorted=True, bool return_inverse=False) -> (Tensor, Tensor)
  use_c10_dispatcher: full
  variants: function
  dispatch:
    CPU: _unique_cpu
    CUDA: _unique_cuda

- func: unique_dim(Tensor self, int dim, bool sorted=True, bool return_inverse=False, bool return_counts=False) -> (Tensor, Tensor, Tensor)
  use_c10_dispatcher: full
  variants: function
  dispatch:
    CPU: unique_dim_cpu
    CUDA: unique_dim_cuda

- func: unique_consecutive(Tensor self, bool return_inverse=False, bool return_counts=False, int? dim=None) -> (Tensor, Tensor, Tensor)
  use_c10_dispatcher: full
  variants: function
  dispatch:
    CPU: unique_consecutive_cpu
    CUDA: unique_consecutive_cuda

- func: unique_dim_consecutive(Tensor self, int dim, bool return_inverse=False, bool return_counts=False) -> (Tensor, Tensor, Tensor)
  use_c10_dispatcher: full
  variants: function
  dispatch:
    CPU: unique_dim_consecutive_cpu
    CUDA: unique_dim_consecutive_cuda

# _unique and _unique_dim are fragile and modifying them easily cause internal break
# the below operator is a temporary hack for adding return_counts support
# Please don't rely on these two operators, they will be removed soon

- func: _unique2(Tensor self, bool sorted=True, bool return_inverse=False, bool return_counts=False) -> (Tensor, Tensor, Tensor)
  use_c10_dispatcher: full
  variants: function
  dispatch:
    CPU: _unique2_cpu
    CUDA: _unique2_cuda

- func: _unsafe_view(Tensor self, int[] size) -> Tensor
  use_c10_dispatcher: full

- func: unsqueeze(Tensor(a) self, int dim) -> Tensor(a)
  use_c10_dispatcher: full
  variants: function, method
  device_guard: False

- func: unsqueeze_(Tensor(a!) self, int dim) -> Tensor(a!)
  use_c10_dispatcher: full
  variants: method
  device_guard: False

- func: vander(Tensor x, int? N=None, bool increasing=False) -> Tensor
  use_c10_dispatcher: full

- func: var(Tensor self, bool unbiased=True) -> Tensor
  use_c10_dispatcher: full
  variants: function, method

- func: var.dim(Tensor self, int[1] dim, bool unbiased=True, bool keepdim=False) -> Tensor
  use_c10_dispatcher: full
  variants: function, method

- func: var.out(Tensor self, int[1] dim, bool unbiased=True, bool keepdim=False, *, Tensor(a!) out) -> Tensor(a!)

- func: var.names_dim(Tensor self, Dimname[1] dim, bool unbiased=True, bool keepdim=False) -> Tensor
  variants: function, method

- func: var.names_out(Tensor self, Dimname[1] dim, bool unbiased=True, bool keepdim=False, *, Tensor(a!) out) -> Tensor(a!)

- func: var_mean(Tensor self, bool unbiased=True) -> (Tensor, Tensor)
  use_c10_dispatcher: full
  variants: function

- func: var_mean.dim(Tensor self, int[1] dim, bool unbiased=True, bool keepdim=False) -> (Tensor, Tensor)
  use_c10_dispatcher: full
  variants: function

- func: var_mean.names_dim(Tensor self, Dimname[1] dim, bool unbiased=True, bool keepdim=False) -> (Tensor, Tensor)
  variants: function

- func: view_as(Tensor(a) self, Tensor other) -> Tensor(a)
  use_c10_dispatcher: full
  variants: method
  device_guard: False

# we define both of these because 'where' does the broadcast and '_s_where' doesn't;
# this allows us to implicitly calculate the broadcast derivative, while only dealing with the
# _s_where derivative.
- func: where.self(Tensor condition, Tensor self, Tensor other) -> Tensor
  use_c10_dispatcher: full
  variants: function, method

- func: where.ScalarSelf(Tensor condition, Scalar self, Tensor other) -> Tensor
  use_c10_dispatcher: full
  variants: function

- func: where.ScalarOther(Tensor condition, Tensor self, Scalar other) -> Tensor
  use_c10_dispatcher: full
  variants: function

- func: where.Scalar(Tensor condition, Scalar self, Scalar other) -> Tensor
  use_c10_dispatcher: full
  variants: function

- func: where(Tensor condition) -> Tensor[]
  use_c10_dispatcher: full
  variants: function

- func: _s_where(Tensor condition, Tensor self, Tensor other) -> Tensor
  use_c10_dispatcher: full
  variants: function

- func: norm_except_dim(Tensor v, int pow=2, int dim=0) -> Tensor
  use_c10_dispatcher: full
  variants: function

# VariableType::_weight_norm does not want to be given a gap in the autograd graph,
# so we don't define "dispatch" variants for it.
- func: _weight_norm(Tensor v, Tensor g, int dim=0) -> Tensor
  use_c10_dispatcher: full
  variants: function

- func: _weight_norm_cuda_interface(Tensor v, Tensor g, int dim=0) -> (Tensor, Tensor)
  use_c10_dispatcher: full
  variants: function
  dispatch:
    CUDA: weight_norm_cuda

- func: _weight_norm_cuda_interface_backward(Tensor grad_w, Tensor saved_v, Tensor saved_g, Tensor saved_norms, int dim) -> (Tensor, Tensor)
  use_c10_dispatcher: full
  variants: function
  dispatch:
    CUDA: weight_norm_cuda_backward

- func: _weight_norm_differentiable_backward(Tensor grad_w, Tensor saved_v, Tensor saved_g, Tensor saved_norms, int dim) -> (Tensor, Tensor)
  use_c10_dispatcher: full
  variants: function

- func: zeros.names(int[] size, *, Dimname[]? names, ScalarType? dtype=None, Layout? layout=None, Device? device=None, bool? pin_memory=None) -> Tensor
  device_guard: False

- func: zeros(int[] size, *, ScalarType? dtype=None, Layout? layout=None, Device? device=None, bool? pin_memory=None) -> Tensor
  use_c10_dispatcher: full

- func: zeros.out(int[] size, *, Tensor(a!) out) -> Tensor(a!)

- func: zeros_like(Tensor self, *, ScalarType? dtype=None, Layout? layout=None, Device? device=None, bool? pin_memory=None, MemoryFormat? memory_format=None) -> Tensor
  use_c10_dispatcher: full

- func: _standard_gamma_grad(Tensor self, Tensor output) -> Tensor
  use_c10_dispatcher: full
  variants: function
  dispatch:
    CPU: _standard_gamma_grad_cpu
    CUDA: _standard_gamma_grad_cuda

- func: _standard_gamma(Tensor self, Generator? generator=None) -> Tensor
  variants: function
  dispatch:
    CPU: _s_gamma_cpu
    CUDA: _s_gamma_cuda

- func: _dirichlet_grad(Tensor x, Tensor alpha, Tensor total) -> Tensor
  use_c10_dispatcher: full
  dispatch:
    CPU: _dirichlet_grad_cpu
    CUDA: _dirichlet_grad_cuda

- func: _sample_dirichlet(Tensor self, Generator? generator=None) -> Tensor
  variants: function
  dispatch:
    CPU: _s_dirichlet_cpu
    CUDA: _s_dirichlet_cuda

- func: poisson(Tensor self, Generator? generator=None) -> Tensor
  dispatch:
    CPU: _s_poisson_cpu
    CUDA: _s_poisson_cuda

- func: binomial(Tensor count, Tensor prob, Generator? generator=None) -> Tensor
  dispatch:
    CPU: _s_binomial_cpu
    CUDA: _s_binomial_cuda

# When more variants get ported to native, this dispatch will get more
# complicated

- func: native_norm(Tensor self, Scalar p=2) -> Tensor
  use_c10_dispatcher: full
  dispatch:
    SparseCPU, SparseCUDA: norm_sparse

- func: native_norm.ScalarOpt_dim_dtype(Tensor self, Scalar? p, int[1] dim, bool keepdim, ScalarType? dtype) -> Tensor
  use_c10_dispatcher: full
  dispatch:
    SparseCPU, SparseCUDA: norm_sparse

# TODO: reduce signatures down to one when optional args is available
- func: _sparse_sum(Tensor self) -> Tensor
  use_c10_dispatcher: full

- func: _sparse_sum.dtype(Tensor self, *, ScalarType dtype) -> Tensor
  use_c10_dispatcher: full

- func: _sparse_sum.dim(Tensor self, int[1] dim) -> Tensor
  use_c10_dispatcher: full

- func: _sparse_sum.dim_dtype(Tensor self, int[1] dim, *, ScalarType dtype) -> Tensor
  use_c10_dispatcher: full

- func: _sparse_sum_backward(Tensor grad, Tensor self, int[] dim) -> Tensor
  use_c10_dispatcher: full
  dispatch:
      SparseCPU: _sparse_sum_backward_cpu
      SparseCUDA: _sparse_sum_backward_cuda

- func: _sparse_softmax.int(Tensor self, int dim, ScalarType? dtype=None) -> Tensor
  use_c10_dispatcher: full
  variants: function

- func: _sparse_softmax.Dimname(Tensor self, Dimname dim, *, ScalarType? dtype=None) -> Tensor
  variants: function

- func: _sparse_softmax(Tensor self, int dim, bool half_to_float) -> Tensor
  use_c10_dispatcher: full
  dispatch:
    SparseCPU: softmax_sparse_cpu

- func: _sparse_softmax_backward_data(Tensor grad_output, Tensor output, int dim, Tensor self) -> Tensor
  use_c10_dispatcher: full
  dispatch:
    SparseCPU: softmax_backward_sparse_cpu

- func: _sparse_log_softmax.int(Tensor self, int dim, ScalarType? dtype=None) -> Tensor
  use_c10_dispatcher: full
  variants: function

- func: _sparse_log_softmax.Dimname(Tensor self, Dimname dim, *, ScalarType? dtype=None) -> Tensor
  variants: function

- func: _sparse_log_softmax(Tensor self, int dim, bool half_to_float) -> Tensor
  use_c10_dispatcher: full
  dispatch:
    SparseCPU: log_softmax_sparse_cpu

- func: _sparse_log_softmax_backward_data(Tensor grad_output, Tensor output, int dim, Tensor self) -> Tensor
  use_c10_dispatcher: full
  dispatch:
    SparseCPU: log_softmax_backward_sparse_cpu

- func: norm.ScalarOpt_dtype(Tensor self, Scalar? p, *, ScalarType dtype) -> Tensor
  use_c10_dispatcher: full
  variants: function, method

- func: norm.Scalar(Tensor self, Scalar p=2) -> Tensor
  use_c10_dispatcher: full
  variants: function, method

- func: norm.ScalarOpt_dim_dtype(Tensor self, Scalar? p, int[1] dim, bool keepdim, *, ScalarType dtype) -> Tensor
  use_c10_dispatcher: full
  variants: function, method

- func: norm.ScalarOpt_dim(Tensor self, Scalar? p, int[1] dim, bool keepdim=False) -> Tensor
  use_c10_dispatcher: full
  variants: function, method

- func: norm.dtype_out(Tensor self, Scalar? p, int[1] dim, bool keepdim, *, ScalarType dtype, Tensor(a!) out) -> Tensor(a!)

- func: norm.out(Tensor self, Scalar? p, int[1] dim, bool keepdim=False, *, Tensor(a!) out) -> Tensor(a!)

- func: norm.names_ScalarOpt_dim_dtype(Tensor self, Scalar? p, Dimname[1] dim, bool keepdim, *, ScalarType dtype) -> Tensor
  variants: function, method

- func: norm.names_ScalarOpt_dim(Tensor self, Scalar? p, Dimname[1] dim, bool keepdim=False) -> Tensor
  variants: function, method

- func: norm.names_dtype_out(Tensor self, Scalar? p, Dimname[1] dim, bool keepdim, *, ScalarType dtype, Tensor(a!) out) -> Tensor(a!)

- func: norm.names_out(Tensor self, Scalar? p, Dimname[1] dim, bool keepdim=False, *, Tensor(a!) out) -> Tensor(a!)

- func: frobenius_norm(Tensor self) -> Tensor
  use_c10_dispatcher: full
  variants: function

- func: frobenius_norm.dim(Tensor self, int[1] dim, bool keepdim=False) -> Tensor
  use_c10_dispatcher: full
  variants: function

- func: frobenius_norm.out(Tensor self, int[1] dim, bool keepdim=False, *, Tensor(a!) out) -> Tensor(a!)
  variants: function

- func: nuclear_norm(Tensor self, bool keepdim=False) -> Tensor
  use_c10_dispatcher: full
  variants: function

- func: nuclear_norm.out(Tensor self, bool keepdim=False, *, Tensor(a!) out) -> Tensor(a!)
  variants: function

- func: nuclear_norm.dim(Tensor self, int[2] dim, bool keepdim=False) -> Tensor
  use_c10_dispatcher: full
  variants: function

- func: nuclear_norm.dim_out(Tensor self, int[2] dim, bool keepdim=False, *, Tensor(a!) out) -> Tensor(a!)
  variants: function

- func: clone(Tensor self, *, MemoryFormat? memory_format=None) -> Tensor
  use_c10_dispatcher: full
  variants: function, method
  dispatch:
    CPU, CUDA: clone
    SparseCPU, SparseCUDA: clone_sparse
    MkldnnCPU: mkldnn_clone
    QuantizedCPU, QuantizedCUDA: quantized_clone

- func: resize_as_(Tensor(a!) self, Tensor the_template, *, MemoryFormat? memory_format=None) -> Tensor(a!)
  use_c10_dispatcher: full
  variants: function, method

- func: pow.Tensor_Scalar_out(Tensor self, Scalar exponent, *, Tensor(a!) out) -> Tensor(a!)
  dispatch:
    CPU, CUDA: pow_out
    SparseCPU, SparseCUDA: pow_out_sparse_scalar

- func: pow.Tensor_Scalar(Tensor self, Scalar exponent) -> Tensor
  use_c10_dispatcher: full
  variants: function, method
  dispatch:
    CPU, CUDA: pow
    SparseCPU, SparseCUDA: pow_sparse_scalar

- func: zero_(Tensor(a!) self) -> Tensor(a!)
  use_c10_dispatcher: full
  variants: method, function
  dispatch:
    CPU, CUDA: zero_
    SparseCPU, SparseCUDA: zero_sparse_
    MkldnnCPU: mkldnn_zero_

- func: sub.out(Tensor self, Tensor other, *, Scalar alpha=1, Tensor(a!) out) -> Tensor(a!)
  dispatch:
    CPU, CUDA: sub_out
    SparseCPU, SparseCUDA: sub_out_sparse

- func: sub.Tensor(Tensor self, Tensor other, *, Scalar alpha=1) -> Tensor
  use_c10_dispatcher: full
  variants: function, method
  dispatch:
    CPU, CUDA: sub
    SparseCPU, SparseCUDA: sub_sparse

- func: sub_.Tensor(Tensor(a!) self, Tensor other, *, Scalar alpha=1) -> Tensor(a!)
  use_c10_dispatcher: full
  variants: method
  dispatch:
    CPU, CUDA: sub_
    SparseCPU, SparseCUDA: sub_sparse_

# For C++ only, until we have conversion from C++ numbers to Tensor
- func: sub.Scalar(Tensor self, Scalar other, Scalar alpha=1) -> Tensor
  use_c10_dispatcher: full
  variants: function, method

- func: sub_.Scalar(Tensor(a!) self, Scalar other, Scalar alpha=1) -> Tensor(a!)
  use_c10_dispatcher: full
  variants: method

# subtract, alias for sub
- func: subtract.out(Tensor self, Tensor other, *, Scalar alpha=1, Tensor(a!) out) -> Tensor(a!)

- func: subtract.Tensor(Tensor self, Tensor other, *, Scalar alpha=1) -> Tensor
  use_c10_dispatcher: full
  variants: function, method

- func: subtract_.Tensor(Tensor(a!) self, Tensor other, *, Scalar alpha=1) -> Tensor(a!)
  use_c10_dispatcher: full
  variants: method

# For C++ only, until we have conversion from C++ numbers to Tensor
- func: subtract.Scalar(Tensor self, Scalar other, Scalar alpha=1) -> Tensor
  use_c10_dispatcher: full
  variants: function, method

- func: subtract_.Scalar(Tensor(a!) self, Scalar other, Scalar alpha=1) -> Tensor(a!)
  use_c10_dispatcher: full
  variants: method

- func: rsub.Tensor(Tensor self, Tensor other, *, Scalar alpha=1) -> Tensor
  use_c10_dispatcher: full
  variants: function

# For C++ only, until we have conversion from C++ numbers to Tensor
- func: rsub.Scalar(Tensor self, Scalar other, Scalar alpha=1) -> Tensor
  use_c10_dispatcher: full
  variants: function

# Functionally the same as addmm, but we give it a different derivative formula
# that doesn't propagate gradients to non-present entries on sparse.
- func: _sparse_addmm(Tensor self, Tensor sparse, Tensor dense, *, Scalar beta=1, Scalar alpha=1) -> Tensor
  use_c10_dispatcher: full

- func: addmm.out(Tensor self, Tensor mat1, Tensor mat2, *, Scalar beta=1, Scalar alpha=1, Tensor(a!) out) -> Tensor(a!)
  dispatch:
    CPU: addmm_cpu_out
    CUDA: addmm_out_cuda
    SparseCPU: addmm_out_sparse_dense_cpu
    SparseCUDA: addmm_out_sparse_dense_cuda

- func: addmm(Tensor self, Tensor mat1, Tensor mat2, *, Scalar beta=1, Scalar alpha=1) -> Tensor
  use_c10_dispatcher: full
  variants: function, method
  dispatch:
    CPU: addmm_cpu
    CUDA: addmm_cuda
    SparseCPU: addmm_sparse_dense_cpu
    SparseCUDA: addmm_sparse_dense_cuda

- func: addmm_(Tensor(a!) self, Tensor mat1, Tensor mat2, *, Scalar beta=1, Scalar alpha=1) -> Tensor(a!)
  use_c10_dispatcher: full
  variants: method
  dispatch:
    CPU: addmm_cpu_
    CUDA: addmm__cuda
    # Warning!  For whatever reason, the inplace sparse addmm is NON
    # broadcasting
    SparseCPU: s_addmm_sparse_dense_cpu_
    SparseCUDA: s_addmm_sparse_dense_cuda_

# NOTE [ Sparse: autograd and API ]
#
#
# Sparse Tensor Constructors
# ~~~~~~~~~~~~~~~~~~~~~~~~~~
#
# The API entry points to sparse tensor construction should be
# `sparse_coo tensor` and `_sparse_coo_tensor_unsafe`. Depending on whether the
# indices and values tensors are given, they eventually dispatch to either
# `sparse_coo_tensor_with_dims` or `sparse_coo_tensor_with_dims_and_tensors`.
#
# The autograd support for ctor is implement on `sparse_coo_tensor_with_dims_and_tensors`.
#
# The API methods `sparse_coo tensor` and `_sparse_coo_tensor_unsafe`
# **must not** have specific type dispatches because otherwise codegen will
# consider them as abstract methods (see Note [Abstract ATen methods]), dispatch
# using **Tensor** type, and thus lose autograd tracking on the actual method
# they dispatch to, e.g., `sparse_coo_tensor_with_dims_and_tensors`.
#
#
# Sparse Methods API Design
# ~~~~~~~~~~~~~~~~~~~~~~~~~
#
# Goals: 1. Flexible API for users to write custom sparse ops
#        2. ctor and member accessor with autograd support
#
# To achieve 1, we need to provide a set of *dangerous* APIs (dangerous in the
# sense that misusing them will break sparse tensor invariant and may out in
# unexpected behavior, e.g., crash). These methods are all prefixed with
# underscore "_" to indicate that they should be used with care. We provide:
#
#   + `_indices()`: returns the *raw* indices within the sparse tensor (not just
#                   sharing storage). Any inplace operation will change the
#                   actual indices, including t_, set_, as_strided_, resize_,
#                   etc.
#   + `_values()`: returns the *raw* values within the sparse tensor. Similar
#                  semantics as `_indices()`
#   + `_nnz()`: returns the number of non-zero entries. This will always be
#               determined by the shapes of indices and values.
#   + `_coalesced_(bool)`: inplace sets whether the tensor is coalesced, and
#                          returns itself.
#
# These methods are very useful in writing new operations, e.g., a custom
# autograd Function.
#
# We also provide other public *safe* APIs:
#   + `indices()`: returns a **view** of the indices tensor if the sparse tensor
#                  is **coalesced**.
#   + `values()`: returns a **view** of the values tensor if the containing
#                 sparse tensor is **coalesced**.
#   + `sparse_dim()`: number of sparse dimensions
#   + `dense_dim()`: number of dense dimensions
#   + `is_coalesced()`: whether the sparse tensor is coalesced
#
# `_indices()` and `_values()` should returns the raw indices and values dense
# tensors within a sparse tensor. They can be quite unsafe with inplace
# operations like `t_()`, and exposes uncoalesced indices and values. The public
# recommended API is `indices()` and `values()`, both of which first check that
# the tensor is coalesced and return views on those tensors.
#
#
# Autograd Support
# ~~~~~~~~~~~~~~~~
#
# Autograd is supported on `values()` and sparse tensor ctor with indices and
# values tensors. E.g., `torch.sparse_coo_tensor(i, v).values().sum()` is
# differentiable w.r.t. `v`.
#
# NB: The `values()` and `_values()` operators are special in that they are
# layout-aware, i.e., the output depends not just on the data it represents, but
# also on the input layout details (in this case, the `indices` tensor). See
# NOTE [ as_strided Backward and layout-aware/agnostic autograd ] in Functions.cpp
# for discussion on layout-aware vs layout-agnostic autograd. Since PyTorch ops
# operate in the layout-agnostic mode, similar to `as_strided`, backward of
# these two operators need to consider them in a layout-agnostic way:
#   + `values()`:
#     Input is coalesced.
#     We just pretend having `input.indices()` as an additional argument
#     `input_indices`, then forward is similar to
#     `input.to(kStrided).index_select(input_indices)` regardless of the layout.
#     Note that `values()` normally is layout-aware even if we constrain
#     ourselves on sparse inputs since it may include all zeros values entries
#     as "present" entries.
#   + `_values()`:
#     Input may be uncoalesced.
#     It is not straightforward to construct a layout-agnostic version because
#     duplicate indices entries may exist and additional parameterization is
#     needed to distribute the value into different values entries. Furthermore,
#     this op is intended to provide ways to write custom sparse ops, rather
#     than being used in autograd graph, so it is marked as *non-differentiable*
#     in derivatives.yaml.
#
# Before reading the following, see NOTE [ Autograd Variable Views ] in
# variable.h for details on views that are tracked by autograd, and views that
# are not.
#
# Moreover, these methods return tensors that share storage with inputs, so we
# mark these methods as view ops to support autograd history tracking.
# The sparse tensor ctor output should technically be view of both input indices
# and values tensors, but currently we only support setting as view of a single
# Variable, so it is only view of the values tensor.
# TODO: clone indices in sparse tensor ctor.
#
# For other methods that return outputs that share storage with inputs, i.e.,
# `indices()` and `_indices()`. We mark their outputs as non-differentiable, so
# the view relation is not tracked by autograd, but the version counter is still
# shared. In other words, their outputs are non-differentiable views of the
# sparse tensor.

# FIXME: would be nicer if TensorOptions was optional based; not adding default arguments for options given
# the default would never make sense.
- func: sparse_coo_tensor.size(int[] size, *, ScalarType? dtype=None, Layout? layout=None, Device? device=None, bool? pin_memory=False) -> Tensor
  use_c10_dispatcher: full

- func: sparse_coo_tensor.indices(Tensor indices, Tensor values, *, ScalarType? dtype=None, Layout? layout=None, Device? device=None, bool? pin_memory=None) -> Tensor
  use_c10_dispatcher: full

- func: sparse_coo_tensor.indices_size(Tensor indices, Tensor values, int[] size, *, ScalarType? dtype=None, Layout? layout=None, Device? device=None, bool? pin_memory=None) -> Tensor
  use_c10_dispatcher: full

- func: _sparse_coo_tensor_unsafe(Tensor indices, Tensor values, int[] size, *, ScalarType? dtype=None, Layout? layout=None, Device? device=None, bool? pin_memory=None) -> Tensor
  use_c10_dispatcher: full

- func: _validate_sparse_coo_tensor_args(Tensor indices, Tensor values, int[] size) -> ()
  use_c10_dispatcher: full

- func: _sparse_coo_tensor_with_dims(int sparse_dim, int dense_dim, int[] size, *, ScalarType? dtype=None, Layout? layout=None, Device? device=None, bool? pin_memory=False) -> Tensor
  use_c10_dispatcher: full
  dispatch:
    SparseCPU, SparseCUDA: new_with_dims_sparse

- func: _sparse_coo_tensor_with_dims_and_tensors(int sparse_dim, int dense_dim, int[] size, Tensor indices, Tensor values, *, ScalarType? dtype=None, Layout? layout=None, Device? device=None, bool? pin_memory=False) -> Tensor
  use_c10_dispatcher: full
  dispatch:
    SparseCPU, SparseCUDA: new_with_dims_and_tensor_sparse

- func: sparse_resize_(Tensor(a!) self, int[] size, int sparse_dim, int dense_dim) -> Tensor(a!)
  use_c10_dispatcher: full
  variants: method
  dispatch:
    SparseCPU, SparseCUDA: sparse_resize_

- func: sparse_resize_and_clear_(Tensor(a!) self, int[] size, int sparse_dim, int dense_dim) -> Tensor(a!)
  use_c10_dispatcher: full
  variants: method
  dispatch:
    SparseCPU, SparseCUDA: sparse_resize_and_clear_

- func: sparse_mask(Tensor self, Tensor mask) -> Tensor
  use_c10_dispatcher: full
  variants: method
  dispatch:
    SparseCPU: sparse_mask_cpu
    SparseCUDA: sparse_mask_cuda

- func: to_dense(Tensor self) -> Tensor
  use_c10_dispatcher: full
  variants: method
  dispatch:
    SparseCPU, SparseCUDA: sparse_to_dense
    MkldnnCPU: mkldnn_to_dense

- func: to_dense_backward(Tensor grad, Tensor input) -> Tensor
  use_c10_dispatcher: full

- func: sparse_dim(Tensor self) -> int
  use_c10_dispatcher: full
  variants: method
  dispatch:
    SparseCPU, SparseCUDA: sparse_dim_sparse
  device_guard: False

# legacy method
- func: _dimI(Tensor self) -> int
  use_c10_dispatcher: full
  variants: method
  dispatch:
    SparseCPU, SparseCUDA: sparse_dim_sparse
  device_guard: False

- func: dense_dim(Tensor self) -> int
  use_c10_dispatcher: full
  variants: method
  dispatch:
    SparseCPU, SparseCUDA: dense_dim_sparse
  device_guard: False

# legacy method
- func: _dimV(Tensor self) -> int
  use_c10_dispatcher: full
  variants: method
  dispatch:
    SparseCPU, SparseCUDA: dense_dim_sparse
  device_guard: False

- func: _nnz(Tensor self) -> int
  use_c10_dispatcher: full
  variants: method
  dispatch:
    SparseCPU, SparseCUDA: _nnz_sparse
  device_guard: False

- func: coalesce(Tensor self) -> Tensor
  use_c10_dispatcher: full
  variants: method
  dispatch:
    SparseCPU: coalesce_sparse_cpu
    SparseCUDA: coalesce_sparse_cuda

- func: is_coalesced(Tensor self) -> bool
  use_c10_dispatcher: full
  variants: method
  dispatch:
    SparseCPU, SparseCUDA: is_coalesced_sparse
  device_guard: False

- func: _indices(Tensor(a) self) -> Tensor(a)
  use_c10_dispatcher: full
  variants: method
  dispatch:
    SparseCPU, SparseCUDA: _indices_sparse
  device_guard: False

- func: _values(Tensor(a) self) -> Tensor(a)
  use_c10_dispatcher: full
  variants: method
  dispatch:
    SparseCPU, SparseCUDA: _values_sparse
  device_guard: False

# This method doesn't do any check but only directly sets the flag. So it can be
# a bit unsafe. Similar to _indices and _values, this is useful for implementing
# custom sparse operations in Python/C++ extension.
- func: _coalesced_(Tensor(a!) self, bool coalesced) -> Tensor(a!)
  use_c10_dispatcher: full
  variants: method
  dispatch:
    SparseCPU, SparseCUDA: _coalesced_sparse_
  device_guard: False

- func: indices(Tensor(a) self) -> Tensor(a)
  use_c10_dispatcher: full
  variants: method
  dispatch:
    SparseCPU, SparseCUDA: indices_sparse
  device_guard: False

- func: values(Tensor(a) self) -> Tensor(a)
  use_c10_dispatcher: full
  variants: method
  dispatch:
    SparseCPU, SparseCUDA: values_sparse
  device_guard: False

- func: hspmm.out(Tensor mat1, Tensor mat2, *, Tensor(a!) out) -> Tensor(a!)
  dispatch:
    SparseCPU: hspmm_out_sparse_cpu
    SparseCUDA: hspmm_out_sparse_cuda

- func: hspmm(Tensor mat1, Tensor mat2) -> Tensor
  use_c10_dispatcher: full
  dispatch:
    SparseCPU: hspmm_sparse_cpu
    SparseCUDA: hspmm_sparse_cuda

- func: copy_sparse_to_sparse_(Tensor(a!) self, Tensor src, bool non_blocking=False) -> Tensor(a!)
  use_c10_dispatcher: full
  variants: function
  dispatch:
    SparseCPU, SparseCUDA: copy_sparse_

- func: unbind.int(Tensor(a) self, int dim=0) -> Tensor(a)[]
  use_c10_dispatcher: full
  variants: function, method

- func: unbind.Dimname(Tensor(a) self, Dimname dim) -> Tensor(a)[]
  variants: function, method

- func: to_sparse.sparse_dim(Tensor self, int sparse_dim) -> Tensor
  use_c10_dispatcher: full
  variants: method
  dispatch:
    CPU, CUDA: dense_to_sparse

- func: to_sparse(Tensor self) -> Tensor
  use_c10_dispatcher: full
  variants: method
  dispatch:
    CPU, CUDA: dense_to_sparse

- func: to_mkldnn(Tensor self) -> Tensor
  use_c10_dispatcher: full
  variants: method
  dispatch:
    CPU: dense_to_mkldnn

- func: mkldnn_reorder_conv2d_weight(Tensor self, int[2] padding=0, int[2] stride=1, int[2] dilation=1, int groups=1) -> Tensor
  use_c10_dispatcher: full
  variants: function
  python_module: nn
  dispatch:
    MkldnnCPU: mkldnn_reorder_conv2d_weight

- func: mkldnn_reorder_conv3d_weight(Tensor self, int[3] padding=0, int[3] stride=1, int[3] dilation=1, int groups=1) -> Tensor
  use_c10_dispatcher: full
  variants: function
  python_module: nn
  dispatch:
    MkldnnCPU: mkldnn_reorder_conv3d_weight

- func: to_mkldnn_backward(Tensor grad, Tensor input) -> Tensor
  use_c10_dispatcher: full

- func: quantize_per_tensor(Tensor self, float scale, int zero_point, ScalarType dtype) -> Tensor
  use_c10_dispatcher: full
  variants: function
  dispatch:
    CPU, CUDA: quantize_per_tensor

- func: quantize_per_tensor.tensors(Tensor[] tensors, Tensor scales, Tensor zero_points, ScalarType dtype) -> Tensor[]
  use_c10_dispatcher: full
  variants: function
  dispatch:
    CPU: quantize_per_tensor_list_cpu

- func: quantize_per_channel(Tensor self, Tensor scales, Tensor zero_points, int axis, ScalarType dtype) -> Tensor
  use_c10_dispatcher: full
  variants: function
  dispatch:
    CPU: quantize_per_channel_cpu

- func: dequantize.self(Tensor self) -> Tensor
  use_c10_dispatcher: full
  variants: function, method
  dispatch:
    QuantizedCPU, QuantizedCUDA: dequantize_quant

- func: dequantize.tensors(Tensor[] tensors) -> Tensor[]
  use_c10_dispatcher: full
  variants: function
  dispatch:
    QuantizedCPU: dequantize_tensors_quantized_cpu

- func: q_scale(Tensor self) -> float
  use_c10_dispatcher: full
  variants: function, method
  dispatch:
    QuantizedCPU, QuantizedCUDA: q_scale_quant

- func: q_zero_point(Tensor self) -> int
  use_c10_dispatcher: full
  variants: function, method
  dispatch:
    QuantizedCPU, QuantizedCUDA: q_zero_point_quant

- func: q_per_channel_scales(Tensor self) -> Tensor
  use_c10_dispatcher: full
  variants: function, method
  dispatch:
    QuantizedCPU: q_per_channel_scales

- func: q_per_channel_zero_points(Tensor self) -> Tensor
  use_c10_dispatcher: full
  variants: function, method
  dispatch:
    QuantizedCPU: q_per_channel_zero_points

- func: q_per_channel_axis(Tensor self) -> int
  use_c10_dispatcher: full
  variants: function, method
  dispatch:
    QuantizedCPU: q_per_channel_axis

- func: int_repr(Tensor self) -> Tensor
  use_c10_dispatcher: full
  variants: function, method
  dispatch:
    QuantizedCPU: int_repr_quantized_cpu
    QuantizedCUDA: int_repr_quantized_cuda

- func: _make_per_tensor_quantized_tensor(Tensor self, float scale, int zero_point) -> Tensor
  use_c10_dispatcher: full
  dispatch:
    CPU: make_per_tensor_quantized_tensor_cpu
    CUDA: make_per_tensor_quantized_tensor_cuda

- func: _make_per_channel_quantized_tensor(Tensor self, Tensor scale, Tensor zero_point, int axis) -> Tensor
  use_c10_dispatcher: full
  dispatch:
    CPU: make_per_channel_quantized_tensor_cpu

- func: qscheme(Tensor self) -> QScheme
  use_c10_dispatcher: full
  variants: method
  dispatch:
    QuantizedCPU, QuantizedCUDA: qscheme_quant

- func: fake_quantize_per_tensor_affine(Tensor self, float scale, int zero_point, int quant_min, int quant_max) -> Tensor
  use_c10_dispatcher: full
  variants: function

- func: fake_quantize_per_tensor_affine_backward(Tensor grad, Tensor self, float scale, int zero_point, int quant_min, int quant_max) -> Tensor
  use_c10_dispatcher: full
  variants: function

- func: _fake_quantize_learnable_per_tensor_affine(Tensor self, Tensor scale, Tensor zero_point, int quant_min, int quant_max) -> Tensor
  use_c10_dispatcher: full
  variants: function

- func: _fake_quantize_learnable_per_tensor_affine_backward(Tensor grad, Tensor self, Tensor scale, Tensor zero_point, int quant_min, int quant_max) -> (Tensor, Tensor, Tensor)
  use_c10_dispatcher: full
  variants: function

- func: fake_quantize_per_channel_affine(Tensor self, Tensor scale, Tensor zero_point, int axis, int quant_min, int quant_max) -> Tensor
  use_c10_dispatcher: full
  variants: function

- func: fake_quantize_per_channel_affine_backward(Tensor grad, Tensor self, Tensor scale, Tensor zero_point, int axis, int quant_min, int quant_max) -> Tensor
  use_c10_dispatcher: full
  variants: function

- func: _fake_quantize_learnable_per_channel_affine(Tensor self, Tensor scale, Tensor zero_point, int axis, int quant_min, int quant_max) -> Tensor
  use_c10_dispatcher: full
  variants: function

- func: _fake_quantize_learnable_per_channel_affine_backward(Tensor grad, Tensor self, Tensor scale, Tensor zero_point, int axis, int quant_min, int quant_max) -> (Tensor, Tensor, Tensor)
  use_c10_dispatcher: full
  variants: function

- func: _choose_qparams_per_tensor(Tensor self, bool reduce_range=False) -> (float, int)
  use_c10_dispatcher: full
  variants: function

- func: _saturate_weight_to_fp16(Tensor weight) -> Tensor
  use_c10_dispatcher: full
  variants: function

# to(Device) must not exist because all constructors of Device also works for
# TensorOptions. Otherwise, an ambiguity error is thrown.
# See NOTE [ TensorOptions Constructors ].
- func: to.dtype_layout(Tensor self, *, ScalarType? dtype=None, Layout? layout=None, Device? device=None, bool? pin_memory=None, bool non_blocking=False, bool copy=False, MemoryFormat? memory_format=None) -> Tensor
  use_c10_dispatcher: full
  variants: method
  device_guard: False

- func: to.device(Tensor self, Device device, ScalarType dtype, bool non_blocking=False, bool copy=False, MemoryFormat? memory_format=None) -> Tensor
  use_c10_dispatcher: full
  variants: method
  device_guard: False

- func: to.dtype(Tensor self, ScalarType dtype, bool non_blocking=False, bool copy=False, MemoryFormat? memory_format=None) -> Tensor
  use_c10_dispatcher: full
  variants: method
  device_guard: False

- func: to.other(Tensor self, Tensor other, bool non_blocking=False, bool copy=False, MemoryFormat? memory_format=None) -> Tensor
  use_c10_dispatcher: full
  variants: method
  device_guard: False

- func: meshgrid(Tensor[] tensors) -> Tensor[]
  use_c10_dispatcher: full

- func: cartesian_prod(Tensor[] tensors) -> Tensor
  use_c10_dispatcher: full
  variants: function

- func: combinations(Tensor self, int r=2, bool with_replacement=False) -> Tensor
  use_c10_dispatcher: full
  variants: function

- func: item(Tensor self) -> Scalar
  use_c10_dispatcher: full
  variants: method

- func: result_type.Tensor(Tensor tensor, Tensor other) -> ScalarType
  use_c10_dispatcher: full
  variants: function

- func: result_type.Scalar(Tensor tensor, Scalar other) -> ScalarType
  use_c10_dispatcher: full
  variants: function

- func: result_type.Scalar_Tensor(Scalar scalar, Tensor tensor) -> ScalarType
  use_c10_dispatcher: full
  variants: function

- func: result_type.Scalar_Scalar(Scalar scalar1, Scalar scalar2) -> ScalarType
  use_c10_dispatcher: full

- func: can_cast(ScalarType from, ScalarType to) -> bool
  use_c10_dispatcher: full
  variants: function

- func: promote_types(ScalarType type1, ScalarType type2) -> ScalarType
  use_c10_dispatcher: full
  variants: function

# NB: Does NOT check precondition that numel == 1
- func: _local_scalar_dense(Tensor self) -> Scalar
  use_c10_dispatcher: full
  dispatch:
    CPU: _local_scalar_dense_cpu
    CUDA: _local_scalar_dense_cuda
  variants: function

# Fused RNN kernels
- func: _thnn_fused_lstm_cell(Tensor input_gates, Tensor hidden_gates, Tensor cx, Tensor? input_bias=None, Tensor? hidden_bias=None) -> (Tensor, Tensor, Tensor)
  use_c10_dispatcher: full
  dispatch:
    CUDA: _thnn_fused_lstm_cell_cuda

- func: _thnn_fused_lstm_cell_backward(Tensor? grad_hy, Tensor? grad_cy, Tensor cx, Tensor cy, Tensor workspace, bool has_bias) -> (Tensor, Tensor, Tensor, Tensor, Tensor)
  use_c10_dispatcher: full
  dispatch:
    CUDA: _thnn_fused_lstm_cell_backward_cuda

- func: _thnn_differentiable_lstm_cell_backward(Tensor? grad_hy, Tensor? grad_cy, Tensor input_gates, Tensor hidden_gates, Tensor? input_bias, Tensor? hidden_bias, Tensor cx, Tensor cy) -> (Tensor, Tensor, Tensor, Tensor, Tensor)
  use_c10_dispatcher: full

- func: _thnn_fused_gru_cell(Tensor input_gates, Tensor hidden_gates, Tensor hx, Tensor? input_bias=None, Tensor? hidden_bias=None) -> (Tensor, Tensor)
  use_c10_dispatcher: full
  dispatch:
    CUDA: _thnn_fused_gru_cell_cuda

- func: _thnn_fused_gru_cell_backward(Tensor grad_hy, Tensor workspace, bool has_bias) -> (Tensor, Tensor, Tensor, Tensor, Tensor)
  use_c10_dispatcher: full
  dispatch:
    CUDA: _thnn_fused_gru_cell_backward_cuda

- func: _thnn_differentiable_gru_cell_backward(Tensor grad_hy, Tensor input_gates, Tensor hidden_gates, Tensor hx, Tensor? input_bias, Tensor? hidden_bias) -> (Tensor, Tensor, Tensor, Tensor, Tensor)
  use_c10_dispatcher: full

# RNN cells and layers
- func: lstm.input(Tensor input, Tensor[] hx, Tensor[] params, bool has_biases, int num_layers, float dropout, bool train, bool bidirectional, bool batch_first) -> (Tensor, Tensor, Tensor)
  use_c10_dispatcher: full

- func: lstm.data(Tensor data, Tensor batch_sizes, Tensor[] hx, Tensor[] params, bool has_biases, int num_layers, float dropout, bool train, bool bidirectional) -> (Tensor, Tensor, Tensor)
  use_c10_dispatcher: full

- func: gru.input(Tensor input, Tensor hx, Tensor[] params, bool has_biases, int num_layers, float dropout, bool train, bool bidirectional, bool batch_first) -> (Tensor, Tensor)
  use_c10_dispatcher: full

- func: gru.data(Tensor data, Tensor batch_sizes, Tensor hx, Tensor[] params, bool has_biases, int num_layers, float dropout, bool train, bool bidirectional) -> (Tensor, Tensor)
  use_c10_dispatcher: full

- func: rnn_tanh.input(Tensor input, Tensor hx, Tensor[] params, bool has_biases, int num_layers, float dropout, bool train, bool bidirectional, bool batch_first) -> (Tensor, Tensor)
  use_c10_dispatcher: full

- func: rnn_tanh.data(Tensor data, Tensor batch_sizes, Tensor hx, Tensor[] params, bool has_biases, int num_layers, float dropout, bool train, bool bidirectional) -> (Tensor, Tensor)
  use_c10_dispatcher: full

- func: rnn_relu.input(Tensor input, Tensor hx, Tensor[] params, bool has_biases, int num_layers, float dropout, bool train, bool bidirectional, bool batch_first) -> (Tensor, Tensor)
  use_c10_dispatcher: full

- func: rnn_relu.data(Tensor data, Tensor batch_sizes, Tensor hx, Tensor[] params, bool has_biases, int num_layers, float dropout, bool train, bool bidirectional) -> (Tensor, Tensor)
  use_c10_dispatcher: full

- func: lstm_cell(Tensor input, Tensor[] hx, Tensor w_ih, Tensor w_hh, Tensor? b_ih=None, Tensor? b_hh=None) -> (Tensor, Tensor)
  use_c10_dispatcher: full

- func: gru_cell(Tensor input, Tensor hx, Tensor w_ih, Tensor w_hh, Tensor? b_ih=None, Tensor? b_hh=None) -> Tensor
  use_c10_dispatcher: full

- func: rnn_tanh_cell(Tensor input, Tensor hx, Tensor w_ih, Tensor w_hh, Tensor? b_ih=None, Tensor? b_hh=None) -> Tensor
  use_c10_dispatcher: full

- func: rnn_relu_cell(Tensor input, Tensor hx, Tensor w_ih, Tensor w_hh, Tensor? b_ih=None, Tensor? b_hh=None) -> Tensor
  use_c10_dispatcher: full

# Quantized RNN layer registration has been moved to C10 dispatch in `RNN.cpp`

# Quantized RNN layers
# - func: quantized_lstm(Tensor input, Tensor[] hx, Tensor[] params, bool has_biases, int num_layers, float dropout, bool train, bool bidirectional, bool batch_first, *, ScalarType? dtype=None, bool use_dynamic=False) -> (Tensor, Tensor, Tensor)
#  use_c10_dispatcher: full

# - func: quantized_lstm.data(Tensor data, Tensor batch_sizes, Tensor[] hx, Tensor[] params, bool has_biases, int num_layers, float dropout, bool train, bool bidirectional, *, ScalarType? dtype=None, bool use_dynamic=False) -> (Tensor, Tensor, Tensor)
#  use_c10_dispatcher: full

# Quantized GRU layers

# - func: quantized_gru.input(Tensor input, Tensor hx, Tensor[] params, bool has_biases, int num_layers, float dropout, bool train, bool bidirectional, bool batch_first) -> (Tensor, Tensor)
#   use_c10_dispatcher: full

# - func: quantized_gru.data(Tensor data, Tensor batch_sizes, Tensor hx, Tensor[] params, bool has_biases, int num_layers, float dropout, bool train, bool bidirectional) -> (Tensor, Tensor)
#   use_c10_dispatcher: full

# Quantized RNN cells
- func: quantized_lstm_cell(Tensor input, Tensor[] hx, Tensor w_ih, Tensor w_hh, Tensor b_ih, Tensor b_hh, Tensor packed_ih, Tensor packed_hh, Tensor col_offsets_ih, Tensor col_offsets_hh, Scalar scale_ih, Scalar scale_hh, Scalar zero_point_ih, Scalar zero_point_hh) -> (Tensor, Tensor)
  use_c10_dispatcher: full

- func: quantized_gru_cell(Tensor input, Tensor hx, Tensor w_ih, Tensor w_hh, Tensor b_ih, Tensor b_hh, Tensor packed_ih, Tensor packed_hh, Tensor col_offsets_ih, Tensor col_offsets_hh, Scalar scale_ih, Scalar scale_hh, Scalar zero_point_ih, Scalar zero_point_hh) -> Tensor
  use_c10_dispatcher: full

- func: quantized_rnn_relu_cell(Tensor input, Tensor hx, Tensor w_ih, Tensor w_hh, Tensor b_ih, Tensor b_hh, Tensor packed_ih, Tensor packed_hh, Tensor col_offsets_ih, Tensor col_offsets_hh, Scalar scale_ih, Scalar scale_hh, Scalar zero_point_ih, Scalar zero_point_hh) -> Tensor
  use_c10_dispatcher: full

- func: quantized_rnn_tanh_cell(Tensor input, Tensor hx, Tensor w_ih, Tensor w_hh, Tensor b_ih, Tensor b_hh, Tensor packed_ih, Tensor packed_hh, Tensor col_offsets_ih, Tensor col_offsets_hh, Scalar scale_ih, Scalar scale_hh, Scalar zero_point_ih, Scalar zero_point_hh) -> Tensor
  use_c10_dispatcher: full

# PackedSequence utilities
- func: _pack_padded_sequence(Tensor input, Tensor lengths, bool batch_first) -> (Tensor, Tensor)
  use_c10_dispatcher: full

- func: _pack_padded_sequence_backward(Tensor grad, int[] input_size, Tensor batch_sizes, bool batch_first) -> Tensor
  use_c10_dispatcher: full

- func: _pad_packed_sequence(Tensor data, Tensor batch_sizes, bool batch_first, Scalar padding_value, int total_length) -> (Tensor, Tensor)
  use_c10_dispatcher: full

# wrappers for legacy TH methods

- func: set_.source_Storage(Tensor(a!) self, Storage source) -> Tensor(a!)
  variants: method
  device_guard: False
  dispatch:
    CPU, CUDA: set_

- func: set_.source_Storage_storage_offset(Tensor(a!) self, Storage source, int storage_offset, int[] size, int[] stride=[]) -> Tensor(a!)
  variants: method
  device_guard: False
  dispatch:
    CPU: set_storage_cpu_
    CUDA: set_storage_cuda_
    QuantizedCPU, QuantizedCUDA: set_storage_quantized_

- func: set_.source_Tensor(Tensor(a!) self, Tensor source) -> Tensor(a!)
  use_c10_dispatcher: full
  variants: method
  device_guard: False
  dispatch:
    CPU, CUDA: set_tensor_

- func: set_(Tensor(a!) self) -> Tensor(a!)
  use_c10_dispatcher: full
  variants: method
  dispatch:
    CPU: set_cpu_
    CUDA: set_cuda_

- func: set_quantizer_(Tensor(a!) self, ConstQuantizerPtr quantizer) -> Tensor(a!)
  variants: method
  dispatch:
    QuantizedCPU, QuantizedCUDA: set_quantizer_

- func: is_set_to(Tensor self, Tensor tensor) -> bool
  use_c10_dispatcher: full
  variants: method
  device_guard: False
  dispatch:
    CPU, CUDA: is_set_to

- func: masked_fill_.Scalar(Tensor(a!) self, Tensor mask, Scalar value) -> Tensor(a!)
  use_c10_dispatcher: full
  variants: method
  dispatch:
    CPU: masked_fill__cpu
    CUDA: masked_fill__cuda

- func: masked_fill.Scalar(Tensor self, Tensor mask, Scalar value) -> Tensor
  use_c10_dispatcher: full
  variants: function, method

- func: masked_fill_.Tensor(Tensor(a!) self, Tensor mask, Tensor value) -> Tensor(a!)
  use_c10_dispatcher: full
  variants: method
  dispatch:
    CPU: masked_fill__cpu
    CUDA: masked_fill__cuda

- func: masked_fill.Tensor(Tensor self, Tensor mask, Tensor value) -> Tensor
  use_c10_dispatcher: full
  variants: function, method

- func: masked_scatter_(Tensor(a!) self, Tensor mask, Tensor source) -> Tensor(a!)
  use_c10_dispatcher: full
  variants: method
  dispatch:
    CPU: masked_scatter__cpu
    CUDA: masked_scatter__cuda

- func: masked_scatter(Tensor self, Tensor mask, Tensor source) -> Tensor
  use_c10_dispatcher: full
  variants: function, method

- func: view(Tensor(a) self, int[] size) -> Tensor(a)
  use_c10_dispatcher: full
  variants: method
  device_guard: False
  dispatch:
    CPU, CUDA, QuantizedCPU, QuantizedCUDA: view
    MkldnnCPU: mkldnn_view

- func: put_(Tensor(a!) self, Tensor index, Tensor source, bool accumulate=False) -> Tensor(a!)
  use_c10_dispatcher: full
  variants: method
  dispatch:
    CPU: legacy::cpu::_th_put_
    CUDA: legacy::cuda::_th_put_

- func: index_add_(Tensor(a!) self, int dim, Tensor index, Tensor source) -> Tensor(a!)
  use_c10_dispatcher: full
  variants: method
  dispatch:
    CPU: index_add_cpu_
    CUDA: index_add_cuda_

- func: index_add(Tensor self, int dim, Tensor index, Tensor source) -> Tensor
  use_c10_dispatcher: full
  variants: function, method

- func: index_add.dimname(Tensor self, Dimname dim, Tensor index, Tensor source) -> Tensor
  variants: function, method

- func: index_fill_.int_Scalar(Tensor(a!) self, int dim, Tensor index, Scalar value) -> Tensor(a!)
  use_c10_dispatcher: full
  variants: method
  dispatch:
    CPU: legacy::cpu::_th_index_fill_
    CUDA: legacy::cuda::_th_index_fill_

- func: index_fill.int_Scalar(Tensor self, int dim, Tensor index, Scalar value) -> Tensor
  use_c10_dispatcher: full
  variants: function, method

- func: index_fill_.int_Tensor(Tensor(a!) self, int dim, Tensor index, Tensor value) -> Tensor(a!)
  use_c10_dispatcher: full
  variants: method
  dispatch:
    CPU, CUDA: index_fill_

- func: index_fill.int_Tensor(Tensor self, int dim, Tensor index, Tensor value) -> Tensor
  use_c10_dispatcher: full
  variants: function, method

- func: index_fill_.Dimname_Scalar(Tensor(a!) self, Dimname dim, Tensor index, Scalar value) -> Tensor(a!)
  variants: method

- func: index_fill_.Dimname_Tensor(Tensor(a!) self, Dimname dim, Tensor index, Tensor value) -> Tensor(a!)
  variants: method

- func: index_fill.Dimname_Scalar(Tensor self, Dimname dim, Tensor index, Scalar value) -> Tensor
  variants: function, method

- func: index_fill.Dimname_Tensor(Tensor self, Dimname dim, Tensor index, Tensor value) -> Tensor
  variants: function, method

- func: scatter_.src(Tensor(a!) self, int dim, Tensor index, Tensor src) -> Tensor(a!)
  use_c10_dispatcher: full
  variants: method
  dispatch:
    CPU, CUDA: scatter_

- func: scatter.src(Tensor self, int dim, Tensor index, Tensor src) -> Tensor
  use_c10_dispatcher: full
  variants: function, method

- func: scatter_.value(Tensor(a!) self, int dim, Tensor index, Scalar value) -> Tensor(a!)
  use_c10_dispatcher: full
  variants: method
  dispatch:
    CPU, CUDA: scatter_fill_

- func: scatter.value(Tensor self, int dim, Tensor index, Scalar value) -> Tensor
  use_c10_dispatcher: full
  variants: function, method

- func: scatter.dimname_src(Tensor self, Dimname dim, Tensor index, Tensor src) -> Tensor
  variants: function, method

- func: scatter.dimname_value(Tensor self, Dimname dim, Tensor index, Scalar value) -> Tensor
  variants: function, method

- func: scatter_.reduce(Tensor(a!) self, int dim, Tensor index, Tensor src, *, str reduce) -> Tensor(a!)
  use_c10_dispatcher: full
  variants: method
  dispatch:
    CPU: scatter_cpu_reduce_

- func: scatter_.value_reduce(Tensor(a!) self, int dim, Tensor index, Scalar value, *, str reduce) -> Tensor(a!)
  use_c10_dispatcher: full
  variants: method
  dispatch:
    CPU: scatter_cpu_scalar_reduce_

- func: scatter_add_(Tensor(a!) self, int dim, Tensor index, Tensor src) -> Tensor(a!)
  use_c10_dispatcher: full
  variants: method
  dispatch:
    CPU, CUDA: scatter_add_

- func: scatter_add(Tensor self, int dim, Tensor index, Tensor src) -> Tensor
  use_c10_dispatcher: full
  variants: function, method

- func: scatter_add.dimname(Tensor self, Dimname dim, Tensor index, Tensor src) -> Tensor
  variants: function, method

- func: lt_.Scalar(Tensor(a!) self, Scalar other) -> Tensor(a!)
  use_c10_dispatcher: full
  variants: method

- func: lt_.Tensor(Tensor(a!) self, Tensor other) -> Tensor(a!)
  use_c10_dispatcher: full
  variants: method

- func: gt_.Scalar(Tensor(a!) self, Scalar other) -> Tensor(a!)
  use_c10_dispatcher: full
  variants: method

- func: gt_.Tensor(Tensor(a!) self, Tensor other) -> Tensor(a!)
  use_c10_dispatcher: full
  variants: method

- func: le_.Scalar(Tensor(a!) self, Scalar other) -> Tensor(a!)
  use_c10_dispatcher: full
  variants: method

- func: le_.Tensor(Tensor(a!) self, Tensor other) -> Tensor(a!)
  use_c10_dispatcher: full
  variants: method

- func: ge_.Scalar(Tensor(a!) self, Scalar other) -> Tensor(a!)
  use_c10_dispatcher: full
  variants: method

- func: ge_.Tensor(Tensor(a!) self, Tensor other) -> Tensor(a!)
  use_c10_dispatcher: full
  variants: method

- func: eq_.Scalar(Tensor(a!) self, Scalar other) -> Tensor(a!)
  use_c10_dispatcher: full
  variants: method

- func: eq_.Tensor(Tensor(a!) self, Tensor other) -> Tensor(a!)
  use_c10_dispatcher: full
  variants: method

- func: ne_.Scalar(Tensor(a!) self, Scalar other) -> Tensor(a!)
  use_c10_dispatcher: full
  variants: method

- func: ne_.Tensor(Tensor(a!) self, Tensor other) -> Tensor(a!)
  use_c10_dispatcher: full
  variants: method

- func: bitwise_and.Tensor_out(Tensor self, Tensor other, *, Tensor(a!) out) -> Tensor(a!)
  variants: function
  dispatch:
    CPU, CUDA: bitwise_and_out

- func: bitwise_and.Scalar_out(Tensor self, Scalar other, *, Tensor(a!) out) -> Tensor(a!)
  variants: function
  dispatch:
    CPU, CUDA: bitwise_and_out

- func: bitwise_and.Scalar(Tensor self, Scalar other) -> Tensor
  use_c10_dispatcher: full
  variants: method, function

- func: bitwise_and.Tensor(Tensor self, Tensor other) -> Tensor
  use_c10_dispatcher: full
  variants: method, function

- func: bitwise_and_.Scalar(Tensor(a!) self, Scalar other) -> Tensor(a!)
  use_c10_dispatcher: full
  variants: method

- func: bitwise_and_.Tensor(Tensor(a!) self, Tensor other) -> Tensor(a!)
  use_c10_dispatcher: full
  variants: method

- func: __and__.Scalar(Tensor self, Scalar other) -> Tensor
  use_c10_dispatcher: full
  variants: method, function

- func: __and__.Tensor(Tensor self, Tensor other) -> Tensor
  use_c10_dispatcher: full
  variants: method, function

- func: __iand__.Scalar(Tensor(a!) self, Scalar other) -> Tensor(a!)
  use_c10_dispatcher: full
  variants: method

- func: __iand__.Tensor(Tensor(a!) self, Tensor other) -> Tensor(a!)
  use_c10_dispatcher: full
  variants: method

- func: bitwise_or.Tensor_out(Tensor self, Tensor other, *, Tensor(a!) out) -> Tensor(a!)
  variants: function
  dispatch:
    CPU, CUDA: bitwise_or_out

- func: bitwise_or.Scalar_out(Tensor self, Scalar other, *, Tensor(a!) out) -> Tensor(a!)
  variants: function
  dispatch:
    CPU, CUDA: bitwise_or_out

- func: bitwise_or.Scalar(Tensor self, Scalar other) -> Tensor
  use_c10_dispatcher: full
  variants: method, function

- func: bitwise_or.Tensor(Tensor self, Tensor other) -> Tensor
  use_c10_dispatcher: full
  variants: method, function

- func: bitwise_or_.Scalar(Tensor(a!) self, Scalar other) -> Tensor(a!)
  use_c10_dispatcher: full
  variants: method

- func: bitwise_or_.Tensor(Tensor(a!) self, Tensor other) -> Tensor(a!)
  use_c10_dispatcher: full
  variants: method

- func: __or__.Scalar(Tensor self, Scalar other) -> Tensor
  use_c10_dispatcher: full
  variants: method, function

- func: __or__.Tensor(Tensor self, Tensor other) -> Tensor
  use_c10_dispatcher: full
  variants: method, function

- func: __ior__.Scalar(Tensor(a!) self, Scalar other) -> Tensor(a!)
  use_c10_dispatcher: full
  variants: method

- func: __ior__.Tensor(Tensor(a!) self, Tensor other) -> Tensor(a!)
  use_c10_dispatcher: full
  variants: method

- func: bitwise_xor.Tensor_out(Tensor self, Tensor other, *, Tensor(a!) out) -> Tensor(a!)
  variants: function
  dispatch:
    CPU, CUDA: bitwise_xor_out

- func: bitwise_xor.Scalar_out(Tensor self, Scalar other, *, Tensor(a!) out) -> Tensor(a!)
  variants: function
  dispatch:
    CPU, CUDA: bitwise_xor_out

- func: bitwise_xor.Scalar(Tensor self, Scalar other) -> Tensor
  use_c10_dispatcher: full
  variants: method, function

- func: bitwise_xor.Tensor(Tensor self, Tensor other) -> Tensor
  use_c10_dispatcher: full
  variants: method, function

- func: bitwise_xor_.Scalar(Tensor(a!) self, Scalar other) -> Tensor(a!)
  use_c10_dispatcher: full
  variants: method

- func: bitwise_xor_.Tensor(Tensor(a!) self, Tensor other) -> Tensor(a!)
  use_c10_dispatcher: full
  variants: method

- func: __xor__.Scalar(Tensor self, Scalar other) -> Tensor
  use_c10_dispatcher: full
  variants: method, function

- func: __xor__.Tensor(Tensor self, Tensor other) -> Tensor
  use_c10_dispatcher: full
  variants: method, function

- func: __ixor__.Scalar(Tensor(a!) self, Scalar other) -> Tensor(a!)
  use_c10_dispatcher: full
  variants: method

- func: __ixor__.Tensor(Tensor(a!) self, Tensor other) -> Tensor(a!)
  use_c10_dispatcher: full
  variants: method

- func: __lshift__.Scalar(Tensor self, Scalar other) -> Tensor
  use_c10_dispatcher: full
  variants: method, function
  dispatch:
    CPU, CUDA: __lshift__

- func: __lshift__.Tensor(Tensor self, Tensor other) -> Tensor
  use_c10_dispatcher: full
  variants: method, function
  dispatch:
    CPU, CUDA: __lshift__

- func: __ilshift__.Scalar(Tensor(a!) self, Scalar other) -> Tensor(a!)
  use_c10_dispatcher: full
  variants: method
  dispatch:
    CPU, CUDA: __ilshift__

- func: __ilshift__.Tensor(Tensor(a!) self, Tensor other) -> Tensor(a!)
  use_c10_dispatcher: full
  variants: method
  dispatch:
    CPU, CUDA: __ilshift__

- func: __rshift__.Scalar(Tensor self, Scalar other) -> Tensor
  use_c10_dispatcher: full
  variants: method, function
  dispatch:
    CPU, CUDA: __rshift__

- func: __rshift__.Tensor(Tensor self, Tensor other) -> Tensor
  use_c10_dispatcher: full
  variants: method, function
  dispatch:
    CPU, CUDA: __rshift__

- func: __irshift__.Scalar(Tensor(a!) self, Scalar other) -> Tensor(a!)
  use_c10_dispatcher: full
  variants: method
  dispatch:
    CPU, CUDA: __irshift__

- func: __irshift__.Tensor(Tensor(a!) self, Tensor other) -> Tensor(a!)
  use_c10_dispatcher: full
  variants: method
  dispatch:
    CPU, CUDA: __irshift__

- func: lgamma_(Tensor(a!) self) -> Tensor(a!)
  use_c10_dispatcher: full
  variants: method
  dispatch:
    CPU: _lgamma__cpu
    CUDA: _lgamma__cuda

- func: atan2_(Tensor(a!) self, Tensor other) -> Tensor(a!)
  use_c10_dispatcher: full
  variants: method

- func: tril_(Tensor(a!) self, int diagonal=0) -> Tensor(a!)
  use_c10_dispatcher: full
  variants: method
  dispatch:
    CPU: tril_cpu_
    CUDA: tril_cuda_

- func: triu_(Tensor(a!) self, int diagonal=0) -> Tensor(a!)
  use_c10_dispatcher: full
  variants: method
  dispatch:
    CPU: triu_cpu_
    CUDA: triu_cuda_

- func: digamma_(Tensor(a!) self) -> Tensor(a!)
  use_c10_dispatcher: full
  variants: method

- func: polygamma_(Tensor(a!) self, int n) -> Tensor(a!)
  use_c10_dispatcher: full
  variants: method

- func: renorm_(Tensor(a!) self, Scalar p, int dim, Scalar maxnorm) -> Tensor(a!)
  use_c10_dispatcher: full
  variants: method
  dispatch:
    CPU: legacy::cpu::_th_renorm_
    CUDA: legacy::cuda::_th_renorm_

- func: pow_.Scalar(Tensor(a!) self, Scalar exponent) -> Tensor(a!)
  use_c10_dispatcher: full
  variants: method
  dispatch:
    CPU, CUDA: pow_

- func: pow_.Tensor(Tensor(a!) self, Tensor exponent) -> Tensor(a!)
  use_c10_dispatcher: full
  variants: method
  dispatch:
    CPU, CUDA: pow_

- func: lerp_.Scalar(Tensor(a!) self, Tensor end, Scalar weight) -> Tensor(a!)
  use_c10_dispatcher: full
  variants: method
  dispatch:
    CPU: lerp_cpu_scalar_
    CUDA: lerp_cuda_scalar_

- func: lerp_.Tensor(Tensor(a!) self, Tensor end, Tensor weight) -> Tensor(a!)
  use_c10_dispatcher: full
  variants: method
  dispatch:
    CPU: lerp_cpu_tensor_
    CUDA: lerp_cuda_tensor_

- func: fmod_.Scalar(Tensor(a!) self, Scalar other) -> Tensor(a!)
  use_c10_dispatcher: full
  variants: method
  dispatch:
    CPU: fmod_
    CUDA: fmod_cuda_

- func: fmod_.Tensor(Tensor(a!) self, Tensor other) -> Tensor(a!)
  use_c10_dispatcher: full
  variants: method
  dispatch:
    CPU: fmod_
    CUDA: fmod_cuda_

- func: remainder_.Scalar(Tensor(a!) self, Scalar other) -> Tensor(a!)
  use_c10_dispatcher: full
  variants: method
  dispatch:
    CPU, CUDA: remainder_

- func: remainder_.Tensor(Tensor(a!) self, Tensor other) -> Tensor(a!)
  use_c10_dispatcher: full
  variants: method
  dispatch:
    CPU, CUDA: remainder_

- func: addbmm_(Tensor(a!) self, Tensor batch1, Tensor batch2, *, Scalar beta=1, Scalar alpha=1) -> Tensor(a!)
  use_c10_dispatcher: full
  variants: method
  dispatch:
    CPU: addbmm_cpu_
    CUDA: addbmm__cuda

- func: addbmm.out(Tensor self, Tensor batch1, Tensor batch2, *, Scalar beta=1, Scalar alpha=1, Tensor(a!) out) -> Tensor(a!)
  dispatch:
    CPU: addbmm_cpu_out
    CUDA: addbmm_out_cuda

- func: addbmm(Tensor self, Tensor batch1, Tensor batch2, *, Scalar beta=1, Scalar alpha=1) -> Tensor
  use_c10_dispatcher: full
  variants: method, function
  dispatch:
    CPU: addbmm_cpu
    CUDA: addbmm_cuda

- func: addcdiv_(Tensor(a!) self, Tensor tensor1, Tensor tensor2, *, Scalar value=1) -> Tensor(a!)
  use_c10_dispatcher: full
  variants: method

- func: random_.from(Tensor(a!) self, int from, int? to, *, Generator? generator=None) -> Tensor(a!)
  variants: method

- func: random_.to(Tensor(a!) self, int to, *, Generator? generator=None) -> Tensor(a!)
  variants: method

- func: random_(Tensor(a!) self, *, Generator? generator=None) -> Tensor(a!)
  variants: method

- func: uniform_(Tensor(a!) self, float from=0, float to=1, *, Generator? generator=None) -> Tensor(a!)
  variants: method

- func: cauchy_(Tensor(a!) self, float median=0, float sigma=1, *, Generator? generator=None) -> Tensor(a!)
  variants: method

- func: log_normal_(Tensor(a!) self, float mean=1, float std=2, *, Generator? generator=None) -> Tensor(a!)
  variants: method

- func: exponential_(Tensor(a!) self, float lambd=1, *, Generator? generator=None) -> Tensor(a!)
  variants: method

- func: geometric_(Tensor(a!) self, float p, *, Generator? generator=None) -> Tensor(a!)
  variants: method

# wrappers for TH functions

- func: diag.out(Tensor self, int diagonal=0, *, Tensor(a!) out) -> Tensor(a!)
  dispatch:
    CPU: diag_cpu_out
    CUDA: diag_cuda_out

- func: diag(Tensor self, int diagonal=0) -> Tensor
  use_c10_dispatcher: full
  variants: method, function

- func: cross.out(Tensor self, Tensor other, int? dim=None, *, Tensor(a!) out) -> Tensor(a!)

- func: cross(Tensor self, Tensor other, int? dim=None) -> Tensor
  use_c10_dispatcher: full
  variants: method, function

- func: triu.out(Tensor self, int diagonal=0, *, Tensor(a!) out) -> Tensor(a!)
  dispatch:
    CPU: triu_cpu_out
    CUDA: triu_cuda_out

- func: triu(Tensor self, int diagonal=0) -> Tensor
  use_c10_dispatcher: full
  variants: method, function

- func: tril.out(Tensor self, int diagonal=0, *, Tensor(a!) out) -> Tensor(a!)
  dispatch:
    CPU: tril_cpu_out
    CUDA: tril_cuda_out

- func: tril(Tensor self, int diagonal=0) -> Tensor
  use_c10_dispatcher: full
  variants: method, function

- func: tril_indices(int row, int col, int offset=0, *, ScalarType? dtype=long, Layout? layout=None, Device? device=None, bool? pin_memory=None) -> Tensor
  use_c10_dispatcher: full
  dispatch:
    CPU: tril_indices_cpu
    CUDA: tril_indices_cuda

- func: triu_indices(int row, int col, int offset=0, *, ScalarType? dtype=long, Layout? layout=None, Device? device=None, bool? pin_memory=None) -> Tensor
  use_c10_dispatcher: full
  dispatch:
    CPU: triu_indices_cpu
    CUDA: triu_indices_cuda

- func: trace(Tensor self) -> Tensor
  use_c10_dispatcher: full
  variants: method, function
  dispatch:
    CPU: legacy::cpu::_th_trace
    CUDA: trace_cuda

- func: ne.Scalar_out(Tensor self, Scalar other, *, Tensor(a!) out) -> Tensor(a!)
  dispatch:
    CPU, CUDA: ne_out
    QuantizedCPU: ne_out_quantized_cpu

- func: ne.Scalar(Tensor self, Scalar other) -> Tensor
  use_c10_dispatcher: full
  variants: method, function
  dispatch:
    CPU, CUDA: ne
    QuantizedCPU: ne_quantized_cpu

- func: ne.Tensor_out(Tensor self, Tensor other, *, Tensor(a!) out) -> Tensor(a!)
  dispatch:
    CPU, CUDA: ne_out
    QuantizedCPU: ne_out_quantized_cpu

- func: ne.Tensor(Tensor self, Tensor other) -> Tensor
  use_c10_dispatcher: full
  variants: method, function
  dispatch:
    CPU, CUDA: ne
    QuantizedCPU: ne_quantized_cpu

- func: eq.Scalar_out(Tensor self, Scalar other, *, Tensor(a!) out) -> Tensor(a!)
  dispatch:
    CPU, CUDA: eq_out
    QuantizedCPU: eq_out_quantized_cpu

- func: eq.Scalar(Tensor self, Scalar other) -> Tensor
  use_c10_dispatcher: full
  variants: method, function
  dispatch:
    CPU, CUDA: eq
    QuantizedCPU: eq_quantized_cpu

- func: eq.Tensor_out(Tensor self, Tensor other, *, Tensor(a!) out) -> Tensor(a!)
  dispatch:
    CPU, CUDA: eq_out
    QuantizedCPU: eq_out_quantized_cpu

- func: eq.Tensor(Tensor self, Tensor other) -> Tensor
  use_c10_dispatcher: full
  variants: method, function
  dispatch:
    CPU, CUDA: eq
    QuantizedCPU: eq_quantized_cpu

- func: ge.Scalar_out(Tensor self, Scalar other, *, Tensor(a!) out) -> Tensor(a!)
  dispatch:
    CPU, CUDA: ge_out
    QuantizedCPU: ge_out_quantized_cpu

- func: ge.Scalar(Tensor self, Scalar other) -> Tensor
  use_c10_dispatcher: full
  variants: method, function
  dispatch:
    CPU, CUDA: ge
    QuantizedCPU: ge_quantized_cpu

- func: ge.Tensor_out(Tensor self, Tensor other, *, Tensor(a!) out) -> Tensor(a!)
  dispatch:
    CPU, CUDA: ge_out
    QuantizedCPU: ge_out_quantized_cpu

- func: ge.Tensor(Tensor self, Tensor other) -> Tensor
  use_c10_dispatcher: full
  variants: method, function
  dispatch:
    CPU, CUDA: ge
    QuantizedCPU: ge_quantized_cpu

- func: le.Scalar_out(Tensor self, Scalar other, *, Tensor(a!) out) -> Tensor(a!)
  dispatch:
    CPU, CUDA: le_out
    QuantizedCPU: le_out_quantized_cpu

- func: le.Scalar(Tensor self, Scalar other) -> Tensor
  use_c10_dispatcher: full
  variants: method, function
  dispatch:
    CPU, CUDA: le
    QuantizedCPU: le_quantized_cpu

- func: le.Tensor_out(Tensor self, Tensor other, *, Tensor(a!) out) -> Tensor(a!)
  dispatch:
    CPU, CUDA: le_out
    QuantizedCPU: le_out_quantized_cpu

- func: le.Tensor(Tensor self, Tensor other) -> Tensor
  use_c10_dispatcher: full
  variants: method, function
  dispatch:
    CPU, CUDA: le
    QuantizedCPU: le_quantized_cpu

- func: gt.Scalar_out(Tensor self, Scalar other, *, Tensor(a!) out) -> Tensor(a!)
  dispatch:
    CPU, CUDA: gt_out
    QuantizedCPU: gt_out_quantized_cpu

- func: gt.Scalar(Tensor self, Scalar other) -> Tensor
  use_c10_dispatcher: full
  variants: method, function
  dispatch:
    CPU, CUDA: gt
    QuantizedCPU: gt_quantized_cpu

- func: gt.Tensor_out(Tensor self, Tensor other, *, Tensor(a!) out) -> Tensor(a!)
  dispatch:
    CPU, CUDA: gt_out
    QuantizedCPU: gt_out_quantized_cpu

- func: gt.Tensor(Tensor self, Tensor other) -> Tensor
  use_c10_dispatcher: full
  variants: method, function
  dispatch:
    CPU, CUDA: gt
    QuantizedCPU: gt_quantized_cpu

- func: lt.Scalar_out(Tensor self, Scalar other, *, Tensor(a!) out) -> Tensor(a!)
  dispatch:
    CPU, CUDA: lt_out
    QuantizedCPU: lt_out_quantized_cpu

- func: lt.Scalar(Tensor self, Scalar other) -> Tensor
  use_c10_dispatcher: full
  variants: method, function
  dispatch:
    CPU, CUDA: lt
    QuantizedCPU: lt_quantized_cpu

- func: lt.Tensor_out(Tensor self, Tensor other, *, Tensor(a!) out) -> Tensor(a!)
  dispatch:
    CPU, CUDA: lt_out
    QuantizedCPU: lt_out_quantized_cpu

- func: lt.Tensor(Tensor self, Tensor other) -> Tensor
  use_c10_dispatcher: full
  variants: method, function
  dispatch:
    CPU, CUDA: lt
    QuantizedCPU: lt_quantized_cpu

- func: take.out(Tensor self, Tensor index, *, Tensor(a!) out) -> Tensor(a!)
  dispatch:
    CPU: legacy::cpu::_th_take_out
    CUDA: legacy::cuda::_th_take_out

- func: take(Tensor self, Tensor index) -> Tensor
  use_c10_dispatcher: full
  variants: method, function
  dispatch:
    CPU: legacy::cpu::_th_take
    CUDA: legacy::cuda::_th_take

- func: index_select.out(Tensor self, int dim, Tensor index, *, Tensor(a!) out) -> Tensor(a!)
  dispatch:
    CPU: index_select_out_cpu_
    CUDA: index_select_out_cuda

- func: index_select(Tensor self, int dim, Tensor index) -> Tensor
  use_c10_dispatcher: full
  variants: method, function
  dispatch:
    CPU: index_select_cpu_
    CUDA: index_select_cuda
    SparseCPU: index_select_sparse
    SparseCUDA: index_select_sparse

- func: index_select.dimname_out(Tensor self, Dimname dim, Tensor index, *, Tensor(a!) out) -> Tensor(a!)

- func: index_select.dimname(Tensor self, Dimname dim, Tensor index) -> Tensor
  variants: method, function

- func: masked_select.out(Tensor self, Tensor mask, *, Tensor(a!) out) -> Tensor(a!)
  dispatch:
    CPU: masked_select_out_cpu
    CUDA: masked_select_out_cuda

- func: masked_select(Tensor self, Tensor mask) -> Tensor
  use_c10_dispatcher: full
  variants: method, function
  dispatch:
    CPU: masked_select_cpu
    CUDA: masked_select_cuda

- func: nonzero.out(Tensor self, *, Tensor(a!) out) -> Tensor(a!)
  dispatch:
    CPU: legacy::cpu::_th_nonzero_out
    CUDA: legacy::cuda::_th_nonzero_out

- func: nonzero(Tensor self) -> Tensor
  use_c10_dispatcher: full
  variants: method, function
  dispatch:
    CPU: legacy::cpu::_th_nonzero
    CUDA: legacy::cuda::_th_nonzero

- func: nonzero_numpy(Tensor self) -> Tensor[]
  use_c10_dispatcher: full
  variants: method, function

- func: gather.out(Tensor self, int dim, Tensor index, *, bool sparse_grad=False, Tensor(a!) out) -> Tensor(a!)
  dispatch:
    CPU: gather_out_cpu_cuda
    CUDA: gather_out_cpu_cuda

- func: gather(Tensor self, int dim, Tensor index, *, bool sparse_grad=False) -> Tensor
  use_c10_dispatcher: full
  variants: method, function
  dispatch:
    CPU, CUDA: gather

- func: gather.dimname_out(Tensor self, Dimname dim, Tensor index, *, bool sparse_grad=False, Tensor(a!) out) -> Tensor(a!)

- func: gather.dimname(Tensor self, Dimname dim, Tensor index, *, bool sparse_grad=False) -> Tensor
  variants: method, function

- func: _gather_sparse_backward(Tensor self, int dim, Tensor index, Tensor grad) -> Tensor
  use_c10_dispatcher: full

- func: addcmul.out(Tensor self, Tensor tensor1, Tensor tensor2, *, Scalar value=1, Tensor(a!) out) -> Tensor(a!)

- func: addcmul(Tensor self, Tensor tensor1, Tensor tensor2, *, Scalar value=1) -> Tensor
  use_c10_dispatcher: full
  variants: method, function

- func: addcmul_(Tensor(a!) self, Tensor tensor1, Tensor tensor2, *, Scalar value=1) -> Tensor(a!)
  use_c10_dispatcher: full
  variants: method

- func: addcdiv.out(Tensor self, Tensor tensor1, Tensor tensor2, *, Scalar value=1, Tensor(a!) out) -> Tensor(a!)

- func: addcdiv(Tensor self, Tensor tensor1, Tensor tensor2, *, Scalar value=1) -> Tensor
  use_c10_dispatcher: full
  variants: method, function

- func: lstsq.X(Tensor self, Tensor A, *, Tensor(a!) X, Tensor(b!) qr) -> (Tensor(a!) solution, Tensor(b!) QR)
  dispatch:
    CPU: legacy::cpu::_th_gels_out
    CUDA: legacy::cuda::_th_gels_out

- func: lstsq(Tensor self, Tensor A) -> (Tensor solution, Tensor QR)
  use_c10_dispatcher: full
  variants: method, function
  dispatch:
    CPU: legacy::cpu::_th_gels
    CUDA: legacy::cuda::_th_gels

- func: triangular_solve.X(Tensor self, Tensor A, bool upper=True, bool transpose=False, bool unitriangular=False, *, Tensor(a!) X, Tensor(b!) M) -> (Tensor(a!) solution, Tensor(b!) cloned_coefficient)

- func: triangular_solve(Tensor self, Tensor A, bool upper=True, bool transpose=False, bool unitriangular=False) -> (Tensor solution, Tensor cloned_coefficient)
  use_c10_dispatcher: full
  variants: method, function

- func: _triangular_solve_helper(Tensor self, Tensor A, bool upper, bool transpose, bool unitriangular) -> (Tensor, Tensor)
  use_c10_dispatcher: full
  variants: function
  dispatch:
    CPU: _triangular_solve_helper_cpu
    CUDA: _triangular_solve_helper_cuda

- func: symeig.e(Tensor self, bool eigenvectors=False, bool upper=True, *, Tensor(a!) e, Tensor(b!) V) -> (Tensor(a!) eigenvalues, Tensor(b!) eigenvectors)

- func: symeig(Tensor self, bool eigenvectors=False, bool upper=True) -> (Tensor eigenvalues, Tensor eigenvectors)
  use_c10_dispatcher: full
  variants: method, function

- func: _symeig_helper(Tensor self, bool eigenvectors, bool upper) -> (Tensor, Tensor)
  use_c10_dispatcher: full
  variants: function
  dispatch:
    CPU: _symeig_helper_cpu
    CUDA: _symeig_helper_cuda

- func: eig.e(Tensor self, bool eigenvectors=False, *, Tensor(a!) e, Tensor(b!) v) -> (Tensor(a!) eigenvalues, Tensor(b!) eigenvectors)
  dispatch:
    CPU: legacy::cpu::_th_eig_out
    CUDA: legacy::cuda::_th_eig_out

- func: eig(Tensor self, bool eigenvectors=False) -> (Tensor eigenvalues, Tensor eigenvectors)
  use_c10_dispatcher: full
  variants: method, function
  dispatch:
    CPU: legacy::cpu::_th_eig
    CUDA: legacy::cuda::_th_eig

- func: svd.U(Tensor self, bool some=True, bool compute_uv=True, *, Tensor(a!) U, Tensor(b!) S, Tensor(c!) V) -> (Tensor(a!) U, Tensor(b!) S, Tensor(c!) V)

- func: svd(Tensor self, bool some=True, bool compute_uv=True) -> (Tensor U, Tensor S, Tensor V)
  use_c10_dispatcher: full
  variants: method, function

- func: _svd_helper(Tensor self, bool some, bool compute_uv) -> (Tensor, Tensor, Tensor)
  use_c10_dispatcher: full
  variants: function
  dispatch:
    CPU: _svd_helper_cpu
    CUDA: _svd_helper_cuda

- func: cholesky.out(Tensor self, bool upper=False, *, Tensor(a!) out) -> Tensor(a!)

- func: cholesky(Tensor self, bool upper=False) -> Tensor
  use_c10_dispatcher: full
  variants: method, function

- func: _cholesky_helper(Tensor self, bool upper) -> Tensor
  use_c10_dispatcher: full
  variants: function
  dispatch:
    CPU: _cholesky_helper_cpu
    CUDA: _cholesky_helper_cuda

- func: cholesky_solve.out(Tensor self, Tensor input2, bool upper=False, *, Tensor(a!) out) -> Tensor(a!)

- func: cholesky_solve(Tensor self, Tensor input2, bool upper=False) -> Tensor
  use_c10_dispatcher: full
  variants: method, function

- func: _cholesky_solve_helper(Tensor self, Tensor A, bool upper) -> Tensor
  use_c10_dispatcher: full
  variants: function
  dispatch:
    CPU: _cholesky_solve_helper_cpu
    CUDA: _cholesky_solve_helper_cuda

- func: solve(Tensor self, Tensor A) -> (Tensor solution, Tensor LU)
  use_c10_dispatcher: full
  variants: function, method

- func: solve.solution(Tensor self, Tensor A, *, Tensor(a!) solution, Tensor(b!) lu) -> (Tensor(a!) solution, Tensor(b!) LU)

- func: _solve_helper(Tensor self, Tensor A) -> (Tensor, Tensor)
  use_c10_dispatcher: full
  variants: function
  dispatch:
    CPU: _solve_helper_cpu
    CUDA: _solve_helper_cuda

- func: cholesky_inverse.out(Tensor self, bool upper=False, *, Tensor(a!) out) -> Tensor(a!)
  dispatch:
    CPU: legacy::cpu::_th_potri_out
    CUDA: legacy::cuda::_th_potri_out

- func: cholesky_inverse(Tensor self, bool upper=False) -> Tensor
  use_c10_dispatcher: full
  variants: method, function
  dispatch:
    CPU: legacy::cpu::_th_potri
    CUDA: legacy::cuda::_th_potri

- func: qr.Q(Tensor self, bool some=True, *, Tensor(a!) Q, Tensor(b!) R) -> (Tensor(a!) Q, Tensor(b!) R)

- func: qr(Tensor self, bool some=True) -> (Tensor Q, Tensor R)
  use_c10_dispatcher: full
  variants: method, function

- func: _qr_helper(Tensor self, bool some) -> (Tensor, Tensor)
  use_c10_dispatcher: full
  variants: function
  dispatch:
    CPU: _qr_helper_cpu
    CUDA: _qr_helper_cuda

- func: geqrf.a(Tensor self, *, Tensor(a!) a, Tensor(b!) tau) -> (Tensor(a!) a, Tensor(b!) tau)
  dispatch:
    CPU: legacy::cpu::_th_geqrf_out
    CUDA: legacy::cuda::_th_geqrf_out

- func: geqrf(Tensor self) -> (Tensor a, Tensor tau)
  use_c10_dispatcher: full
  variants: method, function
  dispatch:
    CPU: legacy::cpu::_th_geqrf
    CUDA: legacy::cuda::_th_geqrf

- func: orgqr.out(Tensor self, Tensor input2, *, Tensor(a!) out) -> Tensor(a!)
  dispatch:
    CPU: legacy::cpu::_th_orgqr_out

- func: orgqr(Tensor self, Tensor input2) -> Tensor
  use_c10_dispatcher: full
  variants: method, function
  dispatch:
    CPU: legacy::cpu::_th_orgqr

- func: ormqr.out(Tensor self, Tensor input2, Tensor input3, bool left=True, bool transpose=False, *, Tensor(a!) out) -> Tensor(a!)
  dispatch:
    CPU: legacy::cpu::_th_ormqr_out

- func: ormqr(Tensor self, Tensor input2, Tensor input3, bool left=True, bool transpose=False) -> Tensor
  use_c10_dispatcher: full
  variants: method, function
  dispatch:
    CPU: legacy::cpu::_th_ormqr

- func: _lu_with_info(Tensor self, bool pivot=True, bool check_errors=True) -> (Tensor, Tensor, Tensor)
  use_c10_dispatcher: full
  variants: function
  dispatch:
    CPU: _lu_with_info_cpu
    CUDA: _lu_with_info_cuda

- func: lu_solve.out(Tensor self, Tensor LU_data, Tensor LU_pivots, *, Tensor(a!) out) -> Tensor(a!)

- func: lu_solve(Tensor self, Tensor LU_data, Tensor LU_pivots) -> Tensor
  use_c10_dispatcher: full
  variants: method, function

- func: _lu_solve_helper(Tensor self, Tensor LU_data, Tensor LU_pivots) -> Tensor
  use_c10_dispatcher: full
  variants: function
  dispatch:
    CPU: _lu_solve_helper_cpu
    CUDA: _lu_solve_helper_cuda

# TODO: remove dispatch section when porting TH CUDA to ATen
- func: multinomial.out(Tensor self, int num_samples, bool replacement=False, *, Generator? generator=None, Tensor(a!) out) -> Tensor(a!)
  dispatch:
    CPU, CUDA: multinomial_out

- func: multinomial(Tensor self, int num_samples, bool replacement=False, *, Generator? generator=None) -> Tensor
  variants: method, function
  dispatch:
    CPU, CUDA: multinomial

- func: _multinomial_alias_setup(Tensor probs) -> (Tensor, Tensor)
  use_c10_dispatcher: full
  variants: function
  dispatch:
    CPU: legacy::cpu::_th_multinomial_alias_setup
    CUDA: legacy::cuda::_th_multinomial_alias_setup

- func: _multinomial_alias_draw(Tensor J, Tensor q, int num_samples, *, Generator? generator=None) -> Tensor
  variants: function
  dispatch:
    CPU: legacy::cpu::_th_multinomial_alias_draw
    CUDA: legacy::cuda::_th_multinomial_alias_draw

- func: lgamma.out(Tensor self, *, Tensor(a!) out) -> Tensor(a!)
  dispatch:
    CPU: _lgamma_out_cpu
    CUDA: _lgamma_out_cuda

- func: lgamma(Tensor self) -> Tensor
  use_c10_dispatcher: full
  variants: method, function
  dispatch:
    CPU, CUDA: lgamma

- func: digamma.out(Tensor self, *, Tensor(a!) out) -> Tensor(a!)

- func: digamma(Tensor self) -> Tensor
  use_c10_dispatcher: full
  variants: method, function

- func: polygamma.out(int n, Tensor self, *, Tensor(a!) out) -> Tensor(a!)

- func: polygamma(int n, Tensor self) -> Tensor
  use_c10_dispatcher: full
  variants: method, function

- func: erfinv(Tensor self) -> Tensor
  use_c10_dispatcher: full
  variants: method, function
  dispatch:
    CPU, CUDA: erfinv

- func: erfinv_(Tensor(a!) self) -> Tensor(a!)
  use_c10_dispatcher: full
  variants: method
  dispatch:
    CPU: _erfinv__cpu
    CUDA: _erfinv__cuda

- func: erfinv.out(Tensor self, *, Tensor(a!) out) -> Tensor(a!)
  dispatch:
    CPU: _erfinv_out_cpu
    CUDA: _erfinv_out_cuda

- func: sign(Tensor self) -> Tensor
  use_c10_dispatcher: full
  variants: function, method

- func: sign_(Tensor(a!) self) -> Tensor(a!)
  use_c10_dispatcher: full
  variants: method

- func: sign.out(Tensor self, *, Tensor(a!) out) -> Tensor(a!)
  dispatch:
    CPU, CUDA: sign_out

- func: signbit(Tensor self) -> Tensor
  use_c10_dispatcher: full
  variants: function, method

- func: signbit.out(Tensor self, *, Tensor(a!) out) -> Tensor(a!)
  dispatch:
    CPU: signbit_out
    CUDA: signbit_out

- func: dist(Tensor self, Tensor other, Scalar p=2) -> Tensor
  use_c10_dispatcher: full
  variants: method, function

- func: atan2.out(Tensor self, Tensor other, *, Tensor(a!) out) -> Tensor(a!)

- func: atan2(Tensor self, Tensor other) -> Tensor
  use_c10_dispatcher: full
  variants: method, function

- func: lerp.Scalar_out(Tensor self, Tensor end, Scalar weight, *, Tensor(a!) out) -> Tensor(a!)
  dispatch:
    CPU: lerp_cpu_scalar_out
    CUDA: lerp_cuda_scalar_out

- func: lerp.Tensor_out(Tensor self, Tensor end, Tensor weight, *, Tensor(a!) out) -> Tensor(a!)
  dispatch:
    CPU: lerp_cpu_tensor_out
    CUDA: lerp_cuda_tensor_out

- func: lerp.Scalar(Tensor self, Tensor end, Scalar weight) -> Tensor
  use_c10_dispatcher: full
  variants: method, function
  dispatch:
    CPU: lerp_cpu_scalar
    CUDA: lerp_cuda_scalar

- func: lerp.Tensor(Tensor self, Tensor end, Tensor weight) -> Tensor
  use_c10_dispatcher: full
  variants: method, function
  dispatch:
    CPU: lerp_cpu_tensor
    CUDA: lerp_cuda_tensor

- func: histc.out(Tensor self, int bins=100, Scalar min=0, Scalar max=0, *, Tensor(a!) out) -> Tensor(a!)
  dispatch:
    CPU: legacy::cpu::_th_histc_out
    CUDA: _histc_out_cuda

- func: histc(Tensor self, int bins=100, Scalar min=0, Scalar max=0) -> Tensor
  use_c10_dispatcher: full
  variants: method, function
  dispatch:
    CPU: legacy::cpu::_th_histc
    CUDA: _histc_cuda

- func: fmod.Scalar_out(Tensor self, Scalar other, *, Tensor(a!) out) -> Tensor(a!)
  dispatch:
    CPU: fmod_out
    CUDA: fmod_cuda_out

- func: fmod.Scalar(Tensor self, Scalar other) -> Tensor
  use_c10_dispatcher: full
  variants: method, function
  dispatch:
    CPU: fmod
    CUDA: fmod_cuda

- func: fmod.Tensor_out(Tensor self, Tensor other, *, Tensor(a!) out) -> Tensor(a!)
  dispatch:
    CPU: fmod_out
    CUDA: fmod_cuda_out

- func: fmod.Tensor(Tensor self, Tensor other) -> Tensor
  use_c10_dispatcher: full
  variants: method, function
  dispatch:
    CPU: fmod
    CUDA: fmod_cuda

- func: hypot.out(Tensor self, Tensor other, *, Tensor(a!) out) -> Tensor(a!)

- func: hypot(Tensor self, Tensor other) -> Tensor
  use_c10_dispatcher: full
  variants: method, function

- func: hypot_(Tensor(a!) self, Tensor other) -> Tensor(a!)
  variants: method

- func: nextafter.out(Tensor self, Tensor other, *, Tensor(a!) out) -> Tensor(a!)

- func: nextafter(Tensor self, Tensor other) -> Tensor
  use_c10_dispatcher: full
  variants: method, function

- func: nextafter_(Tensor(a!) self, Tensor other) -> Tensor(a!)
  variants: method

- func: remainder.Scalar_out(Tensor self, Scalar other, *, Tensor(a!) out) -> Tensor(a!)
  dispatch:
    CPU, CUDA: remainder_out

- func: remainder.Scalar(Tensor self, Scalar other) -> Tensor
  use_c10_dispatcher: full
  variants: method, function
  dispatch:
    CPU, CUDA: remainder

- func: remainder.Tensor_out(Tensor self, Tensor other, *, Tensor(a!) out) -> Tensor(a!)
  dispatch:
    CPU, CUDA: remainder_out

- func: remainder.Tensor(Tensor self, Tensor other) -> Tensor
  use_c10_dispatcher: full
  variants: method, function
  dispatch:
    CPU, CUDA: remainder

- func: min(Tensor self) -> Tensor
  use_c10_dispatcher: full
  variants: method, function
  dispatch:
    CPU, CUDA: min
    QuantizedCPU: min_quantized_cpu

- func: max(Tensor self) -> Tensor
  use_c10_dispatcher: full
  variants: method, function
  dispatch:
    CPU, CUDA: max
    QuantizedCPU: max_quantized_cpu

- func: maximum(Tensor self, Tensor other) -> Tensor
  use_c10_dispatcher: full
  variants: method, function

- func: maximum.out(Tensor self, Tensor other, *, Tensor(a!) out) -> Tensor(a!)

# binary max, alias of maximum
# NOTE: max is not an alias for maximum, since there is also unary max
- func: max.other(Tensor self, Tensor other) -> Tensor
  use_c10_dispatcher: full
  variants: method, function

- func: max.out(Tensor self, Tensor other, *, Tensor(a!) out) -> Tensor(a!)

- func: minimum(Tensor self, Tensor other) -> Tensor
  use_c10_dispatcher: full
  variants: method, function

- func: minimum.out(Tensor self, Tensor other, *, Tensor(a!) out) -> Tensor(a!)

# binary min, alias for minimum
# NOTE: min is not an alias for minimum, since there is also unary min
- func: min.out(Tensor self, Tensor other, *, Tensor(a!) out) -> Tensor(a!)

- func: min.other(Tensor self, Tensor other) -> Tensor
  use_c10_dispatcher: full
  variants: method, function

# Return: (Tensor min, Tensor max)
- func: _min_max(Tensor self) -> (Tensor, Tensor)
  use_c10_dispatcher: full
  variants: function
  dispatch:
    CPU: _min_max

- func: median(Tensor self) -> Tensor
  use_c10_dispatcher: full
  variants: method, function
  dispatch:
    CPU: median_cpu
    CUDA: median_cuda

- func: quantile.scalar_out(Tensor self, float q, int? dim=None, bool keepdim=False, *, Tensor(a!) out) -> Tensor(a!)

- func: quantile.scalar(Tensor self, float q, int? dim=None, bool keepdim=False) -> Tensor
  use_c10_dispatcher: full
  variants: method, function

- func: quantile.out(Tensor self, Tensor q, int? dim=None, bool keepdim=False, *, Tensor(a!) out) -> Tensor(a!)

- func: quantile(Tensor self, Tensor q, int? dim=None, bool keepdim=False) -> Tensor
  use_c10_dispatcher: full
  variants: method, function

- func: sort.values(Tensor self, int dim=-1, bool descending=False, *, Tensor(a!) values, Tensor(b!) indices) -> (Tensor(a!) values, Tensor(b!) indices)
  dispatch:
    CPU: legacy::cpu::_th_sort_out
    CUDA: legacy::cuda::_th_sort_out

- func: sort(Tensor self, int dim=-1, bool descending=False) -> (Tensor values, Tensor indices)
  use_c10_dispatcher: full
  variants: method, function
  dispatch:
    CPU: legacy::cpu::_th_sort
    CUDA: legacy::cuda::_th_sort
    QuantizedCPU: sort_quantized_cpu

- func: sort.dimname_values(Tensor self, Dimname dim, bool descending=False, *, Tensor(a!) values, Tensor(b!) indices) -> (Tensor(a!) values, Tensor(b!) indices)

- func: sort.dimname(Tensor self, Dimname dim, bool descending=False) -> (Tensor values, Tensor indices)
  variants: method, function

- func: argsort(Tensor self, int dim=-1, bool descending=False) -> Tensor
  use_c10_dispatcher: full
  variants: method, function

- func: argsort.dimname(Tensor self, Dimname dim, bool descending=False) -> Tensor
  variants: method, function

- func: topk.values(Tensor self, int k, int dim=-1, bool largest=True, bool sorted=True, *, Tensor(a!) values, Tensor(b!) indices) -> (Tensor(a!) values, Tensor(b!) indices)
  dispatch:
    CPU: topk_out_cpu
    CUDA: legacy::cuda::_th_topk_out

- func: topk(Tensor self, int k, int dim=-1, bool largest=True, bool sorted=True) -> (Tensor values, Tensor indices)
  use_c10_dispatcher: full
  variants: method, function
  dispatch:
    CPU, CUDA: topk
    QuantizedCPU: topk_quantized_cpu

- func: all(Tensor self) -> Tensor
  use_c10_dispatcher: full
  variants: method, function

- func: any(Tensor self) -> Tensor
  use_c10_dispatcher: full
  variants: method, function
  dispatch:
    CPU, CUDA: any
    SparseCPU, SparseCUDA: any_sparse

- func: renorm.out(Tensor self, Scalar p, int dim, Scalar maxnorm, *, Tensor(a!) out) -> Tensor(a!)
  dispatch:
    CPU: legacy::cpu::_th_renorm_out
    CUDA: legacy::cuda::_th_renorm_out

- func: renorm(Tensor self, Scalar p, int dim, Scalar maxnorm) -> Tensor
  use_c10_dispatcher: full
  variants: method, function
  dispatch:
    CPU: legacy::cpu::_th_renorm
    CUDA: legacy::cuda::_th_renorm

- func: unfold(Tensor(a) self, int dimension, int size, int step) -> Tensor(a)
  use_c10_dispatcher: full
  variants: method
  device_guard: False
  dispatch:
    CPU, CUDA: unfold
    QuantizedCPU, QuantizedCUDA: unfold

- func: unfold_backward(Tensor grad_in, int[] input_sizes, int dim, int size, int step) -> Tensor
  use_c10_dispatcher: full
  variants: function
  dispatch:
    CPU, CUDA: unfold_backward

- func: equal(Tensor self, Tensor other) -> bool
  use_c10_dispatcher: full
  variants: method, function
  dispatch:
    CPU: cpu_equal
    CUDA: cuda_equal
    QuantizedCPU: equal_quantized_cpu

- func: pow.Tensor_Tensor_out(Tensor self, Tensor exponent, *, Tensor(a!) out) -> Tensor(a!)
  dispatch:
    CPU, CUDA: pow_out

- func: pow.Tensor_Tensor(Tensor self, Tensor exponent) -> Tensor
  use_c10_dispatcher: full
  variants: method, function
  dispatch:
    CPU, CUDA: pow

- func: pow.Scalar_out(Scalar self, Tensor exponent, *, Tensor(a!) out) -> Tensor(a!)
  dispatch:
    CPU, CUDA: pow_out

- func: pow.Scalar(Scalar self, Tensor exponent) -> Tensor
  use_c10_dispatcher: full
  dispatch:
    CPU, CUDA: pow

- func: normal_(Tensor(a!) self, float mean=0, float std=1, *, Generator? generator=None) -> Tensor(a!)
  variants: method

- func: normal.Tensor_float_out(Tensor mean, float std=1, *, Generator? generator=None, Tensor(a!) out) -> Tensor(a!)

- func: normal.Tensor_float(Tensor mean, float std=1, *, Generator? generator=None) -> Tensor

- func: normal.float_Tensor_out(float mean, Tensor std, *, Generator? generator=None, Tensor(a!) out) -> Tensor(a!)

- func: normal.float_Tensor(float mean, Tensor std, *, Generator? generator=None) -> Tensor

- func: normal.Tensor_Tensor_out(Tensor mean, Tensor std, *, Generator? generator=None, Tensor(a!) out) -> Tensor(a!)

- func: normal.Tensor_Tensor(Tensor mean, Tensor std, *, Generator? generator=None) -> Tensor

- func: normal.float_float(float mean, float std, int[] size, *, Generator? generator=None, ScalarType? dtype=None, Layout? layout=None, Device? device=None, bool? pin_memory=None) -> Tensor

- func: normal.float_float_out(float mean, float std, int[] size, *, Generator? generator=None, Tensor(a!) out) -> Tensor(a!)

- func: alias(Tensor(a) self) -> Tensor(a)
  use_c10_dispatcher: full
  variants: method, function

- func: _addr(Tensor self, Tensor vec1, Tensor vec2, *, Scalar beta=1, Scalar alpha=1) -> Tensor
  use_c10_dispatcher: full
  dispatch:
    CPU: legacy::cpu::_th_addr
    CUDA: addr_cuda

- func: _addr_(Tensor(a!) self, Tensor vec1, Tensor vec2, *, Scalar beta=1, Scalar alpha=1) -> Tensor(a!)
  use_c10_dispatcher: full
  dispatch:
    CPU: legacy::cpu::_th_addr_
    CUDA: addr__cuda

- func: _addr.out(Tensor self, Tensor vec1, Tensor vec2, *, Scalar beta=1, Scalar alpha=1, Tensor(a!) out) -> Tensor(a!)
  dispatch:
    CPU: legacy::cpu::_th_addr_out
    CUDA: addr_out_cuda

- func: _index_copy_(Tensor(a!) self, int dim, Tensor index, Tensor source) -> Tensor(a!)
  use_c10_dispatcher: full
  dispatch:
    CPU: legacy::cpu::_th_index_copy_
    CUDA: legacy::cuda::_th_index_copy_

- func: _cumsum(Tensor self, int dim) -> Tensor
  use_c10_dispatcher: full
  dispatch:
    CPU: _cumsum_cpu
    CUDA: _cumsum_cuda

- func: _cumsum.out(Tensor self, int dim, *, Tensor(a!) out) -> Tensor(a!)
  dispatch:
    CPU: _cumsum_out_cpu
    CUDA: _cumsum_out_cuda

- func: _cumprod(Tensor self, int dim) -> Tensor
  use_c10_dispatcher: full
  dispatch:
    CPU: _cumprod_cpu
    CUDA: _cumprod_cuda

- func: _cumprod.out(Tensor self, int dim, *, Tensor(a!) out) -> Tensor(a!)
  dispatch:
    CPU: _cumprod_out_cpu
    CUDA: _cumprod_out_cuda

- func: _var(Tensor self, bool unbiased=True) -> Tensor
  use_c10_dispatcher: full
  dispatch:
    CPU: legacy::cpu::_th_var
    CUDA: legacy::cuda::_th_var

- func: _std(Tensor self, bool unbiased=True) -> Tensor
  use_c10_dispatcher: full
  dispatch:
    CPU: legacy::cpu::_th_std
    CUDA: legacy::cuda::_th_std

- func: _amp_non_finite_check_and_unscale_(Tensor(a!) self, Tensor(b!) found_inf, Tensor inv_scale) -> ()
  use_c10_dispatcher: full
  variants: function
  dispatch:
    CUDA: _amp_non_finite_check_and_unscale_cuda_

- func: _amp_update_scale(Tensor(a!) growth_tracker, Tensor current_scale, Tensor found_inf, float scale_growth_factor, float scale_backoff_factor, int growth_interval) -> Tensor
  use_c10_dispatcher: full
  variants: function
  dispatch:
    CUDA: _amp_update_scale_cuda

- func: _cat(Tensor[] tensors, int dim=0) -> Tensor
  use_c10_dispatcher: full
  dispatch:
    CPU: _cat_cpu
    CUDA: cat_cuda
    QuantizedCPU: cat_quantized_cpu

- func: _cat.out(Tensor[] tensors, int dim=0, *, Tensor(a!) out) -> Tensor(a!)
  dispatch:
    CPU: _cat_out_cpu
    CUDA: cat_out_cuda
    QuantizedCPU: cat_out_quantized_cpu

- func: _foreach_add.Scalar(Tensor[] tensors, Scalar scalar) -> Tensor[]
  use_c10_dispatcher: full
  device_guard: False
  variants: function
  dispatch:
    CPU: foreach_tensor_add_scalar_kernel_slow
    CUDA: foreach_tensor_add_scalar_kernel_cuda

<<<<<<< HEAD
- func: _foreach_add_.Scalar(Tensor[](a!) self, Scalar scalar) -> ()
  device_guard: False  
=======
- func: _foreach_add_.Scalar(Tensor(a!)[] self, Scalar scalar) -> ()
  device_guard: False
>>>>>>> eb4199b0
  variants: function
  dispatch:
    CPU: foreach_tensor_add_scalar_kernel_slow_
    CUDA: foreach_tensor_add_scalar_kernel_cuda_

- func: _mode(Tensor self, int dim=-1, bool keepdim=False) -> (Tensor, Tensor)
  use_c10_dispatcher: full
  dispatch:
    CPU: legacy::cpu::_th_mode
    CUDA: legacy::cuda::_th_mode

- func: _mode.values(Tensor self, int dim=-1, bool keepdim=False, *, Tensor(a!) values, Tensor(b!) indices) -> (Tensor(a!), Tensor(b!))
  dispatch:
    CPU: legacy::cpu::_th_mode_out
    CUDA: legacy::cuda::_th_mode_out

- func: bucketize.Tensor(Tensor self, Tensor boundaries, *, bool out_int32=False, bool right=False) -> Tensor
  use_c10_dispatcher: full
  dispatch:
    CPU: bucketize_cpu
    CUDA: bucketize_cuda

- func: bucketize.Tensor_out(Tensor self, Tensor boundaries, *, bool out_int32=False, bool right=False, Tensor(a!) out) -> Tensor(a!)
  dispatch:
    CPU: bucketize_out_cpu
    CUDA: bucketize_out_cuda

- func: bucketize.Scalar(Scalar self, Tensor boundaries, *, bool out_int32=False, bool right=False) -> Tensor
  use_c10_dispatcher: full
  dispatch:
    CPU: bucketize_cpu
    CUDA: bucketize_cuda

- func: searchsorted.Tensor(Tensor sorted_sequence, Tensor self, *, bool out_int32=False, bool right=False) -> Tensor
  use_c10_dispatcher: full
  dispatch:
    CPU: searchsorted_cpu
    CUDA: searchsorted_cuda

- func: searchsorted.Tensor_out(Tensor sorted_sequence, Tensor self, *, bool out_int32=False, bool right=False, Tensor(a!) out) -> Tensor(a!)
  dispatch:
    CPU: searchsorted_out_cpu
    CUDA: searchsorted_out_cuda

- func: searchsorted.Scalar(Tensor sorted_sequence, Scalar self, *, bool out_int32=False, bool right=False) -> Tensor
  use_c10_dispatcher: full
  dispatch:
    CPU: searchsorted_cpu
    CUDA: searchsorted_cuda

## NN wrappers

- func: mse_loss.out(Tensor self, Tensor target, int reduction=Mean, *, Tensor(a!) out) -> Tensor(a!)
  python_module: nn

- func: mse_loss(Tensor self, Tensor target, int reduction=Mean) -> Tensor
  use_c10_dispatcher: full
  python_module: nn

- func: mse_loss_backward.grad_input(Tensor grad_output, Tensor self, Tensor target, int reduction, *, Tensor(a!) grad_input) -> Tensor(a!)
  python_module: nn
  dispatch:
    CPU, CUDA: mse_loss_backward_out

- func: mse_loss_backward(Tensor grad_output, Tensor self, Tensor target, int reduction) -> Tensor
  use_c10_dispatcher: full
  python_module: nn
  dispatch:
    CPU, CUDA: mse_loss_backward

- func: l1_loss.out(Tensor self, Tensor target, int reduction=Mean, *, Tensor(a!) out) -> Tensor(a!)
  python_module: nn

- func: l1_loss(Tensor self, Tensor target, int reduction=Mean) -> Tensor
  use_c10_dispatcher: full
  python_module: nn

- func: l1_loss_backward.grad_input(Tensor grad_output, Tensor self, Tensor target, int reduction, *, Tensor(a!) grad_input) -> Tensor(a!)
  python_module: nn
  dispatch:
    CPU, CUDA: l1_loss_backward_out

- func: l1_loss_backward(Tensor grad_output, Tensor self, Tensor target, int reduction) -> Tensor
  use_c10_dispatcher: full
  python_module: nn

- func: multi_margin_loss.out(Tensor self, Tensor target, Scalar p=1, Scalar margin=1, Tensor? weight=None, int reduction=Mean, *, Tensor(a!) out) -> Tensor(a!)
  python_module: nn
  dispatch:
    CPU: multi_margin_loss_cpu_out
    CUDA: legacy::cuda::_thnn_multi_margin_loss_forward_out

- func: multi_margin_loss(Tensor self, Tensor target, Scalar p=1, Scalar margin=1, Tensor? weight=None, int reduction=Mean) -> Tensor
  use_c10_dispatcher: full
  python_module: nn
  dispatch:
    CPU: multi_margin_loss_cpu
    CUDA: legacy::cuda::_thnn_multi_margin_loss_forward

- func: multi_margin_loss_backward.grad_input(Tensor grad_output, Tensor self, Tensor target, Scalar p, Scalar margin, Tensor? weight=None, int reduction=Mean, *, Tensor(a!) grad_input) -> Tensor(a!)
  python_module: nn
  dispatch:
    CPU: multi_margin_loss_cpu_backward_out
    CUDA: legacy::cuda::_thnn_multi_margin_loss_backward_out

- func: multi_margin_loss_backward(Tensor grad_output, Tensor self, Tensor target, Scalar p, Scalar margin, Tensor? weight=None, int reduction=Mean) -> Tensor
  use_c10_dispatcher: full
  python_module: nn
  dispatch:
    CPU: multi_margin_loss_cpu_backward
    CUDA: legacy::cuda::_thnn_multi_margin_loss_backward

- func: multilabel_margin_loss.out(Tensor self, Tensor target, int reduction=Mean, *, Tensor(a!) out) -> Tensor(a!)
  python_module: nn

- func: multilabel_margin_loss(Tensor self, Tensor target, int reduction=Mean) -> Tensor
  use_c10_dispatcher: full
  python_module: nn

- func: multilabel_margin_loss_forward.output(Tensor self, Tensor target, int reduction, *, Tensor(a!) output, Tensor(b!) is_target) -> (Tensor(a!), Tensor(b!))
  python_module: nn
  dispatch:
    CPU: multilabel_margin_loss_forward_out_cpu
    CUDA: legacy::cuda::_thnn_multilabel_margin_loss_forward_out

- func: multilabel_margin_loss_forward(Tensor self, Tensor target, int reduction) -> (Tensor output, Tensor is_target)
  use_c10_dispatcher: full
  python_module: nn
  dispatch:
    CPU: multilabel_margin_loss_forward_cpu
    CUDA: legacy::cuda::_thnn_multilabel_margin_loss_forward

- func: multilabel_margin_loss_backward.grad_input(Tensor grad_output, Tensor self, Tensor target, int reduction, Tensor is_target, *, Tensor(a!) grad_input) -> Tensor(a!)
  python_module: nn
  dispatch:
    CPU: multilabel_margin_loss_backward_cpu_out
    CUDA: legacy::cuda::_thnn_multilabel_margin_loss_backward_out

- func: multilabel_margin_loss_backward(Tensor grad_output, Tensor self, Tensor target, int reduction, Tensor is_target) -> Tensor
  use_c10_dispatcher: full
  python_module: nn
  dispatch:
    CPU: multilabel_margin_loss_backward_cpu
    CUDA: legacy::cuda::_thnn_multilabel_margin_loss_backward

- func: nll_loss.out(Tensor self, Tensor target, Tensor? weight=None, int reduction=Mean, int ignore_index=-100, *, Tensor(a!) out) -> Tensor(a!)
  python_module: nn

- func: nll_loss(Tensor self, Tensor target, Tensor? weight=None, int reduction=Mean, int ignore_index=-100) -> Tensor
  use_c10_dispatcher: full
  python_module: nn

- func: nll_loss_forward.output(Tensor self, Tensor target, Tensor? weight, int reduction, int ignore_index, *, Tensor(a!) output, Tensor(b!) total_weight) -> (Tensor(a!), Tensor(b!))
  python_module: nn
  dispatch:
    CPU: nll_loss_forward_out_cpu
    CUDA: legacy::cuda::_thnn_nll_loss_forward_out

- func: nll_loss_forward(Tensor self, Tensor target, Tensor? weight, int reduction, int ignore_index) -> (Tensor output, Tensor total_weight)
  use_c10_dispatcher: full
  python_module: nn
  dispatch:
    CPU: nll_loss_forward_cpu
    CUDA: legacy::cuda::_thnn_nll_loss_forward

- func: nll_loss_backward.grad_input(Tensor grad_output, Tensor self, Tensor target, Tensor? weight, int reduction, int ignore_index, Tensor total_weight, *, Tensor(a!) grad_input) -> Tensor(a!)
  python_module: nn
  dispatch:
    CPU: nll_loss_backward_out_cpu
    CUDA: legacy::cuda::_thnn_nll_loss_backward_out

- func: nll_loss_backward(Tensor grad_output, Tensor self, Tensor target, Tensor? weight, int reduction, int ignore_index, Tensor total_weight) -> Tensor
  use_c10_dispatcher: full
  python_module: nn
  dispatch:
    CPU: nll_loss_backward_cpu
    CUDA: legacy::cuda::_thnn_nll_loss_backward

- func: nll_loss2d.out(Tensor self, Tensor target, Tensor? weight=None, int reduction=Mean, int ignore_index=-100, *, Tensor(a!) out) -> Tensor(a!)
  python_module: nn

- func: nll_loss2d(Tensor self, Tensor target, Tensor? weight=None, int reduction=Mean, int ignore_index=-100) -> Tensor
  use_c10_dispatcher: full
  python_module: nn

- func: nll_loss2d_forward.output(Tensor self, Tensor target, Tensor? weight, int reduction, int ignore_index, *, Tensor(a!) output, Tensor(b!) total_weight) -> (Tensor(a!), Tensor(b!))
  python_module: nn
  dispatch:
    CPU: nll_loss2d_forward_out_cpu
    CUDA: legacy::cuda::_thnn_nll_loss2d_forward_out

- func: nll_loss2d_forward(Tensor self, Tensor target, Tensor? weight, int reduction, int ignore_index) -> (Tensor output, Tensor total_weight)
  use_c10_dispatcher: full
  python_module: nn
  dispatch:
    CPU: nll_loss2d_forward_cpu
    CUDA: legacy::cuda::_thnn_nll_loss2d_forward

- func: nll_loss2d_backward.grad_input(Tensor grad_output, Tensor self, Tensor target, Tensor? weight, int reduction, int ignore_index, Tensor total_weight, *, Tensor(a!) grad_input) -> Tensor(a!)
  python_module: nn
  dispatch:
    CPU: nll_loss2d_backward_out_cpu
    CUDA: legacy::cuda::_thnn_nll_loss2d_backward_out

- func: nll_loss2d_backward(Tensor grad_output, Tensor self, Tensor target, Tensor? weight, int reduction, int ignore_index, Tensor total_weight) -> Tensor
  use_c10_dispatcher: full
  python_module: nn
  dispatch:
    CPU: nll_loss2d_backward_cpu
    CUDA: legacy::cuda::_thnn_nll_loss2d_backward

- func: smooth_l1_loss.out(Tensor self, Tensor target, int reduction=Mean, *, Tensor(a!) out) -> Tensor(a!)
  python_module: nn
  dispatch:
    CPU: smooth_l1_loss_out
    CUDA: smooth_l1_loss_out

- func: smooth_l1_loss(Tensor self, Tensor target, int reduction=Mean) -> Tensor
  use_c10_dispatcher: full
  python_module: nn

- func: smooth_l1_loss_backward.grad_input(Tensor grad_output, Tensor self, Tensor target, int reduction, *, Tensor(a!) grad_input) -> Tensor(a!)
  python_module: nn
  dispatch:
    CPU: smooth_l1_loss_backward_out
    CUDA: smooth_l1_loss_backward_out

- func: smooth_l1_loss_backward(Tensor grad_output, Tensor self, Tensor target, int reduction) -> Tensor
  use_c10_dispatcher: full
  python_module: nn

- func: soft_margin_loss.out(Tensor self, Tensor target, int reduction=Mean, *, Tensor(a!) out) -> Tensor(a!)
  python_module: nn

- func: soft_margin_loss(Tensor self, Tensor target, int reduction=Mean) -> Tensor
  use_c10_dispatcher: full
  python_module: nn

- func: soft_margin_loss_backward.grad_input(Tensor grad_output, Tensor self, Tensor target, int reduction, *, Tensor(a!) grad_input) -> Tensor(a!)
  python_module: nn

- func: soft_margin_loss_backward(Tensor grad_output, Tensor self, Tensor target, int reduction) -> Tensor
  use_c10_dispatcher: full
  python_module: nn

- func: elu.out(Tensor self, Scalar alpha=1, Scalar scale=1, Scalar input_scale=1, *, Tensor(a!) out) -> Tensor(a!)
  python_module: nn

- func: elu(Tensor self, Scalar alpha=1, Scalar scale=1, Scalar input_scale=1) -> Tensor
  use_c10_dispatcher: full
  python_module: nn

- func: elu_backward.grad_input(Tensor grad_output, Scalar alpha, Scalar scale, Scalar input_scale, Tensor output, *, Tensor(a!) grad_input) -> Tensor(a!)
  python_module: nn
  dispatch:
    CPU, CUDA: elu_backward_out

- func: elu_backward(Tensor grad_output, Scalar alpha, Scalar scale, Scalar input_scale, Tensor output) -> Tensor
  use_c10_dispatcher: full
  python_module: nn

- func: elu_(Tensor(a!) self, Scalar alpha=1, Scalar scale=1, Scalar input_scale=1) -> Tensor(a!)
  use_c10_dispatcher: full
  python_module: nn

- func: glu.out(Tensor self, int dim=-1, *, Tensor(a!) out) -> Tensor(a!)
  python_module: nn
  dispatch:
    CPU: glu_out
    CUDA: legacy::cuda::_thnn_glu_forward_out

- func: glu(Tensor self, int dim=-1) -> Tensor
  use_c10_dispatcher: full
  python_module: nn
  dispatch:
    CPU: glu
    CUDA: legacy::cuda::_thnn_glu_forward

- func: glu_backward.grad_input(Tensor grad_output, Tensor self, int dim, *, Tensor(a!) grad_input) -> Tensor(a!)
  python_module: nn
  dispatch:
    CPU: glu_backward_out
    CUDA: legacy::cuda::_thnn_glu_backward_out

- func: glu_backward(Tensor grad_output, Tensor self, int dim) -> Tensor
  use_c10_dispatcher: full
  python_module: nn
  dispatch:
    CPU: glu_backward
    CUDA: legacy::cuda::_thnn_glu_backward

- func: hardsigmoid.out(Tensor self, *, Tensor(a!) out) -> Tensor(a!)
  python_module: nn

- func: hardsigmoid(Tensor self) -> Tensor
  use_c10_dispatcher: full
  python_module: nn
  dispatch:
    CPU, CUDA: hardsigmoid
    QuantizedCPU: hardsigmoid_quantized_cpu

- func: hardsigmoid_(Tensor(a!) self) -> Tensor(a!)
  use_c10_dispatcher: full
  python_module: nn

- func: hardsigmoid_backward(Tensor grad_output, Tensor self) -> Tensor
  use_c10_dispatcher: full
  python_module: nn
  dispatch:
    CPU, CUDA: hardsigmoid_backward

- func: hardtanh.out(Tensor self, Scalar min_val=-1, Scalar max_val=1, *, Tensor(a!) out) -> Tensor(a!)
  python_module: nn
  dispatch:
    CPU, CUDA: hardtanh_out
    QuantizedCPU: hardtanh_out_quantized_cpu

- func: hardtanh(Tensor self, Scalar min_val=-1, Scalar max_val=1) -> Tensor
  use_c10_dispatcher: full
  python_module: nn
  dispatch:
    CPU, CUDA: hardtanh
    QuantizedCPU: hardtanh_quantized_cpu

- func: hardtanh_backward.grad_input(Tensor grad_output, Tensor self, Scalar min_val, Scalar max_val, *, Tensor(a!) grad_input) -> Tensor(a!)
  python_module: nn
  dispatch:
    CPU, CUDA: hardtanh_backward_out

- func: hardtanh_backward(Tensor grad_output, Tensor self, Scalar min_val, Scalar max_val) -> Tensor
  use_c10_dispatcher: full
  python_module: nn

- func: hardtanh_(Tensor(a!) self, Scalar min_val=-1, Scalar max_val=1) -> Tensor(a!)
  use_c10_dispatcher: full
  python_module: nn
  dispatch:
    CPU, CUDA: hardtanh_
    QuantizedCPU: hardtanh_quantized_cpu_

- func: hardswish.out(Tensor self, *, Tensor(a!) out) -> Tensor(a!)
  python_module: nn

- func: hardswish(Tensor self) -> Tensor
  use_c10_dispatcher: full
  python_module: nn

- func: hardswish_(Tensor(a!) self) -> Tensor(a!)
  use_c10_dispatcher: full
  python_module: nn

- func: hardswish_backward(Tensor grad_output, Tensor self) -> Tensor
  use_c10_dispatcher: full
  python_module: nn
  dispatch:
    CPU, CUDA: hardswish_backward

- func: leaky_relu.out(Tensor self, Scalar negative_slope=0.01, *, Tensor(a!) out) -> Tensor(a!)
  python_module: nn
  dispatch:
    CPU, CUDA: leaky_relu_out
    QuantizedCPU: leaky_relu_out_quantized_cpu

- func: leaky_relu(Tensor self, Scalar negative_slope=0.01) -> Tensor
  use_c10_dispatcher: full
  python_module: nn
  dispatch:
    CPU, CUDA: leaky_relu
    QuantizedCPU: heaky_relu_quantized_cpu

- func: leaky_relu_backward(Tensor grad_output, Tensor self, Scalar negative_slope, bool self_is_result) -> Tensor
  use_c10_dispatcher: full
  python_module: nn

- func: leaky_relu_(Tensor(a!) self, Scalar negative_slope=0.01) -> Tensor(a!)
  use_c10_dispatcher: full
  python_module: nn
  dispatch:
    CPU, CUDA: leaky_relu_
    QuantizedCPU: leaky_relu_quantized_cpu_

- func: log_sigmoid.out(Tensor self, *, Tensor(a!) out) -> Tensor(a!)
  python_module: nn

- func: log_sigmoid(Tensor self) -> Tensor
  use_c10_dispatcher: full
  python_module: nn

- func: log_sigmoid_forward.output(Tensor self, *, Tensor(a!) output, Tensor(b!) buffer) -> (Tensor(a!), Tensor(b!))
  python_module: nn
  dispatch:
    CPU: log_sigmoid_forward_out_cpu
    CUDA: legacy::cuda::_thnn_log_sigmoid_forward_out

- func: log_sigmoid_forward(Tensor self) -> (Tensor output, Tensor buffer)
  use_c10_dispatcher: full
  python_module: nn
  dispatch:
    CPU: log_sigmoid_forward_cpu
    CUDA: legacy::cuda::_thnn_log_sigmoid_forward

- func: log_sigmoid_backward.grad_input(Tensor grad_output, Tensor self, Tensor buffer, *, Tensor(a!) grad_input) -> Tensor(a!)
  python_module: nn
  dispatch:
    CPU: log_sigmoid_backward_out_cpu
    CUDA: legacy::cuda::_thnn_log_sigmoid_backward_out

- func: log_sigmoid_backward(Tensor grad_output, Tensor self, Tensor buffer) -> Tensor
  use_c10_dispatcher: full
  python_module: nn
  dispatch:
    CPU: log_sigmoid_backward_cpu
    CUDA: legacy::cuda::_thnn_log_sigmoid_backward

- func: rrelu_with_noise.out(Tensor self, Tensor noise, Scalar lower=0.125, Scalar upper=0.3333333333333333, bool training=False, Generator? generator=None, *, Tensor(a!) out) -> Tensor(a!)
  python_module: nn
  dispatch:
    CPU: rrelu_with_noise_out_cpu
    CUDA: legacy::cuda::_thnn_rrelu_with_noise_forward_out

- func: rrelu_with_noise(Tensor self, Tensor noise, Scalar lower=0.125, Scalar upper=0.3333333333333333, bool training=False, Generator? generator=None) -> Tensor
  python_module: nn
  dispatch:
    CPU: rrelu_with_noise_cpu
    CUDA: legacy::cuda::_thnn_rrelu_with_noise_forward

- func: rrelu_with_noise_backward(Tensor grad_output, Tensor self, Tensor noise, Scalar lower, Scalar upper, bool training, bool self_is_result) -> Tensor
  use_c10_dispatcher: full
  python_module: nn

- func: rrelu_with_noise_(Tensor(a!) self, Tensor noise, Scalar lower=0.125, Scalar upper=0.3333333333333333, bool training=False, Generator? generator=None) -> Tensor(a!)
  python_module: nn
  dispatch:
    CPU: rrelu_with_noise_cpu_
    CUDA: legacy::cuda::_thnn_rrelu_with_noise_forward_

- func: softplus.out(Tensor self, Scalar beta=1, Scalar threshold=20, *, Tensor(a!) out) -> Tensor(a!)
  python_module: nn

- func: softplus(Tensor self, Scalar beta=1, Scalar threshold=20) -> Tensor
  use_c10_dispatcher: full
  python_module: nn

- func: softplus_backward.grad_input(Tensor grad_output, Tensor self, Scalar beta, Scalar threshold, Tensor output, *, Tensor(a!) grad_input) -> Tensor(a!)
  python_module: nn
  dispatch:
    CPU, CUDA: softplus_backward_out

- func: softplus_backward(Tensor grad_output, Tensor self, Scalar beta, Scalar threshold, Tensor output) -> Tensor
  use_c10_dispatcher: full
  python_module: nn

- func: softshrink.out(Tensor self, Scalar lambd=0.5, *, Tensor(a!) out) -> Tensor(a!)
  python_module: nn

- func: softshrink(Tensor self, Scalar lambd=0.5) -> Tensor
  use_c10_dispatcher: full
  python_module: nn

- func: softshrink_backward.grad_input(Tensor grad_output, Tensor self, Scalar lambd, *, Tensor(a!) grad_input) -> Tensor(a!)
  python_module: nn
  dispatch:
    CPU, CUDA: softshrink_backward_out

- func: softshrink_backward(Tensor grad_output, Tensor self, Scalar lambd) -> Tensor
  use_c10_dispatcher: full
  python_module: nn

- func: adaptive_avg_pool2d.out(Tensor self, int[2] output_size, *, Tensor(a!) out) -> Tensor(a!)
  python_module: nn
  dispatch:
    CPU, CUDA: adaptive_avg_pool2d_out_cpu
    MkldnnCPU: mkldnn_adaptive_avg_pool2d_out

- func: adaptive_avg_pool2d(Tensor self, int[2] output_size) -> Tensor
  use_c10_dispatcher: full
  python_module: nn

- func: mkldnn_adaptive_avg_pool2d(Tensor self, int[2] output_size) -> Tensor
  use_c10_dispatcher: full
  dispatch:
    MkldnnCPU: mkldnn_adaptive_avg_pool2d

- func: _adaptive_avg_pool2d(Tensor self, int[2] output_size) -> Tensor
  use_c10_dispatcher: full
  dispatch:
    CPU: adaptive_avg_pool2d_cpu
    CUDA: adaptive_avg_pool2d_cuda
    QuantizedCPU: adaptive_avg_pool2d_quantized_cpu

- func: _adaptive_avg_pool2d_backward(Tensor grad_output, Tensor self) -> Tensor
  use_c10_dispatcher: full
  python_module: nn
  dispatch:
    CPU: adaptive_avg_pool2d_backward_cpu
    CUDA: adaptive_avg_pool2d_backward_cuda

- func: adaptive_avg_pool3d.out(Tensor self, int[3] output_size, *, Tensor(a!) out) -> Tensor(a!)
  python_module: nn
  dispatch:
    CPU: adaptive_avg_pool3d_out_cpu
    CUDA: adaptive_avg_pool3d_out_cuda
    QuantizedCPU: adaptive_avg_pool3d_out_quantized_cpu

- func: adaptive_avg_pool3d(Tensor self, int[3] output_size) -> Tensor
  use_c10_dispatcher: full
  python_module: nn
  dispatch:
    CPU: adaptive_avg_pool3d_cpu
    CUDA: adaptive_avg_pool3d_cuda
    QuantizedCPU: adaptive_avg_pool3d_quantized_cpu

- func: adaptive_avg_pool3d_backward.grad_input(Tensor grad_output, Tensor self, *, Tensor(a!) grad_input) -> Tensor(a!)
  python_module: nn
  dispatch:
    CPU: adaptive_avg_pool3d_backward_out_cpu
    CUDA: adaptive_avg_pool3d_backward_out_cuda

- func: adaptive_avg_pool3d_backward(Tensor grad_output, Tensor self) -> Tensor
  use_c10_dispatcher: full
  python_module: nn
  dispatch:
    CPU: adaptive_avg_pool3d_backward_cpu
    CUDA: adaptive_avg_pool3d_backward_cuda

# Return: (Tensor output, Tensor indices)
- func: adaptive_max_pool2d.out(Tensor self, int[2] output_size, *, Tensor(a!) out, Tensor(b!) indices) -> (Tensor(a!), Tensor(b!))
  python_module: nn
  dispatch:
    CPU: adaptive_max_pool2d_out_cpu
    CUDA: adaptive_max_pool2d_out_cuda

# Return: (Tensor output, Tensor indices)
- func: adaptive_max_pool2d(Tensor self, int[2] output_size) -> (Tensor, Tensor)
  use_c10_dispatcher: full
  python_module: nn
  dispatch:
    CPU: adaptive_max_pool2d_cpu
    CUDA: adaptive_max_pool2d_cuda

- func: adaptive_max_pool2d_backward.grad_input(Tensor grad_output, Tensor self, Tensor indices, *, Tensor(a!) grad_input) -> Tensor(a!)
  python_module: nn
  dispatch:
    CPU: adaptive_max_pool2d_backward_out_cpu
    CUDA: adaptive_max_pool2d_backward_out_cuda

- func: adaptive_max_pool2d_backward(Tensor grad_output, Tensor self, Tensor indices) -> Tensor
  use_c10_dispatcher: full
  python_module: nn
  dispatch:
    CPU: adaptive_max_pool2d_backward_cpu
    CUDA: adaptive_max_pool2d_backward_cuda

# Return: (Tensor output, Tensor indices)
- func: adaptive_max_pool3d.out(Tensor self, int[3] output_size, *, Tensor(a!) out, Tensor(b!) indices) -> (Tensor(a!), Tensor(b!))
  python_module: nn
  dispatch:
    CPU: adaptive_max_pool3d_out_cpu
    CUDA: adaptive_max_pool3d_out_cuda

# Return: (Tensor output, Tensor indices)
- func: adaptive_max_pool3d(Tensor self, int[3] output_size) -> (Tensor, Tensor)
  use_c10_dispatcher: full
  python_module: nn
  dispatch:
    CPU: adaptive_max_pool3d_cpu
    CUDA: adaptive_max_pool3d_cuda

- func: adaptive_max_pool3d_backward.grad_input(Tensor grad_output, Tensor self, Tensor indices, *, Tensor(a!) grad_input) -> Tensor(a!)
  python_module: nn
  dispatch:
    CPU: adaptive_max_pool3d_backward_out_cpu
    CUDA: adaptive_max_pool3d_backward_out_cuda

- func: adaptive_max_pool3d_backward(Tensor grad_output, Tensor self, Tensor indices) -> Tensor
  use_c10_dispatcher: full
  python_module: nn
  dispatch:
    CPU: adaptive_max_pool3d_backward_cpu
    CUDA: adaptive_max_pool3d_backward_cuda

- func: avg_pool2d.out(Tensor self, int[2] kernel_size, int[2] stride=[], int[2] padding=0, bool ceil_mode=False, bool count_include_pad=True, int? divisor_override=None, *, Tensor(a!) out) -> Tensor(a!)
  python_module: nn
  dispatch:
    CPU: avg_pool2d_out_cpu
    CUDA: avg_pool2d_out_cuda
    MkldnnCPU: mkldnn_avg_pool2d_out

- func: avg_pool2d(Tensor self, int[2] kernel_size, int[2] stride=[], int[2] padding=0, bool ceil_mode=False, bool count_include_pad=True, int? divisor_override=None) -> Tensor
  use_c10_dispatcher: full
  python_module: nn
  dispatch:
    CPU: avg_pool2d_cpu
    CUDA: avg_pool2d_cuda
    MkldnnCPU: mkldnn_avg_pool2d
    QuantizedCPU: avg_pool2d_quantized_cpu

- func: avg_pool2d_backward.grad_input(Tensor grad_output, Tensor self, int[2] kernel_size, int[2] stride, int[2] padding, bool ceil_mode, bool count_include_pad, int? divisor_override, *, Tensor(a!) grad_input) -> Tensor(a!)
  python_module: nn
  dispatch:
    CPU: avg_pool2d_backward_out_cpu
    CUDA: avg_pool2d_backward_out_cuda

- func: avg_pool2d_backward(Tensor grad_output, Tensor self, int[2] kernel_size, int[2] stride, int[2] padding, bool ceil_mode, bool count_include_pad, int? divisor_override) -> Tensor
  use_c10_dispatcher: full
  python_module: nn
  dispatch:
    CPU: avg_pool2d_backward_cpu
    CUDA: avg_pool2d_backward_cuda

- func: avg_pool3d.out(Tensor self, int[3] kernel_size, int[3] stride=[], int[3] padding=0, bool ceil_mode=False, bool count_include_pad=True, int? divisor_override=None, *, Tensor(a!) out) -> Tensor(a!)
  python_module: nn
  dispatch:
    CPU: avg_pool3d_out_cpu
    CUDA: avg_pool3d_out_cuda
    MkldnnCPU: mkldnn_avg_pool3d_out

- func: avg_pool3d(Tensor self, int[3] kernel_size, int[3] stride=[], int[3] padding=0, bool ceil_mode=False, bool count_include_pad=True, int? divisor_override=None) -> Tensor
  use_c10_dispatcher: full
  python_module: nn
  dispatch:
    CPU: avg_pool3d_cpu
    CUDA: avg_pool3d_cuda
    MkldnnCPU: mkldnn_avg_pool3d
    QuantizedCPU: avg_pool3d_quantized_cpu

- func: avg_pool3d_backward.grad_input(Tensor grad_output, Tensor self, int[3] kernel_size, int[3] stride, int[3] padding, bool ceil_mode, bool count_include_pad, int? divisor_override, *, Tensor(a!) grad_input) -> Tensor(a!)
  python_module: nn
  dispatch:
    CPU: avg_pool3d_backward_out_cpu
    CUDA: avg_pool3d_backward_out_cuda

- func: avg_pool3d_backward(Tensor grad_output, Tensor self, int[3] kernel_size, int[3] stride, int[3] padding, bool ceil_mode, bool count_include_pad, int? divisor_override) -> Tensor
  use_c10_dispatcher: full
  python_module: nn
  dispatch:
    CPU: avg_pool3d_backward_cpu
    CUDA: avg_pool3d_backward_cuda

# Return: (Tensor output, Tensor indices)
- func: fractional_max_pool2d.output(Tensor self, int[2] kernel_size, int[2] output_size, Tensor random_samples, *, Tensor(a!) output, Tensor(b!) indices) -> (Tensor(a!), Tensor(b!))
  python_module: nn
  dispatch:
    CPU: fractional_max_pool2d_out_cpu
    CUDA: fractional_max_pool2d_out_cuda

# Return: (Tensor output, Tensor indices)
- func: fractional_max_pool2d(Tensor self, int[2] kernel_size, int[2] output_size, Tensor random_samples) -> (Tensor, Tensor)
  use_c10_dispatcher: full
  python_module: nn
  dispatch:
    CPU: fractional_max_pool2d_cpu
    CUDA: fractional_max_pool2d_cuda

- func: fractional_max_pool2d_backward.grad_input(Tensor grad_output, Tensor self, int[2] kernel_size, int[2] output_size, Tensor indices, *, Tensor(a!) grad_input) -> Tensor(a!)
  python_module: nn
  dispatch:
    CPU: fractional_max_pool2d_backward_out_cpu
    CUDA: fractional_max_pool2d_backward_out_cuda

- func: fractional_max_pool2d_backward(Tensor grad_output, Tensor self, int[2] kernel_size, int[2] output_size, Tensor indices) -> Tensor
  use_c10_dispatcher: full
  python_module: nn
  dispatch:
    CPU: fractional_max_pool2d_backward_cpu
    CUDA: fractional_max_pool2d_backward_cuda

# Return: (Tensor output, Tensor indices)
- func: fractional_max_pool3d.output(Tensor self, int[3] kernel_size, int[3] output_size, Tensor random_samples, *, Tensor(a!) output, Tensor(b!) indices) -> (Tensor(a!), Tensor(b!))
  python_module: nn
  dispatch:
    CPU: fractional_max_pool3d_out_cpu
    CUDA: fractional_max_pool3d_out_cuda

# Return: (Tensor output, Tensor indices)
- func: fractional_max_pool3d(Tensor self, int[3] kernel_size, int[3] output_size, Tensor random_samples) -> (Tensor, Tensor)
  use_c10_dispatcher: full
  python_module: nn
  dispatch:
    CPU: fractional_max_pool3d_cpu
    CUDA: fractional_max_pool3d_cuda

- func: fractional_max_pool3d_backward.grad_input(Tensor grad_output, Tensor self, int[3] kernel_size, int[3] output_size, Tensor indices, *, Tensor(a!) grad_input) -> Tensor(a!)
  python_module: nn
  dispatch:
    CPU: fractional_max_pool3d_backward_out_cpu
    CUDA: fractional_max_pool3d_backward_out_cuda

- func: fractional_max_pool3d_backward(Tensor grad_output, Tensor self, int[3] kernel_size, int[3] output_size, Tensor indices) -> Tensor
  use_c10_dispatcher: full
  python_module: nn
  dispatch:
    CPU: fractional_max_pool3d_backward_cpu
    CUDA: fractional_max_pool3d_backward_cuda

# Return: (Tensor output, Tensor indices)
- func: max_pool2d_with_indices.out(Tensor self, int[2] kernel_size, int[2] stride=[], int[2] padding=0, int[2] dilation=1, bool ceil_mode=False, *, Tensor(a!) out, Tensor(b!) indices) -> (Tensor(a!), Tensor(b!))
  python_module: nn
  dispatch:
    CPU: max_pool2d_with_indices_out_cpu
    CUDA: max_pool2d_with_indices_out_cuda

# Return: (Tensor output, Tensor indices)
- func: max_pool2d_with_indices(Tensor self, int[2] kernel_size, int[2] stride=[], int[2] padding=0, int[2] dilation=1, bool ceil_mode=False) -> (Tensor, Tensor)
  use_c10_dispatcher: full
  python_module: nn
  dispatch:
    CPU: max_pool2d_with_indices_cpu
    CUDA: max_pool2d_with_indices_cuda

- func: max_pool2d_with_indices_backward.grad_input(Tensor grad_output, Tensor self, int[2] kernel_size, int[2] stride, int[2] padding, int[2] dilation, bool ceil_mode, Tensor indices, *, Tensor(a!) grad_input) -> Tensor(a!)
  python_module: nn
  dispatch:
    CPU: max_pool2d_with_indices_backward_out_cpu
    CUDA: max_pool2d_with_indices_backward_out_cuda

- func: max_pool2d_with_indices_backward(Tensor grad_output, Tensor self, int[2] kernel_size, int[2] stride, int[2] padding, int[2] dilation, bool ceil_mode, Tensor indices) -> Tensor
  use_c10_dispatcher: full
  python_module: nn
  dispatch:
    CPU: max_pool2d_with_indices_backward_cpu
    CUDA: max_pool2d_with_indices_backward_cuda

# Return: (Tensor output, Tensor indices)
- func: max_pool3d_with_indices.out(Tensor self, int[3] kernel_size, int[3] stride=[], int[3] padding=0, int[3] dilation=1, bool ceil_mode=False, *, Tensor(a!) out, Tensor(b!) indices) -> (Tensor(a!), Tensor(b!))
  python_module: nn
  dispatch:
    CPU: max_pool3d_with_indices_out_cpu
    CUDA: max_pool3d_with_indices_out_cuda

# Return: (Tensor output, Tensor indices)
- func: max_pool3d_with_indices(Tensor self, int[3] kernel_size, int[3] stride=[], int[3] padding=0, int[3] dilation=1, bool ceil_mode=False) -> (Tensor, Tensor)
  use_c10_dispatcher: full
  python_module: nn
  dispatch:
    CPU: max_pool3d_with_indices_cpu
    CUDA: max_pool3d_with_indices_cuda

- func: max_pool3d_with_indices_backward.grad_input(Tensor grad_output, Tensor self, int[3] kernel_size, int[3] stride, int[3] padding, int[3] dilation, bool ceil_mode, Tensor indices, *, Tensor(a!) grad_input) -> Tensor(a!)
  python_module: nn
  dispatch:
    CPU: max_pool3d_with_indices_backward_out_cpu
    CUDA: max_pool3d_with_indices_backward_out_cuda

- func: max_pool3d_with_indices_backward(Tensor grad_output, Tensor self, int[3] kernel_size, int[3] stride, int[3] padding, int[3] dilation, bool ceil_mode, Tensor indices) -> Tensor
  use_c10_dispatcher: full
  python_module: nn
  dispatch:
    CPU: max_pool3d_with_indices_backward_cpu
    CUDA: max_pool3d_with_indices_backward_cuda

- func: max_unpool2d.out(Tensor self, Tensor indices, int[2] output_size, *, Tensor(a!) out) -> Tensor(a!)
  python_module: nn
  dispatch:
    CPU: max_unpooling2d_forward_out_cpu
    CUDA: max_unpooling2d_forward_out_cuda

- func: max_unpool2d(Tensor self, Tensor indices, int[2] output_size) -> Tensor
  use_c10_dispatcher: full
  python_module: nn
  dispatch:
    CPU: max_unpooling2d_forward_cpu
    CUDA: max_unpooling2d_forward_cuda

- func: max_unpool2d_backward.grad_input(Tensor grad_output, Tensor self, Tensor indices, int[2] output_size, *, Tensor(a!) grad_input) -> Tensor(a!)
  python_module: nn
  dispatch:
    CPU: max_unpooling2d_backward_out_cpu
    CUDA: max_unpooling2d_backward_out_cuda

- func: max_unpool2d_backward(Tensor grad_output, Tensor self, Tensor indices, int[2] output_size) -> Tensor
  use_c10_dispatcher: full
  python_module: nn
  dispatch:
    CPU: max_unpooling2d_backward_cpu
    CUDA: max_unpooling2d_backward_cuda

- func: max_unpool3d.out(Tensor self, Tensor indices, int[3] output_size, int[3] stride, int[3] padding, *, Tensor(a!) out) -> Tensor(a!)
  python_module: nn
  dispatch:
    CPU: max_unpooling3d_forward_out_cpu
    CUDA: max_unpooling3d_forward_out_cuda

- func: max_unpool3d(Tensor self, Tensor indices, int[3] output_size, int[3] stride, int[3] padding) -> Tensor
  use_c10_dispatcher: full
  python_module: nn
  dispatch:
    CPU: max_unpooling3d_forward_cpu
    CUDA: max_unpooling3d_forward_cuda

- func: max_unpool3d_backward.grad_input(Tensor grad_output, Tensor self, Tensor indices, int[3] output_size, int[3] stride, int[3] padding, *, Tensor(a!) grad_input) -> Tensor(a!)
  python_module: nn
  dispatch:
    CPU: max_unpooling3d_backward_out_cpu
    CUDA: max_unpooling3d_backward_out_cuda

- func: max_unpool3d_backward(Tensor grad_output, Tensor self, Tensor indices, int[3] output_size, int[3] stride, int[3] padding) -> Tensor
  use_c10_dispatcher: full
  python_module: nn
  dispatch:
    CPU: max_unpooling3d_backward_cpu
    CUDA: max_unpooling3d_backward_cuda

- func: reflection_pad1d.out(Tensor self, int[2] padding, *, Tensor(a!) out) -> Tensor(a!)
  python_module: nn
  dispatch:
    CPU: reflection_pad1d_out_cpu
    CUDA: reflection_pad1d_out_cuda

- func: reflection_pad1d(Tensor self, int[2] padding) -> Tensor
  use_c10_dispatcher: full
  python_module: nn
  dispatch:
    CPU: reflection_pad1d_cpu
    CUDA: reflection_pad1d_cuda
    QuantizedCPU: reflection_pad1d_cpu

- func: reflection_pad1d_backward.grad_input(Tensor grad_output, Tensor self, int[2] padding, *, Tensor(a!) grad_input) -> Tensor(a!)
  python_module: nn
  dispatch:
    CPU: reflection_pad1d_backward_out_cpu
    CUDA: reflection_pad1d_backward_out_cuda

- func: reflection_pad1d_backward(Tensor grad_output, Tensor self, int[2] padding) -> Tensor
  use_c10_dispatcher: full
  python_module: nn
  dispatch:
    CPU: reflection_pad1d_backward_cpu
    CUDA: reflection_pad1d_backward_cuda

- func: reflection_pad2d.out(Tensor self, int[4] padding, *, Tensor(a!) out) -> Tensor(a!)
  python_module: nn
  dispatch:
    CPU: reflection_pad2d_out_cpu
    CUDA: reflection_pad2d_out_cuda

- func: reflection_pad2d(Tensor self, int[4] padding) -> Tensor
  use_c10_dispatcher: full
  python_module: nn
  dispatch:
    CPU: reflection_pad2d_cpu
    CUDA: reflection_pad2d_cuda

- func: reflection_pad2d_backward.grad_input(Tensor grad_output, Tensor self, int[4] padding, *, Tensor(a!) grad_input) -> Tensor(a!)
  python_module: nn
  dispatch:
    CPU: reflection_pad2d_backward_out_cpu
    CUDA: reflection_pad2d_backward_out_cuda

- func: reflection_pad2d_backward(Tensor grad_output, Tensor self, int[4] padding) -> Tensor
  use_c10_dispatcher: full
  python_module: nn
  dispatch:
    CPU: reflection_pad2d_backward_cpu
    CUDA: reflection_pad2d_backward_cuda

- func: replication_pad1d.out(Tensor self, int[2] padding, *, Tensor(a!) out) -> Tensor(a!)
  python_module: nn
  dispatch:
    CPU: replication_pad1d_out_cpu
    CUDA: replication_pad1d_out_cuda

- func: replication_pad1d(Tensor self, int[2] padding) -> Tensor
  use_c10_dispatcher: full
  python_module: nn
  dispatch:
    CPU: replication_pad1d_cpu
    CUDA: replication_pad1d_cuda

- func: replication_pad1d_backward.grad_input(Tensor grad_output, Tensor self, int[2] padding, *, Tensor(a!) grad_input) -> Tensor(a!)
  python_module: nn
  dispatch:
    CPU: replication_pad1d_backward_out_cpu
    CUDA: replication_pad1d_backward_out_cuda

- func: replication_pad1d_backward(Tensor grad_output, Tensor self, int[2] padding) -> Tensor
  use_c10_dispatcher: full
  python_module: nn
  dispatch:
    CPU: replication_pad1d_backward_cpu
    CUDA: replication_pad1d_backward_cuda

- func: replication_pad2d.out(Tensor self, int[4] padding, *, Tensor(a!) out) -> Tensor(a!)
  python_module: nn
  dispatch:
    CPU: replication_pad2d_out_cpu
    CUDA: replication_pad2d_out_cuda

- func: replication_pad2d(Tensor self, int[4] padding) -> Tensor
  use_c10_dispatcher: full
  python_module: nn
  dispatch:
    CPU: replication_pad2d_cpu
    CUDA: replication_pad2d_cuda

- func: replication_pad2d_backward.grad_input(Tensor grad_output, Tensor self, int[4] padding, *, Tensor(a!) grad_input) -> Tensor(a!)
  python_module: nn
  dispatch:
    CPU: replication_pad2d_backward_out_cpu
    CUDA: replication_pad2d_backward_out_cuda

- func: replication_pad2d_backward(Tensor grad_output, Tensor self, int[4] padding) -> Tensor
  use_c10_dispatcher: full
  python_module: nn
  dispatch:
    CPU: replication_pad2d_backward_cpu
    CUDA: replication_pad2d_backward_cuda

- func: replication_pad3d.out(Tensor self, int[6] padding, *, Tensor(a!) out) -> Tensor(a!)
  python_module: nn
  dispatch:
    CPU: replication_pad3d_out_cpu
    CUDA: replication_pad3d_out_cuda

- func: replication_pad3d(Tensor self, int[6] padding) -> Tensor
  use_c10_dispatcher: full
  python_module: nn
  dispatch:
    CPU: replication_pad3d_cpu
    CUDA: replication_pad3d_cuda

- func: replication_pad3d_backward.grad_input(Tensor grad_output, Tensor self, int[6] padding, *, Tensor(a!) grad_input) -> Tensor(a!)
  python_module: nn
  dispatch:
    CPU: replication_pad3d_backward_out_cpu
    CUDA: replication_pad3d_backward_out_cuda

- func: replication_pad3d_backward(Tensor grad_output, Tensor self, int[6] padding) -> Tensor
  use_c10_dispatcher: full
  python_module: nn
  dispatch:
    CPU: replication_pad3d_backward_cpu
    CUDA: replication_pad3d_backward_cuda

- func: upsample_linear1d.out(Tensor self, int[1] output_size, bool align_corners, float? scales=None, *, Tensor(a!) out) -> Tensor(a!)
  python_module: nn
  dispatch:
    CPU: upsample_linear1d_out_cpu
    CUDA: upsample_linear1d_out_cuda

- func: upsample_linear1d(Tensor self, int[1] output_size, bool align_corners, float? scales=None) -> Tensor
  use_c10_dispatcher: full
  python_module: nn
  dispatch:
    CPU: upsample_linear1d_cpu
    CUDA: upsample_linear1d_cuda

- func: upsample_linear1d_backward.grad_input(Tensor grad_output, int[1] output_size, int[3] input_size, bool align_corners, float? scales=None, *, Tensor(a!) grad_input) -> Tensor(a!)
  python_module: nn
  dispatch:
    CPU: upsample_linear1d_backward_out_cpu
    CUDA: upsample_linear1d_backward_out_cuda

- func: upsample_linear1d_backward(Tensor grad_output, int[1] output_size, int[3] input_size, bool align_corners, float? scales=None) -> Tensor
  use_c10_dispatcher: full
  python_module: nn
  dispatch:
    CPU: upsample_linear1d_backward_cpu
    CUDA: upsample_linear1d_backward_cuda

- func: upsample_bilinear2d.out(Tensor self, int[2] output_size, bool align_corners, float? scales_h=None, float? scales_w=None, *, Tensor(a!) out) -> Tensor(a!)
  python_module: nn
  dispatch:
    CPU: upsample_bilinear2d_out_cpu
    CUDA: upsample_bilinear2d_out_cuda

- func: upsample_bilinear2d(Tensor self, int[2] output_size, bool align_corners, float? scales_h=None, float? scales_w=None) -> Tensor
  use_c10_dispatcher: full
  python_module: nn
  dispatch:
    CPU: upsample_bilinear2d_cpu
    CUDA: upsample_bilinear2d_cuda
    QuantizedCPU: upsample_bilinear2d_quantized_cpu

- func: upsample_bilinear2d_backward.grad_input(Tensor grad_output, int[2] output_size, int[4] input_size, bool align_corners, float? scales_h=None, float? scales_w=None, *, Tensor(a!) grad_input) -> Tensor(a!)
  python_module: nn
  dispatch:
    CPU: upsample_bilinear2d_backward_out_cpu
    CUDA: upsample_bilinear2d_backward_out_cuda

- func: upsample_bilinear2d_backward(Tensor grad_output, int[2] output_size, int[4] input_size, bool align_corners, float? scales_h=None, float? scales_w=None) -> Tensor
  use_c10_dispatcher: full
  python_module: nn
  dispatch:
    CPU: upsample_bilinear2d_backward_cpu
    CUDA: upsample_bilinear2d_backward_cuda

- func: upsample_bicubic2d.out(Tensor self, int[2] output_size, bool align_corners, float? scales_h=None, float? scales_w=None, *, Tensor(a!) out) -> Tensor(a!)
  python_module: nn
  dispatch:
    CPU: upsample_bicubic2d_out_cpu
    CUDA: upsample_bicubic2d_out_cuda

- func: upsample_bicubic2d(Tensor self, int[2] output_size, bool align_corners, float? scales_h=None, float? scales_w=None) -> Tensor
  use_c10_dispatcher: full
  python_module: nn
  dispatch:
    CPU: upsample_bicubic2d_cpu
    CUDA: upsample_bicubic2d_cuda

- func: upsample_bicubic2d_backward.grad_input(Tensor grad_output, int[2] output_size, int[4] input_size, bool align_corners, float? scales_h=None, float? scales_w=None, *, Tensor(a!) grad_input) -> Tensor(a!)
  python_module: nn
  dispatch:
    CPU: upsample_bicubic2d_backward_out_cpu
    CUDA: upsample_bicubic2d_backward_out_cuda

- func: upsample_bicubic2d_backward(Tensor grad_output, int[2] output_size, int[4] input_size, bool align_corners, float? scales_h=None, float? scales_w=None) -> Tensor
  use_c10_dispatcher: full
  python_module: nn
  dispatch:
    CPU: upsample_bicubic2d_backward_cpu
    CUDA: upsample_bicubic2d_backward_cuda

- func: upsample_trilinear3d.out(Tensor self, int[3] output_size, bool align_corners, float? scales_d=None, float? scales_h=None, float? scales_w=None, *, Tensor(a!) out) -> Tensor(a!)
  python_module: nn
  dispatch:
    CPU: upsample_trilinear3d_out_cpu
    CUDA: upsample_trilinear3d_out_cuda

- func: upsample_trilinear3d(Tensor self, int[3] output_size, bool align_corners, float? scales_d=None, float? scales_h=None, float? scales_w=None) -> Tensor
  use_c10_dispatcher: full
  python_module: nn
  dispatch:
    CPU: upsample_trilinear3d_cpu
    CUDA: upsample_trilinear3d_cuda

- func: upsample_trilinear3d_backward.grad_input(Tensor grad_output, int[3] output_size, int[5] input_size, bool align_corners, float? scales_d=None, float? scales_h=None, float? scales_w=None, *, Tensor(a!) grad_input) -> Tensor(a!)
  python_module: nn
  dispatch:
    CPU: upsample_trilinear3d_backward_out_cpu
    CUDA: upsample_trilinear3d_backward_out_cuda

- func: upsample_trilinear3d_backward(Tensor grad_output, int[3] output_size, int[5] input_size, bool align_corners, float? scales_d=None, float? scales_h=None, float? scales_w=None) -> Tensor
  use_c10_dispatcher: full
  python_module: nn
  dispatch:
    CPU: upsample_trilinear3d_backward_cpu
    CUDA: upsample_trilinear3d_backward_cuda

- func: upsample_nearest1d.out(Tensor self, int[1] output_size, float? scales=None, *, Tensor(a!) out) -> Tensor(a!)
  python_module: nn
  dispatch:
    CPU: upsample_nearest1d_out_cpu
    CUDA: upsample_nearest1d_out_cuda

- func: upsample_nearest1d(Tensor self, int[1] output_size, float? scales=None) -> Tensor
  use_c10_dispatcher: full
  python_module: nn
  dispatch:
    CPU: upsample_nearest1d_cpu
    CUDA: upsample_nearest1d_cuda

- func: upsample_nearest1d_backward.grad_input(Tensor grad_output, int[1] output_size, int[3] input_size, float? scales=None, *, Tensor(a!) grad_input) -> Tensor(a!)
  python_module: nn
  dispatch:
    CPU: upsample_nearest1d_backward_out_cpu
    CUDA: upsample_nearest1d_backward_out_cuda

- func: upsample_nearest1d_backward(Tensor grad_output, int[1] output_size, int[3] input_size, float? scales=None) -> Tensor
  use_c10_dispatcher: full
  python_module: nn
  dispatch:
    CPU: upsample_nearest1d_backward_cpu
    CUDA: upsample_nearest1d_backward_cuda

- func: upsample_nearest2d.out(Tensor self, int[2] output_size, float? scales_h=None, float? scales_w=None, *, Tensor(a!) out) -> Tensor(a!)
  python_module: nn
  dispatch:
    CPU: upsample_nearest2d_out_cpu
    CUDA: upsample_nearest2d_out_cuda

- func: upsample_nearest2d(Tensor self, int[2] output_size, float? scales_h=None, float? scales_w=None) -> Tensor
  use_c10_dispatcher: full
  python_module: nn
  dispatch:
    CPU: upsample_nearest2d_cpu
    CUDA: upsample_nearest2d_cuda
    QuantizedCPU: upsample_nearest2d_quantized_cpu

- func: upsample_nearest2d_backward.grad_input(Tensor grad_output, int[2] output_size, int[4] input_size, float? scales_h=None, float? scales_w=None, *, Tensor(a!) grad_input) -> Tensor(a!)
  python_module: nn
  dispatch:
    CPU: upsample_nearest2d_backward_out_cpu
    CUDA: upsample_nearest2d_backward_out_cuda

- func: upsample_nearest2d_backward(Tensor grad_output, int[2] output_size, int[4] input_size, float? scales_h=None, float? scales_w=None) -> Tensor
  use_c10_dispatcher: full
  python_module: nn
  dispatch:
    CPU: upsample_nearest2d_backward_cpu
    CUDA: upsample_nearest2d_backward_cuda

- func: upsample_nearest3d.out(Tensor self, int[3] output_size, float? scales_d=None, float? scales_h=None, float? scales_w=None, *, Tensor(a!) out) -> Tensor(a!)
  python_module: nn
  dispatch:
    CPU: upsample_nearest3d_out_cpu
    CUDA: upsample_nearest3d_out_cuda

- func: upsample_nearest3d(Tensor self, int[3] output_size, float? scales_d=None, float? scales_h=None, float? scales_w=None) -> Tensor
  use_c10_dispatcher: full
  python_module: nn
  dispatch:
    CPU: upsample_nearest3d_cpu
    CUDA: upsample_nearest3d_cuda
    QuantizedCPU: upsample_nearest3d_quantized_cpu

- func: upsample_nearest3d_backward.grad_input(Tensor grad_output, int[3] output_size, int[5] input_size, float? scales_d=None, float? scales_h=None, float? scales_w=None, *, Tensor(a!) grad_input) -> Tensor(a!)
  python_module: nn
  dispatch:
    CPU: upsample_nearest3d_backward_out_cpu
    CUDA: upsample_nearest3d_backward_out_cuda

- func: upsample_nearest3d_backward(Tensor grad_output, int[3] output_size, int[5] input_size, float? scales_d=None, float? scales_h=None, float? scales_w=None) -> Tensor
  use_c10_dispatcher: full
  python_module: nn
  dispatch:
    CPU: upsample_nearest3d_backward_cpu
    CUDA: upsample_nearest3d_backward_cuda

- func: upsample_linear1d.vec(Tensor input, int[]? output_size, bool align_corners, float[]? scale_factors) -> Tensor
  use_c10_dispatcher: full
  python_module: nn
  dispatch:
    CPU: upsample_linear1d_cpu
    CUDA: upsample_linear1d_cuda

- func: upsample_linear1d_backward.vec(Tensor grad_output, int[]? output_size, int[] input_size, bool align_corners, float[]? scale_factors) -> Tensor
  use_c10_dispatcher: full
  python_module: nn
  dispatch:
    CPU: upsample_linear1d_backward_cpu
    CUDA: upsample_linear1d_backward_cuda

- func: upsample_bilinear2d.vec(Tensor input, int[]? output_size, bool align_corners, float[]? scale_factors) -> Tensor
  use_c10_dispatcher: full
  python_module: nn
  dispatch:
    CPU: upsample_bilinear2d_cpu
    CUDA: upsample_bilinear2d_cuda
    QuantizedCPU: upsample_bilinear2d_quantized_cpu

- func: upsample_bilinear2d_backward.vec(Tensor grad_output, int[]? output_size, int[] input_size, bool align_corners, float[]? scale_factors) -> Tensor
  use_c10_dispatcher: full
  python_module: nn
  dispatch:
    CPU: upsample_bilinear2d_backward_cpu
    CUDA: upsample_bilinear2d_backward_cuda

- func: upsample_trilinear3d.vec(Tensor input, int[]? output_size, bool align_corners, float[]? scale_factors) -> Tensor
  use_c10_dispatcher: full
  python_module: nn
  dispatch:
    CPU: upsample_trilinear3d_cpu
    CUDA: upsample_trilinear3d_cuda

- func: upsample_trilinear3d_backward.vec(Tensor grad_output, int[]? output_size, int[] input_size, bool align_corners, float[]? scale_factors) -> Tensor
  use_c10_dispatcher: full
  python_module: nn
  dispatch:
    CPU: upsample_trilinear3d_backward_cpu
    CUDA: upsample_trilinear3d_backward_cuda

- func: upsample_bicubic2d.vec(Tensor input, int[]? output_size, bool align_corners, float[]? scale_factors) -> Tensor
  use_c10_dispatcher: full
  python_module: nn
  dispatch:
    CPU: upsample_bicubic2d_cpu
    CUDA: upsample_bicubic2d_cuda

- func: upsample_bicubic2d_backward.vec(Tensor grad_output, int[]? output_size, int[] input_size, bool align_corners, float[]? scale_factors) -> Tensor
  use_c10_dispatcher: full
  python_module: nn
  dispatch:
    CPU: upsample_bicubic2d_backward_cpu
    CUDA: upsample_bicubic2d_backward_cuda

- func: upsample_nearest1d.vec(Tensor input, int[]? output_size, float[]? scale_factors) -> Tensor
  use_c10_dispatcher: full
  python_module: nn
  dispatch:
    CPU: upsample_nearest1d_cpu
    CUDA: upsample_nearest1d_cuda

- func: upsample_nearest1d_backward.vec(Tensor grad_output, int[]? output_size, int[] input_size, float[]? scale_factors) -> Tensor
  use_c10_dispatcher: full
  python_module: nn
  dispatch:
    CPU: upsample_nearest1d_backward_cpu
    CUDA: upsample_nearest1d_backward_cuda

- func: upsample_nearest2d.vec(Tensor input, int[]? output_size, float[]? scale_factors) -> Tensor
  use_c10_dispatcher: full
  python_module: nn
  dispatch:
    CPU: upsample_nearest2d_cpu
    CUDA: upsample_nearest2d_cuda
    QuantizedCPU: upsample_nearest2d_quantized_cpu

- func: upsample_nearest2d_backward.vec(Tensor grad_output, int[]? output_size, int[] input_size, float[]? scale_factors) -> Tensor
  use_c10_dispatcher: full
  python_module: nn
  dispatch:
    CPU: upsample_nearest2d_backward_cpu
    CUDA: upsample_nearest2d_backward_cuda

- func: upsample_nearest3d.vec(Tensor input, int[]? output_size, float[]? scale_factors) -> Tensor
  use_c10_dispatcher: full
  python_module: nn
  dispatch:
    CPU: upsample_nearest3d_cpu
    CUDA: upsample_nearest3d_cuda
    QuantizedCPU: upsample_nearest3d_quantized_cpu

- func: upsample_nearest3d_backward.vec(Tensor grad_output, int[]? output_size, int[] input_size, float[]? scale_factors) -> Tensor
  use_c10_dispatcher: full
  python_module: nn
  dispatch:
    CPU: upsample_nearest3d_backward_cpu
    CUDA: upsample_nearest3d_backward_cuda

- func: sigmoid_backward.grad_input(Tensor grad_output, Tensor output, *, Tensor(a!) grad_input) -> Tensor(a!)
  python_module: nn
  dispatch:
    CPU, CUDA: sigmoid_backward_out

- func: sigmoid_backward(Tensor grad_output, Tensor output) -> Tensor
  use_c10_dispatcher: full
  python_module: nn

- func: logit_backward.grad_input(Tensor grad_output, Tensor self, float? eps=None, *, Tensor(a!) grad_input) -> Tensor(a!)
  python_module: nn
  dispatch:
    CPU, CUDA: logit_backward_out

- func: logit_backward(Tensor grad_output, Tensor self, float? eps=None) -> Tensor
  use_c10_dispatcher: full
  python_module: nn

- func: tanh_backward.grad_input(Tensor grad_output, Tensor output, *, Tensor(a!) grad_input) -> Tensor(a!)
  python_module: nn
  dispatch:
    CPU, CUDA: tanh_backward_out

- func: tanh_backward(Tensor grad_output, Tensor output) -> Tensor
  use_c10_dispatcher: full
  python_module: nn

# What's a thnn_conv_ versus a slow_conv_?
#
# Historically, we have inefficient implementations of convolutions
# coming from the THNN/THCUNN library.  These convolutions typically
# operated by computing the Toeplitz matrix and then doing a matrix
# multiply with the input; this is very memory inefficient!  However,
# occasionally, we really don't have anything better, so it's helpful
# to have these fallbacks when there is no more optimized implementation
# in cudnn or mkldnn, etc.  Both thnn_ and slow_ convolutions fall
# into this bucket.
#
# The difference between these two designations, is that thnn_ refers
# to a convolution that is still written in the "legacy" style; that is,
# C code in the THNN/ or THCUNN/ directory.  A slow_ convolution is
# one that is written in the native style: modern C++.  Algorithmically,
# these are the same thing, but we give them different prefixes to
# make the operational distinction clear.

- func: slow_conv_transpose2d.out(Tensor self, Tensor weight, int[2] kernel_size, Tensor? bias=None, int[2] stride=1, int[2] padding=0, int[2] output_padding=0, int[2] dilation=1, *, Tensor(a!) out) -> Tensor(a!)
  python_module: nn
  dispatch:
    CPU: slow_conv_transpose2d_out_cpu
    CUDA: slow_conv_transpose2d_out_cuda

- func: slow_conv_transpose2d(Tensor self, Tensor weight, int[2] kernel_size, Tensor? bias=None, int[2] stride=1, int[2] padding=0, int[2] output_padding=0, int[2] dilation=1) -> Tensor
  use_c10_dispatcher: full
  python_module: nn
  dispatch:
    CPU: slow_conv_transpose2d_cpu
    CUDA: slow_conv_transpose2d_cuda

- func: slow_conv_transpose2d_backward.grad_output(Tensor grad_output, Tensor self, Tensor weight, int[2] kernel_size, int[2] stride, int[2] padding, int[2] output_padding, int[2] dilation, Tensor columns, Tensor ones, *, Tensor(a!)? grad_input, Tensor(b!)? grad_weight, Tensor(c!)? grad_bias) -> (Tensor(a!), Tensor(b!), Tensor(c!))
  python_module: nn
  dispatch:
    CPU: slow_conv_transpose2d_backward_out_cpu
    CUDA: slow_conv_transpose2d_backward_out_cuda

- func: slow_conv_transpose2d_backward.output_mask(Tensor grad_output, Tensor self, Tensor weight, int[2] kernel_size, int[2] stride, int[2] padding, int[2] output_padding, int[2] dilation, Tensor columns, Tensor ones, bool[3] output_mask) -> (Tensor grad_input, Tensor grad_weight, Tensor grad_bias)
  use_c10_dispatcher: full
  python_module: nn
  dispatch:
    CPU: slow_conv_transpose2d_backward_cpu
    CUDA: slow_conv_transpose2d_backward_cuda

- func: slow_conv_transpose3d.out(Tensor self, Tensor weight, int[3] kernel_size, Tensor? bias=None, int[3] stride=1, int[3] padding=0, int[3] output_padding=0, int[3] dilation=1, *, Tensor(a!) out) -> Tensor(a!)
  python_module: nn
  dispatch:
    CPU: slow_conv_transpose3d_out_cpu
    CUDA: slow_conv_transpose3d_out_cuda

- func: slow_conv_transpose3d(Tensor self, Tensor weight, int[3] kernel_size, Tensor? bias=None, int[3] stride=1, int[3] padding=0, int[3] output_padding=0, int[3] dilation=1) -> Tensor
  use_c10_dispatcher: full
  python_module: nn
  dispatch:
    CPU: slow_conv_transpose3d_cpu
    CUDA: slow_conv_transpose3d_cuda

- func: slow_conv_transpose3d_backward.grad_output(Tensor grad_output, Tensor self, Tensor weight, int[3] kernel_size, int[3] stride, int[3] padding, int[3] output_padding, int[3] dilation, Tensor finput, Tensor fgrad_input, *, Tensor(a!)? grad_input, Tensor(b!)? grad_weight, Tensor(c!)? grad_bias) -> (Tensor(a!), Tensor(b!), Tensor(c!))
  python_module: nn
  dispatch:
    CPU: slow_conv_transpose3d_backward_out_cpu
    CUDA: slow_conv_transpose3d_backward_out_cuda

- func: slow_conv_transpose3d_backward.output_mask(Tensor grad_output, Tensor self, Tensor weight, int[3] kernel_size, int[3] stride, int[3] padding, int[3] output_padding, int[3] dilation, Tensor finput, Tensor fgrad_input, bool[3] output_mask) -> (Tensor grad_input, Tensor grad_weight, Tensor grad_bias)
  use_c10_dispatcher: full
  python_module: nn
  dispatch:
    CPU: slow_conv_transpose3d_backward_cpu
    CUDA: slow_conv_transpose3d_backward_cuda

- func: thnn_conv2d.out(Tensor self, Tensor weight, int[2] kernel_size, Tensor? bias=None, int[2] stride=1, int[2] padding=0, *, Tensor(a!) out) -> Tensor(a!)
  python_module: nn

- func: thnn_conv2d(Tensor self, Tensor weight, int[2] kernel_size, Tensor? bias=None, int[2] stride=1, int[2] padding=0) -> Tensor
  use_c10_dispatcher: full
  python_module: nn

- func: thnn_conv2d_forward.output(Tensor self, Tensor weight, int[2] kernel_size, Tensor? bias, int[2] stride, int[2] padding, *, Tensor(a!) output, Tensor(b!) finput, Tensor(c!) fgrad_input) -> (Tensor(a!), Tensor(b!), Tensor(c!))
  python_module: nn
  dispatch:
    CPU: slow_conv2d_forward_out_cpu
    CUDA: legacy::cuda::_thnn_conv2d_forward_out

- func: thnn_conv2d_forward(Tensor self, Tensor weight, int[2] kernel_size, Tensor? bias, int[2] stride, int[2] padding) -> (Tensor output, Tensor finput, Tensor fgrad_input)
  use_c10_dispatcher: full
  python_module: nn
  dispatch:
    CPU: slow_conv2d_forward_cpu
    CUDA: legacy::cuda::_thnn_conv2d_forward

- func: thnn_conv2d_backward.grad_input(Tensor grad_output, Tensor self, Tensor weight, int[2] kernel_size, int[2] stride, int[2] padding, Tensor finput, Tensor fgrad_input, *, Tensor(a!)? grad_input, Tensor(b!)? grad_weight, Tensor(c!)? grad_bias) -> (Tensor(a!), Tensor(b!), Tensor(c!))
  python_module: nn
  dispatch:
    CPU: slow_conv2d_backward_out_cpu
    CUDA: slow_conv2d_backward_out_cuda

- func: thnn_conv2d_backward.output_mask(Tensor grad_output, Tensor self, Tensor weight, int[2] kernel_size, int[2] stride, int[2] padding, Tensor finput, Tensor fgrad_input, bool[3] output_mask) -> (Tensor grad_input, Tensor grad_weight, Tensor grad_bias)
  use_c10_dispatcher: full
  python_module: nn
  dispatch:
    CPU: slow_conv2d_backward_cpu
    CUDA: slow_conv2d_backward_cuda

- func: thnn_conv_depthwise2d.out(Tensor self, Tensor weight, int[2] kernel_size, Tensor? bias=None, int[2] stride=1, int[2] padding=0, int[2] dilation=1, *, Tensor(a!) out) -> Tensor(a!)
  python_module: nn

- func: thnn_conv_depthwise2d(Tensor self, Tensor weight, int[2] kernel_size, Tensor? bias=None, int[2] stride=1, int[2] padding=0, int[2] dilation=1) -> Tensor
  use_c10_dispatcher: full
  python_module: nn

- func: thnn_conv_depthwise2d_forward.out(Tensor self, Tensor weight, int[2] kernel_size, Tensor? bias, int[2] stride, int[2] padding, int[2] dilation, *, Tensor(a!) out) -> Tensor(a!)
  python_module: nn
  dispatch:
    CUDA: legacy::cuda::_thnn_conv_depthwise2d_forward_out

- func: thnn_conv_depthwise2d_forward(Tensor self, Tensor weight, int[2] kernel_size, Tensor? bias, int[2] stride, int[2] padding, int[2] dilation) -> Tensor
  use_c10_dispatcher: full
  python_module: nn
  dispatch:
    CUDA: legacy::cuda::_thnn_conv_depthwise2d_forward

- func: thnn_conv_depthwise2d_backward.grad_input(Tensor grad_output, Tensor self, Tensor weight, int[2] kernel_size, int[2] stride, int[2] padding, int[2] dilation, *, Tensor(a!)? grad_input, Tensor(b!)? grad_weight) -> (Tensor(a!), Tensor(b!))
  python_module: nn
  dispatch:
    CUDA: thnn_conv_depthwise2d_backward_out

- func: thnn_conv_depthwise2d_backward.output_mask(Tensor grad_output, Tensor self, Tensor weight, int[2] kernel_size, int[2] stride, int[2] padding, int[2] dilation, bool[2] output_mask) -> (Tensor grad_input, Tensor grad_weight)
  use_c10_dispatcher: full
  python_module: nn
  dispatch:
    CUDA: thnn_conv_depthwise2d_backward

- func: slow_conv3d.out(Tensor self, Tensor weight, int[3] kernel_size, Tensor? bias=None, int[3] stride=1, int[3] padding=0, *, Tensor(a!) out) -> Tensor(a!)
  python_module: nn

- func: slow_conv3d(Tensor self, Tensor weight, int[3] kernel_size, Tensor? bias=None, int[3] stride=1, int[3] padding=0) -> Tensor
  use_c10_dispatcher: full
  python_module: nn

- func: slow_conv3d_forward.output(Tensor self, Tensor weight, int[3] kernel_size, Tensor? bias, int[3] stride, int[3] padding, *, Tensor(a!) output, Tensor(b!) finput, Tensor(c!) fgrad_input) -> (Tensor(a!), Tensor(b!), Tensor(c!))
  python_module: nn
  dispatch:
    CPU: slow_conv3d_forward_out_cpu

- func: slow_conv3d_forward(Tensor self, Tensor weight, int[3] kernel_size, Tensor? bias, int[3] stride, int[3] padding) -> (Tensor output, Tensor finput, Tensor fgrad_input)
  use_c10_dispatcher: full
  python_module: nn
  dispatch:
    CPU: slow_conv3d_forward_cpu

- func: slow_conv3d_backward.grad_input(Tensor grad_output, Tensor self, Tensor weight, int[3] kernel_size, int[3] stride, int[3] padding, Tensor finput, Tensor fgrad_input, *, Tensor(a!)? grad_input, Tensor(b!)? grad_weight, Tensor(c!)? grad_bias) -> (Tensor(a!), Tensor(b!), Tensor(c!))
  python_module: nn
  dispatch:
    CPU: slow_conv3d_backward_out_cpu

- func: slow_conv3d_backward.output_mask(Tensor grad_output, Tensor self, Tensor weight, int[3] kernel_size, int[3] stride, int[3] padding, Tensor finput, Tensor fgrad_input, bool[3] output_mask) -> (Tensor grad_input, Tensor grad_weight, Tensor grad_bias)
  use_c10_dispatcher: full
  python_module: nn
  dispatch:
    CPU: slow_conv3d_backward_cpu

- func: slow_conv_dilated2d(Tensor self, Tensor weight, int[2] kernel_size, Tensor? bias=None, int[2] stride=1, int[2] padding=0, int[2] dilation=1) -> Tensor
  use_c10_dispatcher: full
  python_module: nn
  dispatch:
    CPU: slow_conv_dilated2d_cpu
    CUDA: slow_conv_dilated2d_cuda

- func: slow_conv_dilated2d_backward(Tensor grad_output, Tensor self, Tensor weight, int[2] kernel_size, int[2] stride, int[2] padding, int[2] dilation, bool[3] output_mask) -> (Tensor grad_input, Tensor grad_weight, Tensor grad_bias)
  use_c10_dispatcher: full
  python_module: nn
  dispatch:
    CPU: slow_conv_dilated2d_backward_cpu
    CUDA: slow_conv_dilated2d_backward_cuda

- func: slow_conv_dilated3d(Tensor self, Tensor weight, int[3] kernel_size, Tensor? bias=None, int[3] stride=1, int[3] padding=0, int[3] dilation=1) -> Tensor
  use_c10_dispatcher: full
  python_module: nn
  dispatch:
    CPU: slow_conv_dilated3d_cpu
    CUDA: slow_conv_dilated3d_cuda

- func: slow_conv_dilated3d_backward(Tensor grad_output, Tensor self, Tensor weight, int[3] kernel_size, int[3] stride, int[3] padding, int[3] dilation, bool[3] output_mask) -> (Tensor grad_input, Tensor grad_weight, Tensor grad_bias)
  use_c10_dispatcher: full
  python_module: nn
  dispatch:
    CPU: slow_conv_dilated3d_backward_cpu
    CUDA: slow_conv_dilated3d_backward_cuda

- func: col2im.out(Tensor self, int[2] output_size, int[2] kernel_size, int[2] dilation, int[2] padding, int[2] stride, *, Tensor(a!) out) -> Tensor(a!)
  python_module: nn
  dispatch:
    CPU: col2im_out_cpu
    CUDA: col2im_out_cuda

- func: col2im(Tensor self, int[2] output_size, int[2] kernel_size, int[2] dilation, int[2] padding, int[2] stride) -> Tensor
  use_c10_dispatcher: full
  python_module: nn
  dispatch:
    CPU: col2im_cpu
    CUDA: col2im_cuda

- func: col2im_backward.grad_input(Tensor grad_output, int[2] kernel_size, int[2] dilation, int[2] padding, int[2] stride, *, Tensor(a!) grad_input) -> Tensor(a!)
  python_module: nn
  dispatch:
    CPU: col2im_backward_out_cpu
    CUDA: col2im_backward_out_cuda

- func: col2im_backward(Tensor grad_output, int[2] kernel_size, int[2] dilation, int[2] padding, int[2] stride) -> Tensor
  use_c10_dispatcher: full
  python_module: nn
  dispatch:
    CPU: col2im_backward_cpu
    CUDA: col2im_backward_cuda

- func: im2col.out(Tensor self, int[2] kernel_size, int[2] dilation, int[2] padding, int[2] stride, *, Tensor(a!) out) -> Tensor(a!)
  python_module: nn
  dispatch:
    CPU: im2col_out_cpu
    CUDA: im2col_out_cuda

- func: im2col(Tensor self, int[2] kernel_size, int[2] dilation, int[2] padding, int[2] stride) -> Tensor
  use_c10_dispatcher: full
  python_module: nn
  dispatch:
    CPU: im2col_cpu
    CUDA: im2col_cuda

- func: im2col_backward.grad_input(Tensor grad_output, int[2] input_size, int[2] kernel_size, int[2] dilation, int[2] padding, int[2] stride, *, Tensor(a!) grad_input) -> Tensor(a!)
  python_module: nn
  dispatch:
    CPU: im2col_backward_out_cpu
    CUDA: im2col_backward_out_cuda

- func: im2col_backward(Tensor grad_output, int[2] input_size, int[2] kernel_size, int[2] dilation, int[2] padding, int[2] stride) -> Tensor
  use_c10_dispatcher: full
  python_module: nn
  dispatch:
    CPU: im2col_backward_cpu
    CUDA: im2col_backward_cuda

- func: isfinite(Tensor self) -> Tensor
  use_c10_dispatcher: full
  variants: function, method
  device_guard: False

- func: isinf(Tensor self) -> Tensor
  use_c10_dispatcher: full
  variants: function, method
  device_guard: False

- func: isposinf(Tensor self) -> Tensor
  use_c10_dispatcher: full
  variants: function, method

- func: isposinf.out(Tensor self, *, Tensor(a!) out) -> Tensor(a!)
  dispatch:
    CPU, CUDA: isposinf_out

- func: isneginf(Tensor self) -> Tensor
  use_c10_dispatcher: full
  variants: function, method

- func: isneginf.out(Tensor self, *, Tensor(a!) out) -> Tensor(a!)
  dispatch:
    CPU, CUDA: isneginf_out

# NOTE [_add_batch_dim and _remove_batch_dim]
# _add_batch_dim and _remove_batch_dim are meant to be used in the implementation
# of the vmap frontend API (see torch/_vmap_internals.py). They are not
# user-facing, hence the leading underscore. Please don't use them them anywhere else.
- func: _add_batch_dim(Tensor self, int batch_dim, int level) -> Tensor
  use_c10_dispatcher: full
  variants: function

# See NOTE [_add_batch_dim and _remove_batch_dim]
- func: _remove_batch_dim(Tensor self, int level, int batch_size, int out_dim) -> Tensor
  use_c10_dispatcher: full
  variants: function

## Functions related to the fast Fourier transform and the torch.fft namespace
# Note [FFT namespace binding]
# Functions in the fft python module should have their names start with
#   "fft_" underscore and be bound to the desired Python name in
#   torch/fft/__init__.py, and the desired C++ name in torch/csrc/api/include/torch/fft.h.
#   The "fft_" names should be hidden from the user and not documented.
#
# See fft_fft as an example.

# torch.fft.fft
# NOTE: NOT an alias for torch.fft, which has different semantics
- func: fft_fft(Tensor self) -> Tensor
  python_module: fft
  use_c10_dispatcher: full
  variants: function

- func: fft(Tensor self, int signal_ndim, bool normalized=False) -> Tensor
  use_c10_dispatcher: full
  variants: function, method

## Functions for linear algebra and the torch.linalg namespace
# Note [linalg namespace binding]
# Functions in the linalg python module should have their names start with
#   "linalg_" and be bound to the desired Python name in
#   torch/linalg/__init__.py, and the desired C++ name in torch/csrc/api/include/torch/linalg.h.
#   The "linalg_" names should be hidden from the user and not documented.
#
# See linalg_det as an example.

# torch.linalg.det, alias for torch.det
- func: linalg_det(Tensor self) -> Tensor
  python_module: linalg
  use_c10_dispatcher: full
  variants: function

- func: det(Tensor self) -> Tensor
  use_c10_dispatcher: full
  variants: function, method

# torch.outer, alias for torch.ger
- func: outer(Tensor self, Tensor vec2) -> Tensor
  use_c10_dispatcher: full
  variants: function, method

- func: outer.out(Tensor self, Tensor vec2, *, Tensor(a!) out) -> Tensor(a!)

- func: ger(Tensor self, Tensor vec2) -> Tensor
  use_c10_dispatcher: full
  variants: function, method

- func: ger.out(Tensor self, Tensor vec2, *, Tensor(a!) out) -> Tensor(a!)

- func: linalg_norm(Tensor self, Scalar? ord=None, int[]? dim=None, bool keepdim=False, *, ScalarType? dtype=None) -> Tensor
  python_module: linalg
  variants: function

- func: linalg_norm.ord_str(Tensor self, str ord, int[]? dim=None, bool keepdim=False, *, ScalarType? dtype=None) -> Tensor
  python_module: linalg
  variants: function

- func: linalg_norm.out(Tensor self, Scalar? ord=None, int[]? dim=None, bool keepdim=False, *, ScalarType? dtype=None, Tensor(a!) out) -> Tensor(a!)
  python_module: linalg
  variants: function

- func: linalg_norm.ord_str_out(Tensor self, str ord, int[]? dim=None, bool keepdim=False, *, ScalarType? dtype=None, Tensor(a!) out) -> Tensor(a!)
  python_module: linalg
  variants: function

## Functions that are only for testing
# It is undocumented and should not be used outside of tests.
- func: _test_serialization_subcmul(Tensor self, Tensor other, Scalar alpha=1) -> Tensor
  use_c10_dispatcher: full

# Note: this function is only for testing.
- func: _test_optional_intlist(Tensor values, int[]? addends) -> Tensor
  use_c10_dispatcher: full
  python_module: nn
  dispatch:
    CPU: _test_optional_intlist

# Note: this function is only for testing.
- func: _test_optional_filled_intlist(Tensor values, int[2]? addends) -> Tensor
  use_c10_dispatcher: full
  python_module: nn
  dispatch:
    CPU: _test_optional_intlist

# Note: this function is only for testing.
- func: _test_optional_floatlist(Tensor values, float[]? addends) -> Tensor
  use_c10_dispatcher: full
  python_module: nn
  dispatch:
    CPU: _test_optional_floatlist<|MERGE_RESOLUTION|>--- conflicted
+++ resolved
@@ -5773,13 +5773,8 @@
     CPU: foreach_tensor_add_scalar_kernel_slow
     CUDA: foreach_tensor_add_scalar_kernel_cuda
 
-<<<<<<< HEAD
-- func: _foreach_add_.Scalar(Tensor[](a!) self, Scalar scalar) -> ()
-  device_guard: False  
-=======
 - func: _foreach_add_.Scalar(Tensor(a!)[] self, Scalar scalar) -> ()
   device_guard: False
->>>>>>> eb4199b0
   variants: function
   dispatch:
     CPU: foreach_tensor_add_scalar_kernel_slow_
