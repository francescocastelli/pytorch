--- conflicted
+++ resolved
@@ -389,11 +389,7 @@
     const Scalar& threshold,
     const Tensor& output,
     Tensor& grad_input) {
-<<<<<<< HEAD
-  auto iter = TensorIterator::binary_op(grad_input, grad_output, output);
-=======
   auto iter = TensorIterator::binary_op(grad_input, grad_output, self);
->>>>>>> 8be5b1ca
   softplus_backward_stub(iter.device_type(), iter, beta, threshold);
   return grad_input;
 }
