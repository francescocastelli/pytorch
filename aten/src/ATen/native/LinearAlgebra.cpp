#include <ATen/ATen.h>
#include <ATen/core/grad_mode.h>
#include <ATen/Dispatch.h>
#include <ATen/ExpandUtils.h>
#include <ATen/NamedTensorUtils.h>
#include <ATen/native/CPUBlas.h>
#include <ATen/native/IndexingUtils.h>
#include <ATen/native/LinearAlgebra.h>
#include <ATen/native/LinearAlgebraUtils.h>
#include <ATen/native/ReduceOps.h>
#include <ATen/native/ReduceOpsUtils.h>
#include <ATen/native/Resize.h>
#include <ATen/native/TensorIterator.h>
#include <ATen/NativeFunctions.h>
#include <ATen/Parallel.h>
#include <ATen/TensorUtils.h>
#include <ATen/Utils.h>
#include <c10/util/accumulate.h>
#include <c10/util/irange.h>
#include <c10/util/variant.h>

#include <functional>
#include <limits>
#include <numeric>


namespace at {
namespace meta {
TORCH_META_FUNC(addmm)(const Tensor& self, const Tensor& mat1, const Tensor& mat2, const Scalar& beta, const Scalar& alpha) {
  TORCH_CHECK(mat1.dim() == 2, "mat1 must be a matrix, got ", mat1.dim(), "-D tensor");
  TORCH_CHECK(mat2.dim() == 2, "mat2 must be a matrix, got ", mat2.dim(), "-D tensor");
  TORCH_CHECK(
      mat1.sizes()[1] == mat2.sizes()[0], "mat1 and mat2 shapes cannot be multiplied (",
      mat1.sizes()[0], "x", mat1.sizes()[1], " and ", mat2.sizes()[0], "x", mat2.sizes()[1], ")");

  auto names = at::namedinference::propagate_names_for_addmm(mat1, mat2, self);
  set_output(0, {mat1.sizes()[0], mat2.sizes()[1]}, {}, self.options(), names);
  const auto& result = maybe_get_output(0);
  //this check can fire for inplace op only, for all other versions result is guaranteed to be correct size
  TORCH_CHECK(((result.dim() == 2) && (result.sizes()[0] == mat1.sizes()[0]) && (result.sizes()[1] == mat2.sizes()[1])),
  "The input tensor must be a matrix with size ", mat1.sizes()[0], "x", mat2.sizes()[1], ", but got a ", result.dim(),
  "-D tensor with size ", result.sizes()[0], "x", result.sizes()[1]);
}

TORCH_META_FUNC(mm)(const Tensor & self, const Tensor & mat2) {
  TORCH_CHECK(self.dim() == 2, "self must be a matrix");
  TORCH_CHECK(mat2.dim() == 2, "mat2 must be a matrix");
  TORCH_CHECK(
      self.sizes()[1] == mat2.sizes()[0], "mat1 and mat2 shapes cannot be multiplied (",
      self.sizes()[0], "x", self.sizes()[1], " and ", mat2.sizes()[0], "x", mat2.sizes()[1], ")");

  auto names = at::namedinference::compute_matmul_outnames(self, mat2);
  set_output(0, {self.sizes()[0], mat2.sizes()[1]}, {}, self.options(), names);
  const auto& result = maybe_get_output(0);
  //this check can fire for inplace op only, for all other versions result is guaranteed to be correct size
  TORCH_CHECK(((result.dim() == 2) && (result.sizes()[0] == self.sizes()[0]) && (result.sizes()[1] == mat2.sizes()[1])),
  "The input tensor must be a matrix with size ", self.sizes()[0], "x", mat2.sizes()[1], ", but got a ", result.dim(),
  "-D tensor with size ", result.sizes()[0], "x", result.sizes()[1]);
}
} // namespace meta
namespace native {

DEFINE_DISPATCH(addr_stub);
DEFINE_DISPATCH(linalg_vector_norm_stub);

// Helper function for det methods.
// For pivoted LU factorization A = P * L * U. Since we always have det(L) = 1,
// det(P) = \pm 1, this method returns a 3-tuple:
//   (det(P), diag(U), info),
// where info helps us identify singular matrices.
static inline std::tuple<c10::ExclusivelyOwned<Tensor>, c10::ExclusivelyOwned<Tensor>> _lu_det_P_diag_U(const Tensor& self) {
  Tensor pivs, lu, infos;
  std::tie(lu, pivs, infos) = at::_lu_with_info(self, /*pivot=*/true, /*check_errors=*/false);
  TORCH_CHECK(infos.ge(0).all().item<uint8_t>(), "Invalid argument passed to lu");
  auto n = self.size(-1);
  auto num_exchanges = (at::arange(1, n + 1, pivs.options()) != pivs)
    .sum(-1, /*keepdim=*/false, /*dtype=*/at::kLong).fmod_(2);
  auto u_diagonal = lu.diagonal(/*offset=*/0, /*dim1=*/-2, /*dim2=*/-1);
  num_exchanges.mul_(-2).add_(1);
  return std::make_tuple(c10::ExclusivelyOwned<Tensor>(std::move(num_exchanges)), c10::ExclusivelyOwned<Tensor>(std::move(u_diagonal)));
}

// Given a pivoted LU factorization A = P L U,
// det(A) = det(P) * det(L) * det(U).
// Since det(P) = +- 1 (even or odd permutation), and diag(L) = I, we get that
// det(A) = ([is P odd] * -2 + 1) * prod(diag(U))
std::tuple<Tensor, Tensor, Tensor> _det_lu_based_helper(const Tensor& self) {
  Tensor lu, pivs, infos;
  std::tie(lu, pivs, infos) = at::_lu_with_info(self, /*pivot=*/true, /*check_errors*/false);
  TORCH_CHECK(infos.ge(0).all().item<uint8_t>(), "at::_det_lu_based_helper(): Invalid argument passed to LU");

  // find det(P)
  auto n = self.size(-1);
  auto n_transpositions_mod_2 = (at::arange(1, n + 1, pivs.options()) != pivs)
    .sum(-1, /*keepdim=*/false, /*dtype=*/at::kLong).fmod_(2);
  auto p_det = n_transpositions_mod_2.mul_(-2).add_(1);

  auto det = p_det * at::prod(lu.diagonal(0, -2, -1), /*dim=*/-1);

  return std::make_tuple(det, lu, pivs);
}

// torch.det, alias for torch.linalg.det
Tensor det(const Tensor& self) {
  return at::linalg_det(self);
}

Tensor& linalg_det_out(const Tensor& self, Tensor& out) {
  checkSameDevice("torch.linalg.det", out, self, "out");
  checkLinalgCompatibleDtype("torch.linalg.det", out, self, "out");
  squareCheckInputs(self);
  TORCH_CHECK((at::isFloatingType(self.scalar_type()) || at::isComplexType(self.scalar_type())),
              "Expected a floating point or complex tensor as input");

  IntArrayRef out_sizes(self.sizes().data(), self.dim() - 2);
  at::native::resize_output(out, out_sizes);

  auto det = std::get<0>(at::native::_det_lu_based_helper(self));
  out.copy_(det);
  return out;
}

Tensor linalg_det(const Tensor& self) {
  squareCheckInputs(self);
  TORCH_CHECK((at::isFloatingType(self.scalar_type()) || at::isComplexType(self.scalar_type())),
              "Expected a floating point or complex tensor as input");

  return std::get<0>(at::_det_lu_based_helper(self));
}

Tensor logdet(const Tensor& self) {
  squareCheckInputs(self);
  TORCH_CHECK((at::isFloatingType(self.scalar_type()) || at::isComplexType(self.scalar_type())),
              "Expected a floating point tensor as input");

  c10::ExclusivelyOwned<Tensor> det_P, diag_U;
  std::tie(det_P, diag_U) = _lu_det_P_diag_U(self);
  Tensor det_sign = diag_U->sign().prod(-1).mul_(*det_P);

  // If det_sign > 0, diag_U.abs_().log_().sum(-1) gives logdet (this means U is not singular).
  // If det_sign <= 0, then we get proper nan (when det < 0, i.e., det_sign) or -inf (when det = 0, i.e., U is singular).
  // U is singular when U(i, i) = 0 for some i in [1, self.size(-1)].
  Tensor logdet_vals = diag_U->abs_().log_().sum(-1);
  if (self.dim() > 2) {
    auto indices = toListOfOptionalTensors((det_sign < 0).nonzero_numpy());
    // NOLINTNEXTLINE(performance-move-const-arg)
    logdet_vals.index_put_(std::move(indices), at::full({}, NAN, self.options()));
  } else if (det_sign.item<double>() < 0) {
    logdet_vals.fill_(NAN);
  }
  return logdet_vals;
}

std::tuple<Tensor, Tensor> linalg_slogdet(const Tensor& self) {
  squareCheckInputs(self);
  ScalarType t = self.scalar_type();
  TORCH_CHECK(t == ScalarType::Double || t == ScalarType::Float || t == ScalarType::ComplexFloat || t == ScalarType::ComplexDouble,
              "linalg_slogdet: expected a tensor of float, double, cfloat or cdouble types but got ", t);

  c10::ExclusivelyOwned<Tensor> det_P, diag_U;
  std::tie(det_P, diag_U) = _lu_det_P_diag_U(self);
  auto det_sign = diag_U->sgn().prod(-1).mul_(*det_P);
  // abslogdet_val is -inf if U is singular, in which case diag_U.abs_().log_().sum(-1) will return -inf.
  // U is singular when U(i, i) = 0 for some i in [1, self.size(-1)].
  // Since abslogdet_val cannot take nan, no special case handling is required.
  // in-place abs is not supported for complex tensors
  auto abslogdet_val = isComplexType(t) ? diag_U->abs().log_().sum(-1) : diag_U->abs_().log_().sum(-1);
  return std::make_tuple(det_sign, abslogdet_val);
}

// TODO: implement _out variant avoiding copy and using already allocated storage directly
std::tuple<Tensor&, Tensor&> linalg_slogdet_out(const Tensor& input, Tensor& sign, Tensor& logabsdet) {
  checkSameDevice("linalg_slogdet", sign, input, "sign");
  checkSameDevice("linalg_slogdet", logabsdet, input, "logabsdet");
  checkLinalgCompatibleDtype("linalg_slogdet", sign, input, "sign");
  ScalarType real_dtype = toValueType(input.scalar_type());
  // logabsdet is always real-valued here
  checkLinalgCompatibleDtype("linalg_slogdet", logabsdet.scalar_type(), real_dtype, "logabsdet");

  Tensor sign_tmp, logabsdet_tmp;
  std::tie(sign_tmp, logabsdet_tmp) = at::linalg_slogdet(input);

  at::native::resize_output(sign, sign_tmp.sizes());
  sign.copy_(sign_tmp);
  at::native::resize_output(logabsdet, logabsdet_tmp.sizes());
  logabsdet.copy_(logabsdet_tmp);

  return std::tuple<Tensor&, Tensor&>(sign, logabsdet);
}

std::tuple<Tensor, Tensor> slogdet(const Tensor& self) {
  return at::linalg_slogdet(self);
}

Tensor linalg_pinv(const Tensor& input, const Tensor& rcond, bool hermitian) {
  NoTF32Guard disable_tf32;
  ScalarType t = input.scalar_type();
  TORCH_CHECK((t == ScalarType::Double || t == ScalarType::Float || t == ScalarType::ComplexFloat || t == ScalarType::ComplexDouble)
              && input.dim() >= 2,
              "linalg_pinv(", t, "{", input.sizes(), "}): expected a tensor with 2 or more dimensions "
              "of float, double, cfloat or cdouble types");
  TORCH_CHECK(rcond.device() == input.device(),
              "Expected rcond and input to be on the same device, but found rcond on ",
              rcond.device(), " and input on ", input.device(), " instead.");
  TORCH_CHECK(!at::isComplexType(rcond.scalar_type()),
              "linalg_pinv: rcond tensor of complex type is not supported.");

  if (input.numel() == 0) {
    // The implementation below uses operations that do not work for zero numel tensors
    // therefore we need this early return for 'input.numel() == 0' case
    Tensor U, S, V;
    // TODO: replace input.svd with linalg_svd when torch/xla can work with at::linalg_svd
    std::tie(U, S, V) = input.svd();
    return at::matmul(V * S.reciprocal().unsqueeze(-2), U.conj().transpose(-2, -1));
  }

  // If not Hermitian use singular value decomposition, else use eigenvalue decomposition
  if (!hermitian) {
    Tensor U, S, V;
    // TODO: replace input.svd with linalg_svd
    // using linalg_svd breaks pytorch/xla, see https://github.com/pytorch/xla/issues/2755
    std::tie(U, S, V) = input.svd();
    Tensor max_val = at::narrow(S, /*dim=*/-1, /*start=*/0, /*length=*/1);  // singular values are sorted in descending order
    Tensor S_pseudoinv = at::where(S > (rcond.unsqueeze(-1) * max_val), S.reciprocal(), at::zeros({}, S.options())).to(input.dtype());
    // computes V @ diag(S_pseudoinv) @ U.conj().T
    return at::matmul(V * S_pseudoinv.unsqueeze(-2), U.conj().transpose(-2, -1));
  } else {
    Tensor S, U;
    std::tie(S, U) = at::linalg_eigh(input);
    // For Hermitian matrices, singular values equal to abs(eigenvalues)
    Tensor S_abs = S.abs();
    // eigenvalues are sorted in ascending order starting with negative values, we need a maximum value of abs(eigenvalues)
    Tensor max_val = S_abs.amax(/*dim=*/-1, /*keepdim=*/true);
    Tensor S_pseudoinv = at::where(S_abs > (rcond.unsqueeze(-1) * max_val), S.reciprocal(), at::zeros({}, S.options())).to(input.dtype());
    // computes U @ diag(S_pseudoinv) @ U.conj().T
    return at::matmul(U * S_pseudoinv.unsqueeze(-2), U.conj().transpose(-2, -1));
  }
}

Tensor linalg_pinv(const Tensor& input, double rcond, bool hermitian) {
  Tensor rcond_tensor = at::full({}, rcond, input.options().dtype(ScalarType::Double));
  return at::linalg_pinv(input, rcond_tensor, hermitian);
}

// TODO: implement _out variant avoiding copy and using already allocated storage directly
Tensor& linalg_pinv_out(const Tensor& input, const Tensor& rcond, bool hermitian, Tensor& result) {
  checkSameDevice("linalg_pinv", result, input);
  checkLinalgCompatibleDtype("linalg_pinv", result, input);

  Tensor result_tmp = at::linalg_pinv(input, rcond, hermitian);
  at::native::resize_output(result, result_tmp.sizes());
  result.copy_(result_tmp);
  return result;
}

Tensor& linalg_pinv_out(const Tensor& input, double rcond, bool hermitian, Tensor& result) {
  Tensor rcond_tensor = at::full({}, rcond, input.options().dtype(ScalarType::Double));
  return at::linalg_pinv_out(result, input, rcond_tensor, hermitian);
}

Tensor pinverse(const Tensor& self, double rcond) {
  return at::linalg_pinv(self, rcond, /*hermitian=*/false);
}

// matrix_power implementation
namespace {

/**
 * @brief Raises the input matrix to the given power n
 *
 * If the exponent n is negative, the inverse of the input
 * matrix will be raised to power abs(n).
 *
 * @param self (batched) square matrix to raise to power n
 * @param n exponent to raise matrix (or matrices in batch) to
 * @param _out optional tensor to write the output to
 * @return Tensor input matrix raised to power n
 */
Tensor linalg_matrix_power_impl(
    const Tensor& self,
    int64_t n,
    c10::optional<Tensor> _out) {
  auto out = _out.value_or(Tensor());

  squareCheckInputs(self);
  if (_out.has_value()) {
    checkSameDevice("matrix_power", out, self);
    checkLinalgCompatibleDtype("matrix_power", out, self);
    at::native::resize_output(out, self.sizes());
  }

  // For n=0 we return the identity matrix of the same shape as input.
  if (n == 0) {
    if (!_out.has_value()) {
      // Clone input to include result in the autograd graph
      out = self.clone(at::MemoryFormat::Contiguous);
    }
    return out.copy_(at::eye(self.size(-2), self.options()));
  }
  if (n == 1) {
    return _out.has_value() ? out.copy_(self)
                            : self.clone(at::MemoryFormat::Contiguous);
  }
  if (n == -1) {
    return _out.has_value() ? at::linalg_inv_out(out, self)
                            : at::linalg_inv(self);
  }

  // For negative n we inverte the input matrix before raising to power abs(n)
  auto a = n < 0 ? at::linalg_inv(self) : self;
  n = std::abs(n);

  // Fast paths for small powers
  if (n == 2) {
    return _out.has_value() ? at::matmul_out(out, a, a) : at::matmul(a, a);
  }
  if (n == 3) {
    return _out.has_value() ? at::matmul_out(out, at::matmul(a, a), a)
                            : at::matmul(at::matmul(a, a), a);
  }

  // This is a binary decomposition of n.
  // Moving from the least significant bit to the most significant bit
  // This is done to reduce the number of matrix multiplications
  // by raising the input matrix in powers of 2
  // The total number of matrix multiplications are
  // number of bits + number of bits that equal 1 ~ O(log n)
  // instead of O(n)
  Tensor z, result;
  while (n > 0) {
    const auto bit = n % 2;
    n = n / 2;
    z = z.defined() ? at::matmul(z, z) : a;
    if (bit == 1) {
      if (_out.has_value() && n <= 0) {
        // Last multiplication can use the out version
        return result.defined() ? at::matmul_out(out, result, z) : out.copy_(z);
      }
      result = result.defined() ? at::matmul(result, z) : z;
    }
  }

  return result;
}

} // namespace

Tensor& linalg_matrix_power_out(const Tensor& self, int64_t n, Tensor& result) {
  linalg_matrix_power_impl(self, n, result);
  return result;
}

Tensor linalg_matrix_power(const Tensor& self, int64_t n) {
  return linalg_matrix_power_impl(self, n, c10::nullopt);
}

Tensor& matrix_power_out(const Tensor& self, int64_t n, Tensor& result) {
  return at::native::linalg_matrix_power_out(self, n, result);
}

Tensor matrix_power(const Tensor& self, int64_t n) {
  return at::native::linalg_matrix_power(self, n);
}

// Computes the rank of 'input' and saves the result in-place in 'result'
// 'hermitian' controls whether SVD or eigendecomposition is used for computing the singular values
// 'atol' and 'rtol' are the absolute and relative tolerances, respectively.
// TODO: this function can be made public, see: https://github.com/pytorch/pytorch/issues/54151
static Tensor& linalg_matrix_rank_out_helper(const Tensor& input, const Tensor& atol, const Tensor& rtol, bool hermitian, Tensor& result) {
  checkSameDevice("torch.linalg.matrix_rank", result, input);
  checkSameDevice("torch.linalg.matrix_rank", atol, input, "atol");
  checkSameDevice("torch.linalg.matrix_rank", rtol, input, "rtol");
  ScalarType output_type = ScalarType::Long;
  checkLinalgCompatibleDtype("torch.linalg.matrix_rank", result.scalar_type(), output_type);

  // Matrices or batch of matrices are allowed
  TORCH_CHECK(input.dim() >= 2, "torch.linalg.matrix_rank: Expected as input a matrix or a batch of matrices, but got a tensor of size: ", input.sizes());

  TORCH_CHECK(!at::isComplexType(atol.scalar_type()),
              "torch.linalg.matrix_rank: atol tensor of complex type is not supported.");
  TORCH_CHECK(!at::isComplexType(rtol.scalar_type()),
              "torch.linalg.matrix_rank: rtol tensor of complex type is not supported.");

  // matrix_rank assigns a scalar value for each matrix in the batch so
  // result's shape is equal to input.shape[0:input.ndim-2]
  // for single matrix result_shape = {}
  auto result_shape = IntArrayRef(input.sizes().cbegin(), input.sizes().cend() - 2);
  at::native::resize_output(result, result_shape);

  // NumPy doesn't take into account possible input with no elements and it errors on max not defined for this case
  // Let's output 0 for this case, since that kind of matrices have zero number of non-zero rows, hence rank is 0.
  if (input.numel() == 0) {
    result.fill_(0);
    return result;
  }

  // We compute matrix rank as the number of singular or absolute eigen values
  // that are above max(atol, rtol * max(S)) threshold
  Tensor S, max_S;
  if (!hermitian) {
    S = at::linalg_svdvals(input);
    // singular values are sorted in descending order
    max_S = at::narrow(S, /*dim=*/-1, /*start=*/0, /*length=*/1);
  } else {
    S = at::linalg_eigvalsh(input);
    S = S.abs();
    // eigenvalues are sorted in ascending order starting with negative values, we need a maximum value of abs(eigenvalues)
    max_S = S.amax(/*dim=*/-1, /*keepdim=*/true);
  }

  Tensor tol = at::max(atol.unsqueeze(-1), rtol * max_S);

  result = at::sum_out(result, S > tol, /*dim=*/-1);
  return result;
}

Tensor& linalg_matrix_rank_out(const Tensor& input, const Tensor& tol, bool hermitian, Tensor& result) {
  // For NumPy compatibility tol is not scaled with max(singular_value) if the value for tol is provided
  // It is assumed that the provided value is the absolute tolerance
  Tensor rtol = at::zeros({}, tol.options());
  result = linalg_matrix_rank_out_helper(input, tol, rtol, hermitian, result);
  return result;
}

Tensor& linalg_matrix_rank_out(const Tensor& input, optional<double> tol, bool hermitian, Tensor& result) {
  double tol_value;
  Tensor atol, rtol;
  if (tol.has_value()) {
    tol_value = tol.value();
    // For NumPy compatibility tol is not scaled with max(singular_value) if the value for tol is provided
    // It is assumed that the provided value is the absolute tolerance
    atol = at::full({}, tol_value, input.options().dtype(ScalarType::Double));
    rtol = at::zeros({}, input.options().dtype(ScalarType::Double));
  } else {
    ScalarType real_dtype = toValueType(input.scalar_type());
    // This is NumPy compatible default value
    tol_value = _get_epsilon(real_dtype) * std::max(input.size(-1), input.size(-2));
    // It is assumed that the default tolerance is the relative tolerance
    atol = at::zeros({}, input.options().dtype(ScalarType::Double));
    rtol = at::full({}, tol_value, input.options().dtype(ScalarType::Double));
  }

  result = linalg_matrix_rank_out_helper(input, atol, rtol, hermitian, result);
  return result;
}

Tensor linalg_matrix_rank(const Tensor& input, const Tensor& tol, bool hermitian) {
  Tensor result = at::empty({0}, input.options().dtype(ScalarType::Long));
  result = at::linalg_matrix_rank_outf(input, tol, hermitian, result);
  return result;
}

Tensor linalg_matrix_rank(const Tensor& input, optional<double> tol, bool hermitian) {
  Tensor result = at::empty({0}, input.options().dtype(ScalarType::Long));
  result = at::linalg_matrix_rank_outf(input, tol, hermitian, result);
  return result;
}

Tensor matrix_rank(const Tensor& self, double tol, bool symmetric) {
  TORCH_WARN_ONCE(
    "torch.matrix_rank is deprecated in favor of torch.linalg.matrix_rank",
    "and will be removed in a future PyTorch release. The parameter 'symmetric' was ",
    "renamed in torch.linalg.matrix_rank to 'hermitian'."
  );
  return at::linalg_matrix_rank(self, optional<double>(tol), symmetric);
}

Tensor matrix_rank(const Tensor& self, bool symmetric) {
  TORCH_WARN_ONCE(
    "torch.matrix_rank is deprecated in favor of torch.linalg.matrix_rank",
    "and will be removed in a future PyTorch release. The parameter 'symmetric' was ",
    "renamed in torch.linalg.matrix_rank to 'hermitian'."
  );
  return at::linalg_matrix_rank(self, c10::nullopt, symmetric);
}

// multi_dot helper functions
namespace {

/**
 * @brief Computes the optimal matrix chain multiplication order
 *
 * Follows the dynamic programming algorithm from Cormen et al,
 * "Introduction to Algorithms, Third Edition", Chapter 15.2,
 * p. 370-378. Note that the book uses 1-based indexing.
 *
 * The cost of multiplying two matrices with sizes p x q and q x r
 * is defined here as p * q * r. The optimal multiplication order
 * is the one that minimizes the total cost.
 *
 * @param tensors list of 2D tensors
 * @return a 2D vector s used by #matrix_chain_multiplication to construct
 *         the optimal matrix multiplication order. The optimal multiplication
 *         order for multiplying tensors i...j is to multiply tensors i...s[i, j]
 *         and tensors (s[i, j] + 1)...j first and then the result of that.
 */
std::vector<std::vector<int64_t>> matrix_chain_order(TensorList tensors) {
  const size_t n = tensors.size();

  // Tensor i has dimensions p[i] x p[i + 1]
  std::vector<int64_t> p(n + 1);
  for (const auto i : c10::irange(n)) {
    p[i] = tensors[i].size(0);
  }
  p[n] = tensors[n - 1].size(1);

  // m[i, j] = k where k is the minimum cost for multiplying tensors i...j
  std::vector<std::vector<int64_t>> m(n, std::vector<int64_t>(n, 0));

  // s[i, j] = k where k is the index at which to split the list such that
  // optimally multiplying matrices i...k and k...j first and then the resulting
  // matrices is the optimal order for multiplying matrices i...j.
  std::vector<std::vector<int64_t>> s(n, std::vector<int64_t>(n));

  // Compute the optimal multiplication order
  for (const auto l : c10::irange(1, n)) {
    for (const auto i : c10::irange(n - l)) {
      const auto j = i + l;
      m[i][j] = std::numeric_limits<int64_t>::max();
      for (const auto k : c10::irange(i, j)) {
        const auto q = m[i][k] + m[k + 1][j] + p[i] * p[k + 1] * p[j + 1];
        if (q < m[i][j]) {
          m[i][j] = q;
          s[i][j] = k;
        }
      }
    }
  }

  return s;
}

/**
 * @brief Recursively multiplies the tensors i...j using the given order
 *
 * @param tensors matrices to multiply togther
 * @param order optimal chain multiplication order from #matrix_chain_order
 * @param i index of first tensor to be multiplied
 * @param j index of last tensor to be multiplied
 * @return Tensor result of multiplying tensors[i...j] together.
 */
Tensor matrix_chain_multiplication(
    TensorList tensors,
    const std::vector<std::vector<int64_t>>& order,
    int64_t i,
    int64_t j) {
  if (i == j) {
    return tensors[i];
  }
  return at::mm(
      matrix_chain_multiplication(tensors, order, i, order[i][j]),
      matrix_chain_multiplication(tensors, order, order[i][j] + 1, j));
}

// Implements torch.linalg.multi_dot
Tensor multi_dot_impl(TensorList _tensors, c10::optional<Tensor> _out) {
  const size_t n = _tensors.size();
  TORCH_CHECK(n >= 2, "multi_dot(): expected at least 2 tensors but got ", n);

  std::vector<int64_t> out_shape;
  std::vector<Tensor> tensors(n);

  // If the first tensor is 1D of size n view it as a row vector (1, n)
  if (_tensors[0].dim() == 1) {
    tensors[0] = _tensors[0].unsqueeze(0);
  } else if (_tensors[0].dim() == 2) {
    tensors[0] = _tensors[0];
    out_shape.emplace_back(tensors[0].size(0));
  } else {
    TORCH_CHECK(
        false,
        "multi_dot(): the first tensor must be 1D or 2D but got ",
        _tensors[0].dim(),
        "D");
  }

  // If the last tensor is 1D of size n view it as a column vector (n, 1)
  if (_tensors[n - 1].dim() == 1) {
    tensors[n - 1] = _tensors[n - 1].unsqueeze(-1);
  } else if (_tensors[n - 1].dim() == 2) {
    tensors[n - 1] = _tensors[n - 1];
    out_shape.emplace_back(tensors[n - 1].size(1));
  } else {
    TORCH_CHECK(
        false,
        "multi_dot(): the last tensor must be 1D or 2D but got ",
        _tensors[n - 1].dim(),
        "D");
  }

  // Ensure middle tensors are 2D
  for (const auto i : c10::irange(1, n - 1)) {
    TORCH_CHECK(
        _tensors[i].dim() == 2,
        "multi_dot(): tensor ",
        i,
        " must be 2D but got ",
        _tensors[i].dim(),
        "D");
    tensors[i] = _tensors[i];
  }

  // Ensure all tensors have the same device and dtype and check
  // that the shapes can be multiplied
  const auto dtype = tensors[0].dtype();
  const auto device = tensors[0].device();
  for (const auto i : c10::irange(1, n)) {
    TORCH_CHECK(
        tensors[i].dtype() == dtype,
        "multi_dot(): all tensors must have be the same dtype but tensor 0 is ",
        dtype,
        " and tensor ",
        i,
        " ",
        tensors[i].dtype());
    TORCH_CHECK(
        tensors[i].device() == device,
        "multi_dot(): all tensors must be on the same device but tensor 0 is on ",
        device,
        " and tensor ",
        i,
        " on ",
        tensors[i].device());
    TORCH_CHECK(
        tensors[i - 1].size(-1) == tensors[i].size(0),
        "multi_dot(): tensors ",
        i - 1,
        " and ",
        i,
        " with shapes ",
        _tensors[i - 1].sizes(),
        " and ",
        _tensors[i].sizes(),
        " cannot be multiplied")
  }

  Tensor result;

  if (_out.has_value()) {
    auto out = *_out;
    TORCH_CHECK(
        dtype == out.dtype(),
        "multi_dot(): expected out tensor to have dtype ",
        dtype,
        " but got ",
        out.dtype());
    TORCH_CHECK(
        device == out.device(),
        "multi_dot(): expected out tensor to be on device ",
        device,
        " but got ",
        out.device());

    // If the last and last tensors have shapes (a, b) and (b, c) the
    // output has shape (a, c). If either the first or last tensor is 1D
    // a and/or c dimensions will be implicitely size 1 and will be ommited
    // from the output. e.g. for inputs (a, b) x (b) the output has shape (a,).
    at::native::resize_output(out, out_shape);

    // View output as 2D for simplicity of computation.
    result = out.view({tensors[0].size(0), tensors.back().size(-1)});
  }

  // The resize_ and view calls below are to ensure the
  // output shape respects the original dimensionality of
  // the first and last tensors which we are now viewed as 2D

  if (tensors.size() == 2) {
    return _out.has_value() ? at::mm_out(result, tensors[0], tensors[1])
                         : at::mm(tensors[0], tensors[1]).view(out_shape);
  }

  // Why the separate implementation for 3 matrices?
  // The logic for three matrices is much faster when done directly
  // Requires 1 comparison to 4 comparisons and fewer arithmetic operations
  if (tensors.size() == 3) {
    const auto a = tensors[0].size(0);
    const auto b = tensors[1].size(0);
    const auto c = tensors[2].size(0);
    const auto d = tensors[2].size(1);

    // The matrices are of size (a x b), (b x c), (c x d)
    // cost_1 is the cost of parenthesizing (a x b) and (b x c) and then
    // combining (c x d) cost_2 is the cost of parenthesizing (b x c) and (c x
    // d) and then combining (a x b)
    const auto cost_1 = (a * c) * (b + d);
    const auto cost_2 = (b * d) * (a + c);

    if (cost_1 > cost_2) {
      return _out.has_value()
          ? at::mm_out(result, tensors[0], at::mm(tensors[1], tensors[2]))
          : at::mm(tensors[0], at::mm(tensors[1], tensors[2])).view(out_shape);
    } else {
      return _out.has_value()
          ? at::mm_out(result, at::mm(tensors[0], tensors[1]), tensors[2])
          : at::mm(at::mm(tensors[0], tensors[1]), tensors[2]).view(out_shape);
    }
  }

  // Algorithm for multiplying 4 or more matrices
  const auto order = matrix_chain_order(tensors);
  const int64_t i = 0;
  const int64_t j = n - 1;

  if (_out.has_value()) {
    // We manually implement the first recursive layer here so we can use mm_out
    // for the final multiplication
    return at::mm_out(
        result,
        matrix_chain_multiplication(tensors, order, i, order[i][j]),
        matrix_chain_multiplication(tensors, order, order[i][j] + 1, j));
  }
  return matrix_chain_multiplication(tensors, order, i, j).view(out_shape);
}

} // namespace

Tensor linalg_multi_dot(TensorList tensors) {
  return multi_dot_impl(tensors, c10::nullopt);
}

Tensor& linalg_multi_dot_out(TensorList tensors, Tensor& result) {
  multi_dot_impl(tensors, result);
  return result;
}

Tensor chain_matmul(TensorList matrices) {
  TORCH_WARN_ONCE(
      "torch.chain_matmul is deprecated and will be removed in a future PyTorch release. ",
      "Use torch.linalg.multi_dot instead, which accepts a list of two or more tensors rather than ",
      "multiple parameters."
  );
  checkAllSameDim(matrices, 2);

  TORCH_CHECK(
      matrices.size() > 0, "chain_matmul(): Expected one or more matrices");

  if (matrices.size() == 1) {
    return matrices[0].clone();
  }

  return at::native::linalg_multi_dot(matrices);
}

Tensor& chain_matmul_out(TensorList matrices, Tensor& result) {
  TORCH_WARN_ONCE(
      "torch.chain_matmul is deprecated and will be removed in a future PyTorch release. ",
      "Use torch.linalg.multi_dot instead, which accepts a list of two or more tensors rather than ",
      "multiple parameters."
  );
  checkAllSameDim(matrices, 2);

  TORCH_CHECK(
      matrices.size() > 0, "chain_matmul(): Expected one or more matrices");

  if (matrices.size() == 1) {
    at::native::resize_output(result, matrices[0].sizes());
    return result.copy_(matrices[0]);
  }

  return at::native::linalg_multi_dot_out(matrices, result);
}

static void check_1d(const Tensor& t, const char* arg, const char* fn) {
 TORCH_CHECK(t.dim() == 1, fn, ": Expected 1-D argument ", arg, ", but got ", t.dim(), "-D");
}

static void check_addr_scalar(const ScalarType dtype,
                              const Scalar& scalar,
                              const std::string& scalar_name) {
  TORCH_CHECK(
    !scalar.isBoolean() || dtype == ScalarType::Bool,
    "Boolean ", scalar_name, " only supported for Boolean results.");
  TORCH_CHECK(
    isFloatingType(dtype) || isComplexType(dtype) || scalar.isIntegral(true),
    "For integral input tensors, "
    "argument ", scalar_name ," must not be a floating point number.");
}

static TensorIterator build_addr_iter(Tensor& result,
                                      const Tensor& self,
                                      const Tensor& vec1,
                                      const Tensor& vec2) {
  check_1d(vec1, "vec1", "addr");
  check_1d(vec2, "vec2", "addr");

  const auto vec1_size0 = vec1.sizes()[0];
  const auto vec2_size0 = vec2.sizes()[0];
  auto self_ = &result == &self
    ? c10::MaybeOwned<Tensor>::borrowed(self)
    : expand_size(self, {vec1_size0, vec2_size0}, "addr");
  TORCH_CHECK(
    self_->dim() == 2,
    "2D tensor expected, got ", self_->dim(), "D tensor for input"
  );
  TORCH_CHECK(
    self_->sizes()[0] == vec1_size0 && self_->sizes()[1] == vec2_size0,
    "size mismatch, input: ", self_->sizes(),
    ", v1: ", vec1.sizes(),
    ", v2: ", vec2.sizes()
  );

  auto iter = TensorIteratorConfig()
    .set_check_mem_overlap(true)
    .add_output(result)
    .add_owned_input(*self_)
    .add_owned_input(vec1.reshape({vec1_size0, 1}))
    .add_input(vec2)
    .allow_cpu_scalars(true)
    .promote_inputs_to_common_dtype(true)
    .cast_common_dtype_to_outputs(true)
    .enforce_safe_casting_to_output(true)
    .build();
  return iter;
}

Tensor addr(const Tensor& self,
            const Tensor& vec1, const Tensor& vec2,
            const Scalar& beta, const Scalar& alpha) {
  Tensor result;
  auto iter = build_addr_iter(result, self, vec1, vec2);

  check_addr_scalar(iter.dtype(), beta, "beta");
  check_addr_scalar(iter.dtype(), alpha, "alpha");

  addr_stub(iter.device_type(), iter, beta, alpha);
  return iter.output();
}

Tensor& addr_(Tensor& self,
              const Tensor& vec1, const Tensor& vec2,
              const Scalar& beta, const Scalar& alpha) {
  return at::addr_out(self, self, vec1, vec2, beta, alpha);
}

Tensor& addr_out(const Tensor& self,
                 const Tensor& vec1, const Tensor& vec2,
                 const Scalar& beta, const Scalar& alpha, Tensor &result) {
  auto iter = build_addr_iter(result, self, vec1, vec2);

  check_addr_scalar(iter.dtype(), beta, "beta");
  check_addr_scalar(iter.dtype(), alpha, "alpha");

  addr_stub(iter.device_type(), iter, beta, alpha);
  return result;
}

// The math_addr and math_addr_out functions support backends
// other than CPU and CUDA, such as XLA.
// They are implemented using the composition of existing ops
Tensor math_addr(const Tensor& self,
                 const Tensor& vec1, const Tensor& vec2,
                 const Scalar& beta, const Scalar& alpha) {
  // when beta==0, values in self should be ignored,
  // nans and infs in self should not propagate.
  if (beta.toComplexDouble() == 0.0) {
    if (alpha.toComplexDouble() == 1.0) {
      return at::outer(vec1, vec2);
    }
    return alpha * at::outer(vec1, vec2);
  }

  if (beta.toComplexDouble() == 1.0) {
    if (alpha.toComplexDouble() == 1.0) {
      return self + at::outer(vec1, vec2);
    }
    return self + alpha * at::outer(vec1, vec2);
  }

  if (alpha.toComplexDouble() == 1.0) {
    return beta * self + at::outer(vec1, vec2);
  }
  return beta * self + alpha * at::outer(vec1, vec2);
}

Tensor& math_addr_out(const Tensor& self,
                      const Tensor& vec1, const Tensor& vec2,
                      const Scalar& beta, const Scalar& alpha, Tensor &result) {
  auto addr_result = at::addr(self, vec1, vec2, beta, alpha);

  // Validates safe casting
  const auto result_dtype = addr_result.scalar_type();
  TORCH_CHECK(canCast(result_dtype, result.scalar_type()),
              "result type ", result_dtype,
              " can't be cast to the desired output type ", result.scalar_type());

  at::native::resize_output(result, addr_result.sizes().vec());
  result.copy_(addr_result);
  return result;
}

// torch.ger, alias for torch.outer
Tensor& ger_out(const Tensor& self, const Tensor& vec2, Tensor &result) {
  TORCH_WARN("torch.ger is deprecated and will be removed in a future PyTorch release. "
             "Use torch.outer instead.");
  return at::outer_out(result, self, vec2);
}

Tensor ger(const Tensor& self, const Tensor& vec2) {
  return self.outer(vec2);
}

Tensor& inner_out(const Tensor& self, const Tensor& other, Tensor& out) {
  checkDeviceType("inner()", {out, self, other}, self.device().type());

  // If either self or other is a scalar just multiply them
  if (self.dim() == 0 || other.dim() == 0) {
    at::mul_out(out, self, other);
    return out;
  }

  // Last dimension should match (tensordot does not enforce this)
  TORCH_CHECK(
      self.size(-1) == other.size(-1),
      "inner() the last dimension must match on both input tensors but got shapes ",
      self.sizes(),
      " and ",
      other.sizes());

  at::tensordot_out(out, self, other, -1, -1);
  return out;
}

Tensor inner(const Tensor& self, const Tensor& other) {
  checkDeviceType("inner()", {self, other}, self.device().type());

  // If either self or other is a scalar just multiply them
  if (self.dim() == 0 || other.dim() == 0) {
    return self * other;
  }

  // Last dimension should match (tensordot does not enforce this)
  TORCH_CHECK(
      self.size(-1) == other.size(-1),
      "inner() the last dimension must match on both input tensors but got shapes ",
      self.sizes(),
      " and ",
      other.sizes());

  return at::tensordot(self, other, -1, -1);
}

Tensor& outer_out(const Tensor& self, const Tensor& vec2, Tensor &result) {
  check_1d(self, "self", "outer");
  check_1d(vec2, "vec2", "outer");

  // torch.outer is implemented as a composite op using reshape and mul
  at::mul_out(result, self.reshape({self.size(0), 1}), vec2);
  return result;
}

Tensor outer(const Tensor& self, const Tensor& vec2) {
  check_1d(self, "self", "outer");
  check_1d(vec2, "vec2", "outer");

  return self.reshape({self.size(0), 1}) * vec2;
}

static void addmm_impl_cpu_(
    Tensor &result, const Tensor &self, Tensor m1, Tensor m2, const Scalar& beta, const Scalar& alpha) {
  TORCH_INTERNAL_ASSERT(self.dim() == 2 && m1.dim() == 2 && m2.dim() == 2);
  // Array access is faster than .size(n) and .stride(n)
  const auto self_sizes = self.sizes();
  auto m1_strides = m1.strides();
  auto m1_sizes = m1.sizes();
  auto m2_strides = m2.strides();
  auto m2_sizes = m2.sizes();

  TORCH_CHECK(
      self_sizes[0] == m1_sizes[0] && self_sizes[1] == m2_sizes[1],
      "input shape is incompatible with matrix multiplication (",
      m1_sizes[0], "x", m1_sizes[1], " @ ", m2_sizes[0], "x", m2_sizes[1], " != ",
      self_sizes[0], "x", self_sizes[1], ")");

  at::native::resize_output(result, self_sizes);
  const auto result_strides = result.strides();
  const auto result_sizes = result.sizes();

  if (result.numel() == 0) {
    return;
  }

  if (beta.toComplexDouble() != 0.0 && !self.is_same(result)) {
    result.copy_(self);
  }

  bool transpose_c = false;
  Tensor c;

  // Cast result as matrix a
  if (result_strides[0] == 1 &&
      (result_sizes[1] == 1 || result_strides[1] >= std::max(int64_t{1}, result_sizes[0]))) {
    transpose_c = false;
    c = result.resolve_conj();
  } else if (result_strides[1] == 1 &&
             (result_sizes[0] == 1 || result_strides[0] >= std::max(int64_t{1}, result_sizes[1]))) {
    std::swap(m1, m2);
    std::swap(m1_sizes, m2_sizes);
    std::swap(m1_strides, m2_strides);
    transpose_c = true;
    c = result.resolve_conj();
  } else {
    transpose_c = false;
    // make c FORTRAN contiguous
    c = result.resolve_conj().transpose(0, 1).contiguous().transpose_(0, 1);
  }

  const int64_t m = result_sizes[transpose_c ? 1 : 0];
  const int64_t n = result_sizes[transpose_c ? 0 : 1];
  const int64_t k = m1_sizes[transpose_c ? 0 : 1];

  // Cast m1 as matrix a
  bool transpose_a = false;
  Tensor a;
  /* Need lda >= max(1, (transpose_a ? k : m)) */
  if (m1_strides[transpose_c ? 1 : 0] == 1 &&
      m1_strides[transpose_c ? 0 : 1] >= std::max(int64_t{1}, m)) {
    transpose_a = false;
    a = m1.resolve_conj();
  } else if (m1_strides[transpose_c ? 0 : 1] == 1 &&
             m1_strides[transpose_c ? 1 : 0] >= std::max(int64_t{1}, k)) {
    transpose_a = true;
    a = m1;
  } else {
    transpose_a = !transpose_c;
    a = m1.clone(at::MemoryFormat::Contiguous);
  }

  // Cast m2 as matrix b
  bool transpose_b = false;
  Tensor b;
  /* Need ldm2_ >= max(1, (transpose_m2 == 'n' ? k : n)) */
  if (m2_strides[transpose_c ? 1 : 0] == 1 &&
      m2_strides[transpose_c ? 0 : 1] >= std::max(int64_t{1}, k)) {
    transpose_b = false;
    b = m2.resolve_conj();
  } else if (m2_strides[transpose_c ? 0 : 1] == 1 &&
             m2_strides[transpose_c ? 1 : 0] >= std::max(int64_t{1}, n)) {
    transpose_b = true;
    b = m2;
  } else {
    transpose_b = !transpose_c;
    b = m2.clone(at::MemoryFormat::Contiguous);
  }

  const int64_t lda = a.strides()[(transpose_a == transpose_c) ? 1 : 0];
  const int64_t ldb = b.strides()[(transpose_b == transpose_c) ? 1 : 0];
  const int64_t ldc = c.strides()[transpose_c ? 0 : 1];

  // Always ensure the conjugation for c is resolved since there's no way to specify c's conjugation in the gemm call
  TORCH_INTERNAL_ASSERT_DEBUG_ONLY(!c.is_conj());

  // Apply BLAS routine
  AT_DISPATCH_ALL_TYPES_AND_COMPLEX_AND2(kHalf, kBFloat16,
      result.scalar_type(), "addmm_impl_cpu_",
      [&]{
        at::native::cpublas::gemm(
<<<<<<< HEAD
            transpose_a ? TransposeType::Transpose : TransposeType::NoTranspose,
            transpose_b ? TransposeType::Transpose : TransposeType::NoTranspose,
=======
            transpose_a ? a.is_conj() ? cpublas::ConjTranspose : cpublas::Transpose : cpublas::NoTranspose,
            transpose_b ? b.is_conj() ? cpublas::ConjTranspose : cpublas::Transpose : cpublas::NoTranspose,
>>>>>>> adbcc819
            m, n, k,
            alpha.to<scalar_t>(),
            a.data_ptr<scalar_t>(), lda,
            b.data_ptr<scalar_t>(), ldb,
            beta.to<scalar_t>(),
            c.data_ptr<scalar_t>(), ldc);
      });

  if (!c.is_same(result)) {
    result.copy_(c);
  }
}

static void addbmm_impl_(
    Tensor &result, const Tensor &self, const Tensor &batch1, const Tensor &batch2, const Scalar& beta, const Scalar& alpha) {
  TORCH_CHECK(batch1.dim() == 3, "batch1 must be a 3D tensor");
  TORCH_CHECK(batch2.dim() == 3, "batch2 must be a 3D tensor");
  TORCH_CHECK(batch1.size(0) == batch2.size(0),
      "batch1 and batch2 must have same number of batches, got ",
      batch1.size(0), " and ", batch2.size(0));
  TORCH_CHECK(batch1.size(2) == batch2.size(1),
      "Incompatible matrix sizes for bmm (",
      batch1.size(1), "x", batch1.size(2), " and ",
      batch2.size(1), "x", batch2.size(2), ")");

  const int64_t dim1 = batch1.size(1);
  const int64_t dim2 = batch2.size(2);
  TORCH_CHECK(self.size(0) == dim1 && self.size(1) == dim2,
      "self tensor does not match matmul output shape");

  result.resize_as_(self);

  if (beta.to<c10::complex<double>>() != 0.0 && !self.is_same(result)) {
    result.copy_(self);
  }

  const int64_t num_batches = batch1.size(0);

  if (num_batches == 0) {
    if (beta.to<c10::complex<double>>() != 0.0) {
      result.mul_(beta);
    } else {
      result.zero_();
    }
    return;
  }

  auto adjusted_beta(beta);
  for (int64_t batch = 0; batch < num_batches; ++batch) {
    result.addmm_(batch1[batch], batch2[batch], adjusted_beta, alpha);
    adjusted_beta = 1; // accumulate output once
  }
}

Tensor& addbmm_out(const Tensor& self, const Tensor& batch1, const Tensor& batch2, const Scalar& beta, const Scalar& alpha, Tensor& result) {
  auto b_self = expand_size(self, {batch1.size(1), batch2.size(2)}, "addbmm_out");
  {
    at::NoNamesGuard guard;
    addbmm_impl_(result, *b_self, batch1, batch2, beta, alpha);
  }
  auto names = at::namedinference::propagate_names_for_addmm(batch1, batch2, self);
  at::namedinference::propagate_names_if_nonempty(result, names);
  return result;
}

Tensor &addbmm_(Tensor& self, const Tensor& batch1, const Tensor& batch2, const Scalar& beta, const Scalar& alpha) {
  return native::addbmm_out(self, batch1, batch2, beta, alpha, self);
}

Tensor addbmm(const Tensor& self, const Tensor& batch1, const Tensor& batch2, const Scalar& beta, const Scalar& alpha) {
  Tensor result = at::empty({0}, self.options());
  return native::addbmm_out(self, batch1, batch2, beta, alpha, result);
}

TORCH_IMPL_FUNC(addmm_out_cpu)(const Tensor& self, const Tensor& mat1, const Tensor& mat2, const Scalar& beta, const Scalar& alpha, const Tensor &result) {
  auto b_self = expand_size(self, {mat1.sizes()[0], mat2.sizes()[1]}, "addmm_out");
  {
    at::NoNamesGuard guard;
    addmm_impl_cpu_(const_cast<Tensor&>(result), *b_self, mat1, mat2, beta, alpha);
  }
}

TORCH_IMPL_FUNC(mm_out_cpu)(const Tensor & self, const Tensor & mat2, const Tensor & result) {
  {
    at::NoNamesGuard guard;
    addmm_impl_cpu_(const_cast<Tensor&>(result), result, self, mat2, 0, 1);
  }
}

template <typename scalar_t, bool is_bmm>
inline void baddbmm_cpu_kernel(const Tensor& result, const Tensor& self, const Tensor& mat2, const Scalar& beta_, const Scalar& alpha_) {
  int64_t bs = result.size(0);
  int64_t is = result.size(1);
  int64_t js = result.size(2);
  int64_t ks = self.size(2);

  scalar_t alpha = alpha_.to<scalar_t>();
  scalar_t beta = beta_.to<scalar_t>();

  auto r0 = result.accessor<scalar_t, 3>();
  auto s0 = self.accessor<scalar_t, 3>();
  auto m0 = mat2.accessor<scalar_t, 3>();

  int64_t grain_size = std::min(internal::GRAIN_SIZE / (is * js * ks), (int64_t)1);
  parallel_for(0, bs, grain_size, [&](int64_t b_begin, int64_t b_end) {
      for (int64_t b = b_begin; b < b_end; b++) {
        auto r1 = r0[b];
        auto s1 = s0[b];
        auto m1 = m0[b];
        for (int64_t i = 0; i < is; i++) {
          auto r2 = r1[i];
          auto s2 = s1[i];
          for (int64_t j = 0; j < js; j++) {
            scalar_t &r = r2[j];
            if (is_bmm) {
              r = 0;
              for (int64_t k = 0; k < ks; k++) {
                r += s2[k] * m1[k][j];
              }
            } else {
              r *= beta;
              for (int64_t k = 0; k < ks; k++) {
                r += alpha * s2[k] * m1[k][j];
              }
            }
          }
        }
      }
    });
}

// This tries to apply some optimizations to bmm/baddbmm:
// - When the operand size is small, computation are parallelized over the batch
//   dimension using OMP and naive matrix multiplication is applied.
// - When the operand size is larger than the threshold, if compiled with MKL, MKL's batch gemm is used.
// - Otherwise, we use a series of matrix multiplications.
// The threshold of 400 for the first has not been thoroughly benchmarked yet and may have room for further
// optimization, it likely depends on the characteristics of the CPU, MKL will be different from non-MKL etc.,
// but this seems to be a first starting point.

static inline Tensor& bmm_out_or_baddbmm_(Tensor& self_or_result, const Tensor& batch1, const Tensor& batch2, const Scalar& beta, const Scalar& alpha, bool is_bmm_out) {
  // is_bmm_out: true for bmm_out, false for baddbmm_
  // self_or_result is "self" for baddbmm_ and "result" for bmm_out
  CheckedFrom c = (is_bmm_out ? "bmm" : "baddbmm");

  auto checkOnCPU = [](const Tensor& t, CheckedFrom c) {
    TORCH_CHECK(
        !t.is_cuda(),
        "Expect tensor to have CPU backend, but got tensor with ",
        toString(t.options().backend()),
        " Backend (while checking arguments for ",
        c);
  };

  checkOnCPU(self_or_result, c);
  checkOnCPU(batch1, c);
  checkOnCPU(batch2, c);

  checkDim(c, batch1, "batch1", /* pos */ 1, /* dim */ 3);
  checkDim(c, batch2, "batch2", /* pos */ 2, /* dim */ 3);

  const auto batch1_sizes = batch1.sizes();
  const auto batch2_sizes = batch2.sizes();

  int64_t bs = batch1_sizes[0];
  int64_t contraction_size = batch1_sizes[2];
  int64_t res_rows = batch1_sizes[1];
  int64_t res_cols = batch2_sizes[2];

  TORCH_CHECK(batch2_sizes[0] == bs && batch2_sizes[1] == contraction_size);

  if (is_bmm_out) {
    // Here it is result
    self_or_result.resize_({bs, res_rows, res_cols});
  } else {
    const auto self_sizes = self_or_result.sizes();
    TORCH_CHECK(self_sizes[0] == bs && self_sizes[1] == res_rows && self_sizes[2] == res_cols);
  }

  // handle pathological cases that blas may not like
  if (self_or_result.numel() == 0) {
    return self_or_result;
  } else if (contraction_size == 0) {
    if (is_bmm_out || (beta.to<c10::complex<double>>() == 0.0)) {
      return self_or_result.zero_();
    } else {
      return self_or_result.mul_(beta);
    }
  }

  auto batch_items_contiguous_or_transposed = [&](const Tensor& t) {
    const auto sizes = t.sizes();
    const auto strides = t.strides();
    return (strides[2] == 1 && strides[1] >= sizes[2])
            || (strides[1] == 1 && strides[2] >= sizes[1]);
  };

  if (contraction_size * res_rows * res_cols < 400) {
    if (is_bmm_out) {
      AT_DISPATCH_ALL_TYPES_AND_COMPLEX_AND2(kHalf, kBFloat16, batch1.scalar_type(), "bmm", [&] {
          baddbmm_cpu_kernel<scalar_t, true>(self_or_result, batch1, batch2, beta, alpha);
        });
    } else {
      AT_DISPATCH_ALL_TYPES_AND_COMPLEX_AND2(kHalf, kBFloat16, batch1.scalar_type(), "baddbmm", [&] {
          baddbmm_cpu_kernel<scalar_t, false>(self_or_result, batch1, batch2, beta, alpha);
        });
    }
  } else if (at::hasMKL() && ((
            self_or_result.scalar_type() != kHalf &&
            self_or_result.scalar_type() != kBFloat16 &&
            at::native::is_floating_point(self_or_result)) ||
            at::native::is_complex(self_or_result))
            && batch_items_contiguous_or_transposed(batch1)
            && batch_items_contiguous_or_transposed(batch2)
            && self_or_result.is_contiguous()) {
    at::native::_baddbmm_mkl_(self_or_result, batch1, batch2, beta, alpha);
  } else { // split along batch dimension
#ifdef C10_MOBILE
    /*
     * We only do multithreading when Inference mode is enabled because various
     * thread local state is not appropriately propagated through
     * at::parallel_for. e.g. RecordFunction related state, dispatchKeySet Big
     * concern with this is that if we use at::parallel_for where state is not
     * propagated then dispatch machinery may work differently on main thread
     * vs. other threads, leading to undefined behavior.
     * Thus it is recommended to not use at::parallel_for where lambdas do
     * ops that go through dispatcher.
     * For now we circument this by InferenceMode guard in order to unlock
     * performance.
     * Longer term we probably want a separate API that explicitly calls out
     * the TLS that it propagates.
     * Also note that this is enabled for mobile only because blas
     * implementation for non-mobile build is already multithreaded.
     */
    // Benchmarking was done as follows:
    // bmm_test: operator benchmark under
    // benchmarks/operator_benchmarks/pt/bmm_test.py Ran this benchmark for
    // various matrix sizes on Samsung S8U
    const bool enable_multithreaded_bmm = c10::InferenceMode::is_enabled() &&
        bs >= 4 && res_rows >= 4 && res_cols >= 16 && contraction_size >= 16;
#else
    const bool enable_multithreaded_bmm{false};
#endif
    if (is_bmm_out) {
      if (enable_multithreaded_bmm) {
        auto bmm_out_fn = [&](uint64_t start, uint64_t end) {
          c10::InferenceMode guard;
          for (const auto b : c10::irange(start, end)) {
            auto r = self_or_result.select(0, b);
            addmm_impl_cpu_(
                r, r, batch1.select(0, b), batch2.select(0, b), 0, 1);
          }
        };
        at::parallel_for(0, bs, 1, bmm_out_fn);
      } else {
        for (const auto b : c10::irange(bs)) {
          auto r = self_or_result.select(0, b);
          addmm_impl_cpu_(r, r, batch1.select(0, b), batch2.select(0, b), 0, 1);
        }
      }
    } else {
      if (enable_multithreaded_bmm) {
        auto bmm_fn = [&](uint64_t start, uint64_t end) {
          c10::InferenceMode guard;
          for (const auto b : c10::irange(start, end)) {
            self_or_result.select(0, b).addmm_(
                batch1.select(0, b), batch2.select(0, b), beta, alpha);
          }
        };
        at::parallel_for(0, bs, 1, bmm_fn);
      } else {
        for (const auto b : c10::irange(bs)) {
          self_or_result.select(0, b).addmm_(
              batch1.select(0, b), batch2.select(0, b), beta, alpha);
        }
      }
    }
  }
  return self_or_result;
}


Tensor baddbmm_cpu(const Tensor& self, const Tensor& batch1, const Tensor& batch2, const Scalar& beta, const Scalar& alpha) {
  Tensor result = at::empty({0}, self.options());
  return at::native::baddbmm_out_cpu(self, batch1, batch2, beta, alpha, result);
}

Tensor& baddbmm_out_cpu(const Tensor& self_, const Tensor& batch1, const Tensor& batch2, const Scalar& beta, const Scalar& alpha, Tensor &result) {
  auto self = expand_size(self_, {batch1.size(0), batch1.size(1), batch2.size(2)}, "baddbmm");
  result.resize_(self->sizes());
  result.copy_(*self);
  return at::native::baddbmm__cpu(result, batch1, batch2, beta, alpha);
}

Tensor& conjugate_mutable_input_if_needed(Tensor& self, bool conjugate) {
  if (conjugate) {
    self.conj_physical_();
  }
  return self;
}

Tensor& baddbmm__cpu(Tensor& self, const Tensor& batch1, const Tensor& batch2, const Scalar& beta, const Scalar& alpha) {
  bool self_is_conj = self.is_conj();
  conjugate_mutable_input_if_needed(self, self_is_conj);
  bmm_out_or_baddbmm_(self, batch1.resolve_conj(), batch2.resolve_conj(), beta, alpha, false);
  return conjugate_mutable_input_if_needed(self, self_is_conj);
}

Tensor bmm_cpu(const Tensor& self, const Tensor& mat2) {
  Tensor result = at::empty({0}, self.options());
  return at::native::bmm_out_cpu(self, mat2, result);
}

Tensor& bmm_out_cpu(const Tensor& batch1, const Tensor& batch2, Tensor &result) {
  Scalar beta(0.0);
  Scalar alpha(1.0);
  {
  NoNamesGuard guard;
  bool result_is_conj = result.is_conj();
  conjugate_mutable_input_if_needed(result, result_is_conj);
  bmm_out_or_baddbmm_(result, batch1.resolve_conj(), batch2.resolve_conj(), beta, alpha, true);
  conjugate_mutable_input_if_needed(result, result_is_conj);
  }
  namedinference::propagate_names_if_nonempty(
      result,
      namedinference::compute_bmm_outnames(result, batch1, batch2));
  return result;
}

Tensor& dot_out(const Tensor& self, const Tensor& other, Tensor& result) {
  auto output_device = result.device();
  auto input1_device = self.device();
  auto input2_device = other.device();
  // check if the input & output tensors are on the same device.
  TORCH_CHECK(
    (output_device == input1_device) && (input1_device == input2_device),
    "dot: Expected the output and input tensors to be on the "
    "same device, but got the output tensor on ", output_device,
    ", the 'input' tensor on ", input1_device, ", and the 'other' tensor on ", input2_device);
  at::native::resize_output(result, {});
  TORCH_CHECK(result.scalar_type() == self.scalar_type(),
           "result dtype ", result.scalar_type(), " does not match input dtype ", self.scalar_type());
  return result.fill_(self.dot(other));
}

Tensor& vdot_out(const Tensor& self, const Tensor& other, Tensor& result) {
  auto output_device = result.device();
  auto input1_device = self.device();
  auto input2_device = other.device();
  // check if the input & output tensors are on the same device.
  TORCH_CHECK(
    (output_device == input1_device) && (input1_device == input2_device),
    "vdot: Expected the output and input tensors to be on the "
    "same device, but got the output tensor on ", output_device,
    ", the 'input' tensor on ", input1_device, ", and the 'other' tensor on ", input2_device);
  at::native::resize_output(result, {});
  TORCH_CHECK(result.scalar_type() == self.scalar_type(),
           "result dtype ", result.scalar_type(), " does not match input dtype ", self.scalar_type());
  return result.fill_(self.vdot(other));
}

/*
Matrix product of two Tensors.
The behavior depends on the dimensionality of the Tensors as follows:
- If both Tensors are 1-dimensional, the dot product (scalar) is returned.
- If both arguments are 2-dimensional, the matrix-matrix product is returned.
- If the first argument is 1-dimensional and the second argument is 2-dimensional,
  a 1 is prepended to its dimension for the purpose of the matrix multiply.
  After the matrix multiply, the prepended dimension is removed.
- If the first argument is 2-dimensional and the second argument is 1-dimensional,
  the matrix-vector product is returned.
- If both arguments are at least 1-dimensional and at least one argument is
  N-dimensional (where N > 2), then a batched matrix multiply is returned.  If the first
  argument is 1-dimensional, a 1 is prepended to its dimension for the purpose of the
  batched matrix multiply and removed after.  If the second argument is 1-dimensional, a
  1 is appended to its dimension for the purpose of the batched matrix multiple and removed after.
  The non-matrix (i.e. batch) dimensions are broadcasted (and thus
  must be broadcastable).  For example, if tensor1 is a (j x 1 x n x m) Tensor
  and tensor2 is a (k x m x p) Tensor, the returned tensor will be an (j x k x n x p) Tensor.
*/
Tensor matmul(
    c10::optional<Tensor> out_opt,
    const Tensor& tensor1,
    const Tensor& tensor2) {
  NoNamesGuard guard;
  auto dim_tensor1 = tensor1.dim();
  auto dim_tensor2 = tensor2.dim();
  auto has_out = out_opt.has_value();
  Tensor out = out_opt.value_or(Tensor());

  if (dim_tensor1 == 1 && dim_tensor2 == 1) {
    return has_out ? at::native::dot_out(tensor1, tensor2, out) : tensor1.dot(tensor2);
  } else if (dim_tensor1 == 2 && dim_tensor2 == 1) {
    return has_out ? at::mv_out(out, tensor1, tensor2) : tensor1.mv(tensor2);
  } else if (dim_tensor1 == 1 && dim_tensor2 == 2) {
    return has_out ? at::mm_out(out, tensor1.unsqueeze(0), tensor2).squeeze_(0)
                   : tensor1.unsqueeze(0).mm(tensor2).squeeze_(0);
  } else if (dim_tensor1 == 2 && dim_tensor2 == 2) {
    return has_out ? at::mm_out(out, tensor1, tensor2) : tensor1.mm(tensor2);
  } else if (dim_tensor1 >= 3 && (dim_tensor2 == 1 || dim_tensor2 == 2)) {
    // optimization: use mm instead of bmm by folding tensor1's batch into
    // its leading matrix dimension.

    Tensor t2 = dim_tensor2 == 1 ? tensor2.unsqueeze(-1) : tensor2;
    auto size1 = tensor1.sizes();
    auto size2 = t2.sizes();
    std::vector<int64_t> output_size;
    output_size.insert(output_size.end(), size1.begin(), size1.end() - 1);
    if (dim_tensor2 > 1) {
      output_size.push_back(size2[dim_tensor2 - 1]);
    }

    // fold the batch into the first dimension
    // Why not tensor1.view(-1, size1[size1.size() -1])?
    // If the last dim is 0, then view(-1, 0) won't work because the -1 becomes ambiguous.
    // This can happen in e.g. [3, 5, 0] @ [0, 0].
    // So we manually compute the folding as a result.
    const auto dim1_size = c10::multiply_integers(size1.begin(), size1.end() - 1);
    auto t1 = tensor1.expect_contiguous()->view({dim1_size, size1[size1.size() - 1]});
    Tensor output = has_out ? at::_unsafe_view(at::mm_out(out, t1, t2), output_size)
                            : at::_unsafe_view(t1.mm(t2), output_size);
    return has_out ? out.set_(output) : output;
  } else if ((dim_tensor1 == 1 || dim_tensor1 == 2) && dim_tensor2 >= 3) {
    // optimization: transpose the inner dimensions of the arguments, call
    // matmul on the swapped arguments, then transpose the inner dimensions
    // of the result.
    const int64_t n = dim_tensor1 == 2 ? tensor1.size(-2) : 1;
    const int64_t m = tensor1.size(-1);
    const int64_t p = tensor2.size(-1);

    const Tensor t2_T = tensor2.transpose(-1, -2);
    const Tensor t1_T = dim_tensor1 == 2 ? tensor1.t() : tensor1.reshape({n, m}).t();
    const Tensor res_T = matmul(out_opt, t2_T, t1_T);

    if (dim_tensor1 == 2) {
      Tensor res = res_T.transpose(-1, -2).contiguous();
      return has_out ? out.set_(res) : res;
    }
    else {
      std::vector<int64_t> shape = tensor2.sizes().slice(0, dim_tensor2 - 2).vec();
      shape.push_back(p);

      Tensor res = res_T.reshape(shape).contiguous();
      return has_out ? out.set_(res) : res;
    }
  } else if ((dim_tensor1 >= 1 && dim_tensor2 >= 1) && (dim_tensor1 >= 3 || dim_tensor2 >= 3)) {
    // We are multiplying b1 x n x m1 by x2 x m2 x p (where b1 can be a list);
    // we track m1 vs m2 separately even though they must match for nicer error messages
    int64_t n = dim_tensor1 > 1 ? tensor1.size(-2) : 1;
    int64_t m1 = tensor1.size(-1);
    IntArrayRef batch_tensor1(tensor1.sizes().data(), std::max<int64_t>(dim_tensor1 - 2, 0));
    int64_t m2 = dim_tensor2 > 1 ? tensor2.size(-2) : 1;
    int64_t p = tensor2.size(-1);
    IntArrayRef batch_tensor2(tensor2.sizes().data(), std::max<int64_t>(dim_tensor2 - 2, 0));

    // expand the batch portion (i.e. cut off matrix dimensions and expand rest)
    std::vector<int64_t> expand_batch_portion = infer_size(batch_tensor1, batch_tensor2);

    std::vector<int64_t> tensor1_expand_size(expand_batch_portion);
    tensor1_expand_size.insert(tensor1_expand_size.end(), {n, m1});

    std::vector<int64_t> tensor2_expand_size(expand_batch_portion);
    tensor2_expand_size.insert(tensor2_expand_size.end(), {m2, p});

    const int64_t expand_batch_product =
        c10::multiply_integers(expand_batch_portion);

    std::vector<int64_t> tensor1_bmm_view({expand_batch_product});
    tensor1_bmm_view.insert(tensor1_bmm_view.end(), {n, m1});

    std::vector<int64_t> tensor2_bmm_view({expand_batch_product});
    tensor2_bmm_view.insert(tensor2_bmm_view.end(), {m2, p});

    // flatten expanded batches
    Tensor tensor1_expanded = tensor1.expand(tensor1_expand_size).reshape(tensor1_bmm_view);
    Tensor tensor2_expanded = tensor2.expand(tensor2_expand_size).reshape(tensor2_bmm_view);

    // reshape batches back into result
    std::vector<int64_t> output_shape(expand_batch_portion);
    if (dim_tensor1 > 1) {
      output_shape.push_back(n);
    }
    if (dim_tensor2 > 1) {
      output_shape.push_back(p);
    }

    Tensor output = has_out ? at::_unsafe_view(at::bmm_out(out, tensor1_expanded, tensor2_expanded), output_shape)
                            : at::_unsafe_view(tensor1_expanded.bmm(tensor2_expanded), output_shape);

    return has_out ? out.set_(output) : output;
  }

 AT_ERROR("both arguments to matmul need to be at least 1D, but they are ",
          dim_tensor1, "D and ", dim_tensor2, "D");
}

Tensor matmul(const Tensor & tensor1, const Tensor & tensor2) {
  auto maybe_outnames = namedinference::compute_matmul_outnames(tensor1, tensor2);
  auto result = at::native::matmul(c10::nullopt, tensor1, tensor2);
  namedinference::propagate_names_if_nonempty(result, maybe_outnames);
  return result;
}

Tensor& matmul_out(const Tensor & tensor1, const Tensor & tensor2, Tensor &result) {
  auto maybe_outnames = namedinference::compute_matmul_outnames(tensor1, tensor2);
  at::native::matmul(c10::optional<Tensor>(result), tensor1, tensor2);
  namedinference::propagate_names_if_nonempty(result, maybe_outnames);
  return result;
}

// helper methods for matrix_exp
namespace {

template <typename scalar_t, int ROW, int COL>
using array2d = std::array<std::array<scalar_t, COL>, ROW>;

// we consider 6 Taylor expansions of degree
// 1, 2, 4, 8, 12, 18
constexpr int total_n_degs = 6;

Tensor operator_1_norm(const Tensor& tensor) {
  return std::get<0>(tensor.abs().sum(-2).max(-1));
}

// Allocates a buffers of uninitialized or zero values
// of shape [n_copies, a.size()]
Tensor _allocate_buffer(const Tensor& a, int n_copies, bool is_zero = false) {
  auto res = at::empty(
    {n_copies, a.size(0), a.size(1), a.size(2)},
    a.options().memory_format(at::MemoryFormat::Contiguous)
  );

  if (is_zero) {
    res.zero_();
  }

  return res;
}

// Makes `buffer` to store `num_matrices` number of matrices needed for
// compute the matrix exponentials of different orders, i.e.
// first `num_matrices` matrices from the list l := {I, A, A^2, A^3, A^6}
// in a contiguous block of memory such that
// buffer[0, ...] = l[0], // I
// buffer[1, ...] = l[1], // A
// ...
// buffer[num_matrices - 1, ...] = l[num_matries - 1]
void _fill_matrix_powers(Tensor& buffer, const Tensor& a, int num_matrices) {
  auto a_sizes_minus_last = a.sizes().vec();
  a_sizes_minus_last.pop_back();
  // fill I
  buffer.select(0, 0).copy_(
    at::diag_embed(
      at::ones({1}, buffer.options())
        .expand(a_sizes_minus_last)
    )
  );

  // fill a
  buffer.select(0, 1).copy_(a);

  // fill a^2
  if (2 <= num_matrices - 1) {
    at::native::matmul(
      buffer.select(0, 2), // out for a^2
      buffer.select(0, 1),
      buffer.select(0, 1)
    );
  }

  // fill a^3
  if (3 <= num_matrices - 1) {
    at::native::matmul(
      buffer.select(0, 3), // out for a^3
      buffer.select(0, 1),
      buffer.select(0, 2)
    );
  }

  // fill a^6
  if (4 <= num_matrices - 1) {
    at::native::matmul(
      buffer.select(0, 4),
      buffer.select(0, 3),
      buffer.select(0, 3)
    );
  }
}

inline Tensor _move_memory_if_cuda_input(
  const Tensor& mem,
  const Tensor& in
) {
  return (in.device().type() == at::kCUDA)
    ? mem.to(at::device_of(in).value())
    : mem;
}

// convert a 1D blob to a 2D Tensor of size [1, blob.size()]
// such that blob.device() == in.device())
// designed to be used with _compute_linear_combination
template <typename scalar_t>
inline Tensor _blob_to_Tensor(
  std::initializer_list<scalar_t> blob,
  const Tensor& in
) {
  // we convert to void* expecitly because begin() returns
  // a pointer to a constant.
  // Blob is assumed to be a 1D array, that is why
  // we also insert a fake dimension so that the result could directly
  // be used in _compute_linear_combination
  auto tensor = at::from_blob((void*)blob.begin(), blob.size(),
    c10::toValueType(in.scalar_type())).unsqueeze(0);
  return _move_memory_if_cuda_input(tensor, in);
}

// I + A
Tensor compute_T1(const Tensor& A) {
  // 2 for {I, A}
  auto As = _allocate_buffer(A, 2);
  _fill_matrix_powers(As, A, 2);
  return As.sum(0);
}

// I + A + A^2 / 2
Tensor compute_T2(const Tensor& A) {
  auto As = _allocate_buffer(A, 3);
  // 3 for {I, A, A^2}
  _fill_matrix_powers(As, A, 3);
  As.select(0, 2).div_(2.0);
  return As.sum(0);
}

// I + A + A^2 * (I / 2 + A / 6 + A^2 / 24)
template <typename scalar_t>
Tensor compute_T4(const Tensor& A) {
  auto As = _allocate_buffer(A, 4);
  // 3 for {I, A, A^2}
  _fill_matrix_powers(As, A, 3);

  at::native::matmul(
    // output for A^2 * (I / 2 + A / 6 + A^2 / 24)
    As.select(0, 3),
    // contains A^2
    As.select(0, 2),
    // computes (I / 2 + A / 6 + A^2 / 24)
    at::native::_compute_linear_combination(
      As.narrow(0, 0, 3),
      _blob_to_Tensor<scalar_t>({1 / 2.0, 1 / 6.0, 1 / 24.0}, A)
    )
  );

  // I + A + A^2 * (I / 2 + A / 6 + A^2 / 24)
  return at::native::_compute_linear_combination(
    As, _blob_to_Tensor<scalar_t>({1.0, 1.0, 0.0, 1.0}, A)
  );
}

template <typename scalar_t>
Tensor compute_T8(const Tensor& A) {
  constexpr scalar_t sqrt_177 = 0.1330413469565007072504e+2;
  constexpr scalar_t x3 = 2. / 3.;
  constexpr scalar_t x1 = x3 * ((1. + sqrt_177) / 88.);
  constexpr scalar_t x2 = x3 * ((1. + sqrt_177) / 352.);
  constexpr scalar_t x4 = (-271. + 29. * sqrt_177) / (315. * x3);
  constexpr scalar_t x5 = (-11. + 11. * sqrt_177) / (1260. * x3);
  constexpr scalar_t x6 = (-99. + 11. * sqrt_177) / (5040. * x3);
  constexpr scalar_t x7 = (89. - sqrt_177) / (5040. * x3);
  constexpr scalar_t y2 = (857. - 58. * sqrt_177) / 630.;

  auto As = _allocate_buffer(A, 5);
  // 3 for {I, A, A^2}
  _fill_matrix_powers(As, A, 3);

  // A4 =  A2 * (x1 * A + x2 * A2)
  at::native::matmul(
    // output for A4
    As.select(0, 3),
    // As.select(0, 2) = A^2
    As.select(0, 2),
    at::native::_compute_linear_combination(
      // extract {A, A^2} from As
      As.narrow(0, 1, 2),
      _blob_to_Tensor<scalar_t>({x1, x2}, A)
    )
  );

  // A8 = (x3 * A2 + A4) * (x4 * I + x5 * A + x6 * A2 + x7 * A4)
  at::native::matmul(
    // output for A8
    As.select(0, 4),
    // x3 * A2 + A4
    at::native::_compute_linear_combination(
      As.narrow(0, 2, 2),
      _blob_to_Tensor<scalar_t>({x3, 1.0}, A)
    ),
    at::native::_compute_linear_combination(
      As.narrow(0, 0, 4),
      _blob_to_Tensor<scalar_t>({x4, x5, x6, x7}, A)
    )
  );

  // return I + A + y2 * A2 + A8;
  return at::native::_compute_linear_combination(
    As,
    _blob_to_Tensor<scalar_t>({1.0, 1.0, y2, 0.0, 1.0}, A)
  );
}

template <typename scalar_t>
Tensor compute_T12(const Tensor& A) {
  constexpr int num_prods = 4;
  array2d<scalar_t, num_prods, num_prods> b = {{
    {
      9.0198e-16,
      0.46932117595418237389,
      -0.20099424927047284052,
      -0.04623946134063071740
    },
    {
      5.31597895759871264183,
      1.19926790417132231573,
      0.01179296240992997031,
      0.01108844528519167989
    },
    {
      0.18188869982170434744,
      0.05502798439925399070,
      0.09351590770535414968,
      0.00610700528898058230
    },
    {
      -2.0861320e-13,
      -0.13181061013830184015,
      -0.02027855540589259079,
      -0.00675951846863086359
    }
  }};

  // gather coefficients `b` from above into a tensor,
  // and move them to device `device_of(A)`
  auto bs = at::from_blob(
    reinterpret_cast<void*>(&b),
    {num_prods, num_prods},
    {num_prods, 1},
    c10::toValueType(A.scalar_type())
  );
  bs = _move_memory_if_cuda_input(bs, A);

  auto As = _allocate_buffer(A, num_prods);
  _fill_matrix_powers(As, A, num_prods);

  auto Bs = at::native::_compute_linear_combination(As, bs);

  // compute A6
  Bs.select(0, 2).add_(at::native::matmul(
    // tmp buffer for this matrix product
    As.select(0, 0),
    Bs.select(0, 3),
    Bs.select(0, 3)
  ));

  return Bs.select(0,0).add_(at::native::matmul(
    // tmp buffer for this matrix product
    As.select(0, 0),
    Bs.select(0, 1).add_(Bs.select(0, 2)),
    Bs.select(0, 2)
  ));
}

template <typename scalar_t>
Tensor compute_T18(const Tensor& A) {
  constexpr int num_prods = 5;
  array2d<scalar_t, num_prods, num_prods> b = {{
    {
      0.,
      -1.00365581030144618291e-01,
      -8.02924648241156932449e-03,
      -8.92138498045729985177e-04,
      0.
    },
    {
      0.,
      3.97849749499645077844e-01,
      1.36783778460411720168e+00,
      4.98289622525382669416e-01,
      -6.37898194594723280150e-04
    },
    {
      -1.09676396052962061844e+01,
      1.68015813878906206114e+00,
      5.71779846478865511061e-02,
      -6.98210122488052056106e-03,
      3.34975017086070470649e-05
    },
    {
      -9.04316832390810593223e-02,
      -6.76404519071381882256e-02,
      6.75961301770459654925e-02,
      2.95552570429315521194e-02,
      -1.39180257516060693404e-05
    },
    {
      0.,
      0.,
      -9.23364619367118555360e-02,
      -1.69364939002081722752e-02,
      -1.40086798182036094347e-05
    }
  }};

  // gather coefficients `b` from above into a tensor,
  // and move them to device `device_of(A)`
  auto bs = at::from_blob(
    reinterpret_cast<void*>(&b),
    {num_prods, num_prods},
    {num_prods, 1},
    c10::toValueType(A.scalar_type())
  );
  bs = _move_memory_if_cuda_input(bs, A);

  auto As = _allocate_buffer(A, num_prods);
  _fill_matrix_powers(As, A, num_prods);

  auto Bs = at::native::_compute_linear_combination(As, bs);

  // compute A9
  Bs.select(0, 3).add_(at::native::matmul(
    // tmp buffer for this matrix product
    As.select(0, 0),
    Bs.select(0, 0),
    Bs.select(0, 4))
  );

  return Bs.select(0, 1).add_(at::native::matmul(
    // tmp buffer for this matrix product
    As.select(0, 0),
    Bs.select(0, 2).add_(Bs.select(0, 3)),
    Bs.select(0, 3)
  ));
}

template <typename scalar_t>
void compute_T18_scale_square(
  Tensor& mexp_out,
  const Tensor& a,
  const Tensor& norm,
  scalar_t theta
) {
  // Scale
  const auto s = at::max(
    at::zeros_like(norm),
    at::ceil(at::log2(norm / theta))
  ).unsqueeze(-1).unsqueeze(-1).to(at::kLong);
  const auto pow2s = at::pow(2, s);
  const auto a_scaled = a / pow2s;

  // Square
  auto mexp_scaled = at::native::compute_T18<scalar_t>(a_scaled);
  auto s_cpu = (s.device().type() == at::kCPU)
    ? s : s.to(at::kCPU);
  for (int64_t i = 0; i < mexp_scaled.size(0); ++i) {
    auto s_val = s_cpu.select(0, i).template item<int64_t>();
    auto mexp = mexp_scaled.select(0, i);
    for (int64_t p = 0; p < s_val; ++p) {
      mexp = at::matmul(mexp, mexp);
    }
    mexp_out.select(0, i).copy_(mexp);
  }
}

template <typename scalar_t>
Tensor mexp_impl(
  const Tensor& a,
  std::array<scalar_t, total_n_degs> thetas,
  bool compute_highest_degree_approx = false
) {
  auto res = at::empty_like(a);
  const auto norm = operator_1_norm(a);
  // `norm_cpu` is used to decide which Tensors require which approximation
  // based on their norm. This decision takes place on CPU.
  // It requires moving data back and forth between devices when `a` is on CUDA,
  // but at the cost of only one sigle CPU-CUDA synchronization (instead of 6),
  // and better performance overall (benchmarked).
  const auto norm_cpu = (a.device().type() == at::kCUDA)
    ? norm.to(at::kCPU) : norm;

  if (!compute_highest_degree_approx) {
    constexpr std::array<
      Tensor(*)(const Tensor&),
      total_n_degs - 1>
    compute_Ts = {
      compute_T1, compute_T2, compute_T4<scalar_t>,
      compute_T8<scalar_t>, compute_T12<scalar_t>
    };

    for (int i = 0; i < total_n_degs - 1; ++i) {
      auto norm_lower_bound = (i == 0) ? static_cast<scalar_t>(-1) : thetas[i - 1];
      auto norm_upper_bound = thetas[i];
      // nonzero returns a 2D tensor, hence squeeze(-1) to make it 1D
      auto idx_curr_norm_interval = (
        (norm_lower_bound < norm_cpu) * (norm_cpu <= norm_upper_bound)
      ).nonzero().squeeze(-1);

      if (idx_curr_norm_interval.numel()) {
        auto idx_to_device = _move_memory_if_cuda_input(
          idx_curr_norm_interval, a
        );
        auto sub_a = at::index_select(a, 0, idx_to_device);
        res.index_put_({idx_to_device}, compute_Ts[i](sub_a));
      }
    }

    // nonzero returns a 2D tensor, hence squeeze(-1) to make it 1D
    auto idx_large_norm = (norm_cpu >= thetas[total_n_degs - 2])
      .nonzero().squeeze(-1);

    if (idx_large_norm.numel()) {
      auto idx_to_device = _move_memory_if_cuda_input(
        idx_large_norm, a
      );
      auto a_large_norm = at::index_select(a, 0, idx_to_device);
      auto large_norm_subset = at::index_select(norm, 0, idx_to_device);
      auto mexp_out = at::empty_like(a_large_norm);

      compute_T18_scale_square(
        mexp_out,
        a_large_norm,
        large_norm_subset,
        thetas[total_n_degs - 1]
      );
      res.index_put_({idx_large_norm}, mexp_out);
    }

    return res;
  }

  compute_T18_scale_square(
    res, a, norm,
    thetas[total_n_degs - 1]
  );

  return res;
}

// matrix exponential
Tensor mexp(const Tensor& a, bool compute_highest_degree_approx = false) {
  // squash batch dimensions to one dimension for simplicity
  const auto a_3d = a.view({-1, a.size(-2), a.size(-1)});

  if (a.scalar_type() == at::ScalarType::Float
      || a.scalar_type() == at::ScalarType::ComplexFloat) {
    constexpr std::array<float, total_n_degs> thetas_float = {
      1.192092800768788e-07, // deg 1
      5.978858893805233e-04, // deg 2
      5.116619363445086e-02, // deg 4
      5.800524627688768e-01, // deg 8
      1.461661507209034e+00, // deg 12
      3.010066362817634e+00  // deg 18
    };

    return mexp_impl<float>(a_3d, thetas_float, compute_highest_degree_approx)
      .view(a.sizes());
  }
  else { // if Double or ComplexDouble
    constexpr std::array<double, total_n_degs> thetas_double = {
      2.220446049250313e-16, // deg 1
      2.580956802971767e-08, // deg 2
      3.397168839976962e-04, // deg 4
      4.991228871115323e-02, // deg 8
      2.996158913811580e-01, // deg 12
      1.090863719290036e+00  // deg 18
    };

    return mexp_impl<double>(a_3d, thetas_double, compute_highest_degree_approx)
      .view(a.sizes());
  }
}

// Based on:
//
// Mathias, Roy.
// A Chain Rule for Matrix Functions and Applications.
// SIAM J. Matrix Anal. Appl. 17 (1996): 610-620.
//
template <typename func_t>
Tensor backward_analytic_function_of_a_matrix(
    const Tensor& self, const Tensor& grad,
    const func_t& function_of_a_matrix
  ) {
  auto self_transposed = self.transpose(-2, -1).conj();
  auto self_transposed_sizes = self_transposed.sizes().vec();
  self_transposed_sizes[self.dim() - 2] <<= 1;
  self_transposed_sizes[self.dim() - 1] <<= 1;

  auto n = self_transposed.size(-1);
  auto meta_grad = at::zeros(self_transposed_sizes, grad.options());
  meta_grad.narrow(-2, 0, n).narrow(-1, 0, n).copy_(self_transposed);
  meta_grad.narrow(-2, n, n).narrow(-1, n, n).copy_(self_transposed);
  meta_grad.narrow(-2, 0, n).narrow(-1, n, n).copy_(grad);

  auto grad_input = function_of_a_matrix(meta_grad)
    .narrow(-2, 0, n).narrow(-1, n, n);
  return grad_input;
}

};

// Computes the matrix exponential for a given batch of squared matrices.
// The implementaion is based on:
//
// Bader, P.; Blanes, S.; Casas, F.
// Computing the Matrix Exponential with an Optimized Taylor Polynomial Approximation.
// Mathematics 2019, 7, 1174.
//
Tensor matrix_exp(const Tensor& a) {
  TORCH_CHECK(a.dim() >= 2
          && (at::isFloatingType(a.scalar_type())
           || at::isComplexType(a.scalar_type())),
              "matrix_exp(", a.scalar_type(), "{", a.sizes(), "}): expected a tensor "
              "of floating or complex types with dim at least 2");
  TORCH_CHECK(a.size(-1) == a.size(-2),
              "matrix_exp(", a.scalar_type(), "{", a.sizes(), "}): expected a tensor "
              "of squared matrices");

  NoTF32Guard disable_tf32;

  if (a.size(-1) == 1) {
    return a.exp();
  }

  return mexp(a);
}

Tensor matrix_exp_backward(const Tensor& self, const Tensor& grad) {
  NoTF32Guard disable_tf32;
  return backward_analytic_function_of_a_matrix(
    self, grad,
    [](const Tensor& a) {
      return a.matrix_exp();
    }
  );
}

Tensor frobenius_norm(const Tensor& self) {
  return at::norm(self);
}

Tensor frobenius_norm(const Tensor& self, IntArrayRef dim, bool keepdim) {
  // NOTE: As frobenius_norm_out is currently implemented, it will always produce a
  //    strided tensor result, even if the input is sparse.
  auto options = self.options().layout(c10::Layout::Strided).dtype(toValueType(self.scalar_type()));
  Tensor result = at::empty({0}, options);
  return at::native::frobenius_norm_out(self, dim, keepdim, result);
}

Tensor &frobenius_norm_out(const Tensor& self,
    IntArrayRef dim,
    bool keepdim,
    Tensor& result) {
  TORCH_CHECK(
      dim.size() <= 2,
      "Expected at most 2 dimensions, but got ",
      dim.size(),
      " dimensions instead.");
  Tensor result_;
  if (dim.size() == 1 || dim.size() == 0) {
    result_ = at::norm(self, 2, dim, keepdim);
  } else {
    auto dim_ = dim.vec();
    maybe_wrap_dims(dim_, self.dim());
    TORCH_CHECK(dim_[0] != dim_[1], "Expected dims to be different, got ", dim, " instead");
    if (self.is_complex()){
      result_ = at::sqrt(at::sum(at::real(self.conj() * self), dim_, keepdim));
    } else {
      result_ = at::sqrt(at::sum((self * self), dim_, keepdim));
    }
  }
  // NOTE: It would be better to avoid resize and copy by using norm_out and sqrt_out above.
  //    However, norm_out and sqrt_out do not support automatic differentiation.
  //    More details here: https://github.com/pytorch/pytorch/pull/44095#discussion_r486673947
  at::native::resize_output(result, result_.sizes());
  result.copy_(result_);
  return result;
}

Tensor nuclear_norm(const Tensor& self, bool keepdim) {
  TORCH_CHECK(
      self.dim() == 2,
      "Expected a tensor with 2 dimensions, but got a tensor with ",
      self.dim(), " dimension", self.dim()==1 ? "" : "s", " instead.");
  return at::native::nuclear_norm(self, IntArrayRef({0, 1}), keepdim);
}

Tensor &nuclear_norm_out(const Tensor& self, bool keepdim, Tensor& result) {
  TORCH_CHECK(
      self.dim() == 2,
      "Expected a tensor with 2 dimensions, but got a tensor with ",
      self.dim(), " dimension", self.dim()==1 ? "" : "s", " instead.");
  return at::native::nuclear_norm_out(self, IntArrayRef({0, 1}), keepdim, result);
}

Tensor nuclear_norm(const Tensor& self, IntArrayRef dim, bool keepdim) {
  Tensor result = at::empty({0}, self.options().dtype(toValueType(self.scalar_type())));
  return at::native::nuclear_norm_out(self, dim, keepdim, result);
}

Tensor& nuclear_norm_out(const Tensor& self, IntArrayRef dim, bool keepdim, Tensor& result) {
  TORCH_CHECK(dim.size() == 2, "nuclear norm requires a 'dim' argument of size 2");
  auto dim_ = dim.vec();
  maybe_wrap_dims(dim_, self.dim());

  auto permutation = create_dim_backshift_permutation(dim_[0], dim_[1], self.dim());
  Tensor p = self.permute(permutation);
  // NOTE: U and V are computed only if gradmode is enabled, since the backward for nuclear
  //       norm uses svd_backward, which requires them.
  Tensor result_ = at::sum(std::get<1>(at::svd(p, /*some=*/true,
                  /*compute_uv=*/at::GradMode::is_enabled() && self.requires_grad())), -1, keepdim);
  if (keepdim) {
    result_.unsqueeze_(-1);
    auto permutation_reverse = create_reverse_permutation(permutation);
    result_ = result_.permute(permutation_reverse);
  }
  at::native::resize_output(result, result_.sizes());
  result.copy_(result_);
  return result;
}

// Creates a vector of length ndim with values equal to its indices
// (e.g. [0, 1, 2, ..., ndim-1])
static std::vector<int64_t> make_dim_list(int64_t ndim) {
  std::vector<int64_t> dim_list(ndim);
  for (int64_t ind = 0; ind < ndim; ind++) {
    dim_list[ind] = ind;
  }
  return dim_list;
}

// Checks for valid arguments to linalg_norm when type(ord) == str
static void check_str_ord_valid(const c10::string_view str_ord, optional<IntArrayRef> opt_dim, int64_t ndim) {
  TORCH_CHECK((str_ord == "nuc") || (str_ord == "fro"), "Invalid norm order: ", str_ord);
  bool dims_valid = (ndim == 2 && !opt_dim.has_value()) || (opt_dim.has_value() && opt_dim.value().size() == 2);
  TORCH_CHECK(dims_valid, "order \"", str_ord,
    "\" can only be used if either len(dim) == 2 or (self.dim() == 2 and dim is None)");
}

// Performs second dimension reduction for matrix norms
static Tensor _norm_min_max(Tensor& self, double ord, int64_t dim, bool keepdim) {
  if (ord > 0) {
    return self.amax(dim, keepdim);
  } else {
    return self.amin(dim, keepdim);
  }
}

// Performs matrix norm
static Tensor& _linalg_norm_matrix_out(Tensor& result, const Tensor &self, const optional<Scalar>& opt_ord,
                               IntArrayRef dim, bool keepdim, optional<ScalarType> opt_dtype) {
  Tensor result_;
  auto ord = opt_ord.value_or(2.0).toDouble();
  TORCH_CHECK(self.layout() == Layout::Strided,
              "matrix norm only supports strided layout, got: ", self.layout());

  TORCH_CHECK(dim.size() == 2, "_linalg_norm_matrix: 'dim' must either specify 2 dimensions. ",
    "Got 'dim' specifying ", dim.size(), " dims");
  auto dim_ = dim.vec();
  maybe_wrap_dims(dim_, self.dim());
  TORCH_CHECK(dim_[0] != dim_[1],
    "Expected dims to be different, got (", dim[0], ", ", dim[1], ") instead");

  ScalarType scalarType = opt_dtype.has_value() ? opt_dtype.value() : self.scalar_type();
  TORCH_CHECK(
      at::isFloatingType(scalarType) || at::isComplexType(scalarType),
      "Can only calculate the mean of floating and complex types. Got ",
      toString(scalarType), " instead.");

  Tensor self_;
  if (opt_dtype.has_value()) {
    self_ = self.to(scalarType);
  } else {
    self_ = self;
  }

  if (std::abs(ord) == 2) {
    // Need to shift the reduction dims to the back, because at::svd will only operate on
    // the last 2 dimensions
    auto permutation = create_dim_backshift_permutation(dim_[0], dim_[1], self.dim());
    auto permutation_reverse = create_reverse_permutation(permutation);

    result_ = at::linalg_svdvals(self_.permute(permutation));
    result_ = _norm_min_max(result_, ord, result_.dim() - 1, keepdim);

    if (keepdim) {
      result_ = result_.unsqueeze(-1).permute(permutation_reverse);
    }
  } else {
    // abs(p) == infinity and abs(p) == 1 will perform identical reductions, except
    // that the order of the two dims is swapped. So we can swap the dims if
    // abs(p) == infinity to simplify the rest of the operation's logic.
    if (std::abs(ord) == INFINITY) {
      std::swap(dim_[0], dim_[1]);
    }
    // If the dim of the second reduction is greater than that of the first reduction
    // and we are not keeping the dims, then the fact that the output of the first
    // reduction will have one fewer dimension means that the second reduction dim
    // will be off by one, so we need to correct that.
    if ((dim_[1] > dim_[0]) && !keepdim) {
      dim_[1]--;
    }
    if (std::abs(ord) == 1 || std::abs(ord) == INFINITY) {
      result_ = self_.abs().sum(dim_[0], keepdim);
      result_ = _norm_min_max(result_, ord, dim_[1], keepdim);
    } else {
      TORCH_CHECK(false, "Order ", ord, " not supported for matrix norm");
    }
  }
  at::native::resize_output(result, result_.sizes());
  result.copy_(result_);
  return result;
}

static Tensor& linalg_norm_out_impl(Tensor& result, const Tensor& self, const optional<Scalar>& opt_num_ord, optional<c10::string_view> opt_str_ord, optional<IntArrayRef> opt_dim, bool keepdim, optional<ScalarType> opt_dtype) {
  // Callers must give the ord argument as either a number, a string, or neither.
  // Since the user-facing API has no direct control over how this function is called, this is an internal assert.
  TORCH_INTERNAL_ASSERT(!(opt_num_ord.has_value() && opt_str_ord.has_value()));
  if (opt_dtype.has_value()) {
    auto dtype = opt_dtype.value();
    TORCH_CHECK(dtype == result.scalar_type(), "provided dtype must match dtype of result, but got",
      "dtype = ", dtype, ", out.dtype = ", result.scalar_type());
  }
  int64_t ndim = self.dim();
  if (opt_str_ord.has_value()) {
    // 'ord' is string
    auto str_ord = opt_str_ord.value();
    check_str_ord_valid(str_ord, opt_dim, ndim);
    Tensor self_ = opt_dtype.has_value() ? self.to(opt_dtype.value()) : self;
    if (str_ord == "fro") {
      at::frobenius_norm_out(result, self_, opt_dim.value_or(IntArrayRef({0, 1})), keepdim);
    } else if (str_ord == "nuc") {
      if (opt_dim.has_value()) {
        at::nuclear_norm_out(result, self_, opt_dim.value(), keepdim);
      } else {
        at::nuclear_norm_out(result, self_, keepdim);
      }
    }
  } else {
    // 'ord' is int or None
    std::vector<int64_t> dim_ = opt_dim.has_value() ? opt_dim.value().vec() : make_dim_list(ndim);
    if (!opt_num_ord.has_value() || dim_.size() == 1) {
      Tensor result_ = at::linalg_vector_norm(
          self, opt_num_ord.value_or(2), opt_dim, keepdim, opt_dtype);
      // TODO: Resize and copy should be avoided with
      //       https://github.com/pytorch/pytorch/issues/52712
      at::native::resize_output(result, result_.sizes());
      result.copy_(result_);
    } else if (dim_.size() == 2) {
      _linalg_norm_matrix_out(result, self, opt_num_ord.value(), dim_, keepdim, opt_dtype);
    } else {
      TORCH_CHECK(false, "'dim' must specify 1 or 2 dimensions when order is numerical and input is "
        "not 1-D or 2-D");
    }
  }
  return result;
}

static Tensor& linalg_vector_norm_impl(const Tensor& self, const Scalar& scalar_ord, optional<IntArrayRef> opt_dim, bool keepdim, optional<ScalarType> opt_dtype, Tensor& result) {
  // Casting a large integer to a double will introduce some error, but for
  // practical purposes, it won't matter since a large order will usually
  // give an infinite result
  auto ord = scalar_ord.toDouble();

  TORCH_CHECK(self.device().type() == DeviceType::CPU || self.device().type() == DeviceType::CUDA,
              "linalg.vector_norm only supports CPU and CUDA device types, but got: ",
              self.device().type());
  TORCH_CHECK(self.layout() == Layout::Strided,
              "linalg.vector_norm only supports strided layout, but got: ", self.layout());

  if (opt_dtype.has_value() && isComplexType(self.scalar_type())) {
    TORCH_CHECK(isComplexType(opt_dtype.value()),
      "linalg.vector_norm expected complex 'dtype', since input is complex, ",
      "but got ", opt_dtype.value());
  }

  ScalarType in_dtype = opt_dtype.value_or(self.scalar_type());
  TORCH_CHECK(
      at::isFloatingType(in_dtype) || at::isComplexType(in_dtype),
      "linalg.vector_norm only supports floating point and complex dtypes, but got: ",
      toString(in_dtype));

  IntArrayRef dim = opt_dim.value_or(IntArrayRef{});

  if (self.numel() == 0) {
    // TODO: The question about how to handle negative orders when the input
    // is empty has not been settled yet. For now, we raise an error. Issue:
    // https://github.com/pytorch/pytorch/issues/52783
    TORCH_CHECK(ord >= 0,
      "linalg.vector_norm of negative order cannot be performed on an empty tensor");

    // For NumPy compatibility, we can only perform order infinity reduction
    // (max/min) on a tensor with zero elements if the dimensions to reduce are
    // nonzero. Otherwise, throw an error.
    if (ord == INFINITY) {
      bool has_identity = true;

      if (dim.size() == 0) {
        has_identity = false;
      } else {
        for (int64_t dim_num : dim) {
          if (self.size(dim_num) == 0) {
            has_identity = false;
            break;
          }
        }
      }
      TORCH_CHECK(has_identity,
        "linalg.vector_norm cannot compute the infinity norm on an empty ",
        "dimension because the operation does not have an identity");
    }
  }
  Tensor self_;
  if (self.device().type() == c10::kCPU && isComplexType(self.scalar_type()) && std::abs(ord) == INFINITY) {
    // TODO: This at::abs() call is used so that the at::abs() call in the
    // backward function produces an identical result for complex inputs.
    // However, it would be ideal if we could incorporate this into
    // linalg_vector_norm_stub. See issue:
    // https://github.com/pytorch/pytorch/issues/52648
    self_ = self.to(in_dtype).abs();
    in_dtype = toValueType(in_dtype);
  } else {
    self_ = self;
  }
  ScalarType out_dtype = opt_dtype.value_or(toValueType(self.scalar_type()));
  TORCH_CHECK(!result.defined() || out_dtype == result.scalar_type(),
    "linalg.vector_norm expected out tensor dtype ", out_dtype,
    " but got: ", result.scalar_type());
  // omit in_dtype in the following call, to avoid make_reduction explicitly casting input to out_dtype
  auto iter = isComplexType(self.scalar_type()) ?
      make_reduction("vector_norm", result, self_, dim, keepdim, in_dtype, out_dtype) :
      make_reduction("vector_norm", result, self_, dim, keepdim, out_dtype);

  linalg_vector_norm_stub(iter.device_type(), iter, ord);
  return result;
}

Tensor linalg_vector_norm(const Tensor& self, const Scalar& ord, optional<IntArrayRef> opt_dim, bool keepdim, optional<ScalarType> opt_dtype) {
  ScalarType out_dtype = opt_dtype.value_or(toValueType(self.scalar_type()));
  Tensor result = create_reduction_result(self, opt_dim.value_or(IntArrayRef{}), keepdim, out_dtype);
  return at::native::linalg_vector_norm_impl(self, ord, opt_dim, keepdim, opt_dtype, result);
}

Tensor& linalg_vector_norm_out(const Tensor& self, const Scalar& ord, optional<IntArrayRef> opt_dim, bool keepdim, optional<ScalarType> opt_dtype, Tensor& result) {
  return at::native::linalg_vector_norm_impl(self, ord, opt_dim, keepdim, opt_dtype, result);
}

namespace {

// Only performs checks not performed by linalg.norm
void check_linalg_matrix_norm_args(
    const Tensor& self,
    IntArrayRef dim,
    optional<ScalarType> dtype) {
  TORCH_CHECK(
      self.ndimension() >= 2,
      "linalg.matrix_norm(): input tensor must be a matrix or batch of matrices");
  ScalarType in_dtype = dtype.value_or(self.scalar_type());
  TORCH_CHECK(
      in_dtype == kFloat || in_dtype == kDouble || in_dtype == kComplexFloat ||
          in_dtype == kComplexDouble,
      "linalg.matrix_norm(): only supports the float, double, cfloat and cdouble dtypes, but got: ",
      toString(in_dtype));
  TORCH_CHECK(
      dim.size() == 2, "linalg.matrix_norm(): dim must be a 2-tuple of ints");
}

} // namespace

Tensor linalg_matrix_norm(
    const Tensor& self,
    const Scalar& ord,
    IntArrayRef dim,
    bool keepdim,
    optional<ScalarType> dtype) {
  check_linalg_matrix_norm_args(self, dim, dtype);
  return at::native::linalg_norm(self, ord, dim, keepdim, dtype);
}

Tensor& linalg_matrix_norm_out(
    const Tensor& self,
    const Scalar& ord,
    IntArrayRef dim,
    bool keepdim,
    optional<ScalarType> dtype,
    Tensor& result) {
  check_linalg_matrix_norm_args(self, dim, dtype);
  return at::native::linalg_norm_out(self, ord, dim, keepdim, dtype, result);
}

Tensor linalg_matrix_norm(
    const Tensor& self,
    c10::string_view ord,
    IntArrayRef dim,
    bool keepdim,
    optional<ScalarType> dtype) {
  check_linalg_matrix_norm_args(self, dim, dtype);
  return at::native::linalg_norm(self, ord, dim, keepdim, dtype);
}

Tensor& linalg_matrix_norm_out(
    const Tensor& self,
    c10::string_view ord,
    IntArrayRef dim,
    bool keepdim,
    optional<ScalarType> dtype,
    Tensor& result) {
  check_linalg_matrix_norm_args(self, dim, dtype);
  return at::native::linalg_norm_out(self, ord, dim, keepdim, dtype, result);
}

// Numerical or None norms
Tensor linalg_norm(const Tensor& self, const optional<Scalar>& opt_ord, optional<IntArrayRef> opt_dim, bool keepdim, optional<ScalarType> opt_dtype) {
  auto options = TensorOptions().dtype(opt_dtype.has_value() ? opt_dtype.value() : toValueType(self.scalar_type())).device(self.device());
  Tensor result = at::empty({0}, options);
  return at::native::linalg_norm_out(
      self, opt_ord, opt_dim, keepdim, opt_dtype, result);
}

// Frobenius and nuclear norms
Tensor linalg_norm(const Tensor& self, c10::string_view ord, optional<IntArrayRef> opt_dim, bool keepdim, optional<ScalarType> opt_dtype) {
  auto options = TensorOptions().dtype(opt_dtype.has_value() ? opt_dtype.value() : toValueType(self.scalar_type())).device(self.device());
  Tensor result = at::empty({0}, options);
  return at::native::linalg_norm_out(
      self, ord, opt_dim, keepdim, opt_dtype, result);
}

// Numerical or None norms
Tensor& linalg_norm_out(const Tensor& self, const optional<Scalar>& opt_ord, optional<IntArrayRef> opt_dim, bool keepdim, optional<ScalarType> opt_dtype, Tensor& result) {
  return linalg_norm_out_impl(result, self, opt_ord, c10::nullopt, opt_dim, keepdim, opt_dtype);
}

// Frobenius and nuclear norms
Tensor& linalg_norm_out(const Tensor& self, c10::string_view ord, optional<IntArrayRef> opt_dim, bool keepdim, optional<ScalarType> opt_dtype, Tensor& result) {
  return linalg_norm_out_impl(result, self, c10::nullopt, ord, opt_dim, keepdim, opt_dtype);
}

// This function helps to dispatch norm computations depending on 'ord' of variant type
Tensor _linalg_cond_helper(const Tensor& self, c10::variant<Scalar, c10::string_view> ord_variant) {
  Tensor inverse, info;
  std::tie(inverse, info) = at::linalg_inv_ex(self);
  info.unsqueeze_(-1).unsqueeze_(-1);
  inverse.masked_fill_(info > 0, INFINITY);

  return c10::visit([&](auto&& ord) {
    Tensor norm_self = at::linalg_matrix_norm(self, ord);
    Tensor norm_inverse = at::linalg_matrix_norm(inverse, ord);
    Tensor result = norm_self * norm_inverse;
    // fix multiplication of zero and infinity for NumPy compatibility
    result.nan_to_num_(INFINITY, INFINITY, -INFINITY);
    return result;
  }, ord_variant);
}

// Return zero for each matrix in the batch
Tensor _linalg_cond_empty_matrix(const Tensor& self, c10::ScalarType dtype) {
  auto result_shape = IntArrayRef(self.sizes().cbegin(), self.sizes().cend()-2);
  TensorOptions options = self.options().dtype(toValueType(self.scalar_type()));
  return at::zeros(result_shape, options);
}

void _linalg_cond_check_ord(c10::variant<Scalar, c10::string_view> ord_variant) {
  if (ord_variant.index() == 0) {
    Scalar* ord = c10::get_if<Scalar>(&ord_variant);
    double abs_ord = std::abs(ord->toDouble());
    TORCH_CHECK(abs_ord == 2.0 || abs_ord == 1.0 || abs_ord == INFINITY,
      "linalg_cond got an invalid norm type: ", ord->toDouble());
  } else if (ord_variant.index() == 1) {
    c10::string_view* ord = c10::get_if<c10::string_view>(&ord_variant);
    TORCH_CHECK(*ord == "fro" || *ord == "nuc",
      "linalg_cond got an invalid norm type: ", *ord);
  } else {
    TORCH_CHECK(false,
      "linalg_cond: something went wrong while checking the norm type");
  }
}

// Numerical or None norms
Tensor linalg_cond(const Tensor& self, const optional<Scalar>& opt_ord) {
  TORCH_CHECK(self.dim() >= 2, "linalg_cond only supports matrices or batches of matrices, but got a tensor with ",
    self.dim(), " dimensions.");

  // The default case is using 2-norm
  Scalar ord = opt_ord.has_value() ? opt_ord.value() : 2;

  c10::variant<Scalar, c10::string_view> ord_variant = ord;
  _linalg_cond_check_ord(ord_variant);

  // NumPy doesn't define the condition number for 0x0 matrices, we return 0.0 for such input
  if (self.numel() == 0) {
    auto real_dtype = toValueType(typeMetaToScalarType(self.dtype()));
    return _linalg_cond_empty_matrix(self, real_dtype);
  }

  // If ord == None or ord == ±2
  if (std::abs(ord.toDouble()) == 2.0) {
    auto singular_values = std::get<1>(at::svd(self));
    // singular values are sorted in descending order
    auto s_max = at::narrow(singular_values, /*dim=*/-1, /*start=*/0, /*length=*/1);
    auto s_min = at::narrow(singular_values, /*dim=*/-1, /*start=*/-1, /*length=*/1);
    Tensor result;
    if (ord.toDouble() == -2.0) {
      result = s_min / s_max;
    } else {
      result = s_max / s_min;
    }
    // squeeze the result for NumPy compatibility
    return result.squeeze(-1);
  }

  // ord == ±1 ord == ±inf
  // since at::inverse is used in the implementation, self has to be a tensor consisting of square matrices
  // the same check as squareCheckInputs(self) but with a slightly more informative error message
  TORCH_CHECK(self.size(-1) == self.size(-2),
              "linalg_cond with ±1 or ±inf norm types only supports square matrices or batches of square matrices "
              "but got ", self.size(-1), " by ", self.size(-2), " matrices");

  return _linalg_cond_helper(self, ord_variant);
}

Tensor& linalg_cond_out(const Tensor& self, const optional<Scalar>& opt_ord, Tensor& result) {
  checkSameDevice("linalg_cond", result, self);
  ScalarType real_dtype = toValueType(self.scalar_type());
  checkLinalgCompatibleDtype("linalg_cond", result.scalar_type(), real_dtype);

  Tensor result_tmp = at::linalg_cond(self, opt_ord);
  at::native::resize_output(result, result_tmp.sizes());
  result.copy_(result_tmp);
  return result;
}

// Frobenius or nuclear norms
Tensor linalg_cond(const Tensor& self, c10::string_view ord) {
  // the same checks as squareCheckInputs(self) but with a slightly more informative error message
  TORCH_CHECK(self.dim() >= 2, "linalg_cond only supports matrices or batches of matrices, but got a tensor with ",
    self.dim(), " dimensions.");
  TORCH_CHECK(self.size(-1) == self.size(-2),
              "linalg_cond with frobenius or nuclear norm types only supports square matrices or batches of square matrices "
              "but got ", self.size(-1), " by ", self.size(-2), " matrices");

  c10::variant<Scalar, c10::string_view> ord_variant = ord;
  _linalg_cond_check_ord(ord_variant);

  // NumPy doesn't define the condition number for 0x0 matrices, we return 0.0 for such input
  if (self.numel() == 0) {
    return _linalg_cond_empty_matrix(self, self.scalar_type());
  }

  if (ord == "nuc") {
    // calling matrix_norm with "nuc" on inputs with infinities raises an error
    // therefore we use the mathematical definition of nuclear norm directly
    // instead of going through the matrix_norm
    auto singular_values = at::linalg_svdvals(self);
    return singular_values.sum(-1) * (singular_values.reciprocal().sum(-1));
  }

  return _linalg_cond_helper(self, ord_variant);
}

// TODO: implement _out variant avoiding copy and using already allocated storage directly
Tensor& linalg_cond_out(const Tensor& self, c10::string_view ord, Tensor& result) {
  checkSameDevice("linalg_cond", result, self);
  ScalarType real_dtype = toValueType(self.scalar_type());
  checkLinalgCompatibleDtype("linalg_cond", result.scalar_type(), real_dtype);

  Tensor result_tmp = at::linalg_cond(self, ord);
  at::native::resize_output(result, result_tmp.sizes());
  result.copy_(result_tmp);
  return result;
}

Tensor linalg_tensorinv(const Tensor& self, int64_t ind) {
  /*
  The idea is to reduce the problem to 2D square matrix inversion.
  Step 1. Calculate the shape of the result and the shape of the intermediate 2D matrix.
  Step 2. Reshape `self` to 2D matrix.
  Step 3. Invert the 2D matrix self.to_2D()
          There is no quick way to find out whether the matrix is invertible,
          so at this stage an error from at::inverse can be thrown.
          Note that for CUDA this causes cross-device memory synchronization that can be slow.
  Step 4. reshape the result.
  */
  TORCH_CHECK(ind > 0, "Expected a strictly positive integer for 'ind', but got ", ind);

  // self[ind:]
  std::vector<int64_t> shape_ind_end = self.sizes().slice(ind).vec();
  // self[:ind]
  std::vector<int64_t> shape_start_ind = self.sizes().slice(0, ind).vec();

  int64_t prod_ind_end = c10::multiply_integers(shape_ind_end.cbegin(), shape_ind_end.cend());
  int64_t prod_start_ind = c10::multiply_integers(shape_start_ind.cbegin(), shape_start_ind.cend());

  // Check whether the self tensor can be reshaped to the 2D square matrix
  TORCH_CHECK(prod_ind_end == prod_start_ind,
    "Expected self to satisfy the requirement prod(self.shape[ind:]) == prod(self.shape[:ind]), but got ",
    prod_ind_end, " != ", prod_start_ind);

  // Concatenate shape_ind_end and shape_start_ind to form the shape of the result
  // self[ind:] + self[:ind]
  shape_ind_end.insert(shape_ind_end.cend(), shape_start_ind.cbegin(), shape_start_ind.cend());

  // If the reshaped self is not invertible catch this error
  Tensor result, info;
  std::tie(result, info) = at::linalg_inv_ex(self.reshape({prod_ind_end, prod_ind_end}), /*check_errors=*/false);
  TORCH_CHECK(info.item<int64_t>() == 0, "Failed to invert the input tensor, because it is singular.");

  return result.reshape(shape_ind_end);
}

// TODO: implement _out variant avoiding copy and using already allocated storage directly
Tensor& linalg_tensorinv_out(const Tensor& self, int64_t ind, Tensor& result) {
  checkSameDevice("tensorinv", result, self);
  checkLinalgCompatibleDtype("tensorinv", result, self);

  Tensor result_tmp = at::linalg_tensorinv(self, ind);
  at::native::resize_output(result, result_tmp.sizes());
  result.copy_(result_tmp);
  return result;
}

Tensor linalg_tensorsolve(const Tensor& self, const Tensor& other, optional<IntArrayRef> dims) {
  /*
  The idea is to reduce the problem to 2D matrix solve.
  Step 1. (optional) `self` is permuted with `dims` such that dimensions from `dims` are moved to the right.
  For example, if we have 4D input with the shape (1, 2, 3, 4) and dims=(0, 2),
  then the result of permutation would have the shape (2, 4, 1, 3).
  Step 2. reshape `self` to 2D matrix.
  Step 3. solve the matrix equation self.to_2D() @ result = other.to_1D()
  Step 4. reshape the result.
  */
  int64_t ndim = self.dim();
  Tensor self_ = self;

  // move dimensions of `self_` from `dims` to the end
  if (dims.has_value()) {
    DimVector dest_axes(dims.value().size());
    std::iota(dest_axes.begin(), dest_axes.end(), ndim - dest_axes.size());
    self_ = at::movedim(self_, dims.value(), dest_axes);
  }

  // result_shape is self_.sizes[-(an-other.dim):]
  std::vector<int64_t> result_shape = self_.sizes().slice(other.dim(), ndim - other.dim()).vec();

  int64_t result_product = c10::multiply_integers(result_shape.begin(), result_shape.end());
  int64_t other_product = c10::multiply_integers(other.sizes().begin(), other.sizes().end());

  // Check whether the self tensor can be reshaped to the 2D square matrix
  TORCH_CHECK(result_product == other_product,
    "Expected self to satisfy the requirement prod(self.shape[other.ndim:]) == prod(self.shape[:other.ndim]), but got ",
    result_product, " != ", other_product);

  self_ = self_.reshape({result_product, result_product});

  // normally `other` would be flattened by at::linalg_solve expects 2D input
  Tensor result = at::linalg_solve(self_, other.flatten());
  return result.reshape(result_shape);
}

Tensor& linalg_tensorsolve_out(const Tensor& self, const Tensor& other, optional<IntArrayRef> dims, Tensor& result) {
  checkSameDevice("tensorsolve", result, self);
  checkLinalgCompatibleDtype("tensorsolve", result, self);

  Tensor result_tmp = at::linalg_tensorsolve(self, other, dims);
  at::native::resize_output(result, result_tmp.sizes());
  result.copy_(result_tmp);
  return result;
}

namespace {
struct KronImpl final {
  public:
    explicit KronImpl(const Tensor& self, const Tensor& other) {
      maxdim = std::max(self.dim(), other.dim());
      int64_t pad_self = maxdim - self.dim();
      int64_t pad_other = maxdim - other.dim();
      a_reshape = c10::SmallVector<int64_t, 10>(2 * maxdim);
      b_reshape = c10::SmallVector<int64_t, 10>(2 * maxdim);
      result_reshape = c10::SmallVector<int64_t, 10>(maxdim);
      for (int64_t i = 0; i < maxdim; i++) {
        a_reshape[2 * i] = (i >= pad_self ? self.sizes()[i - pad_self] : 1);
        a_reshape[2 * i + 1] = 1;
        b_reshape[2 * i] = 1;
        b_reshape[2 * i + 1] = (i >= pad_other ? other.sizes()[i - pad_other] : 1);
        result_reshape[i] = a_reshape[2 * i] * b_reshape[2 * i + 1];
      }
      self_view = at::_unsafe_view(self, a_reshape);
      other_view = at::_unsafe_view(other, b_reshape);
    }

    Tensor& kron_out(Tensor& result) const {
      TORCH_INTERNAL_ASSERT(result.defined(), "Cannot call kron_out with an undefined result tensor as the out argument. Please allocate a Tensor before calling kron_out with it.");

      c10::SmallVector<int64_t, 10> mul_shape(2 * maxdim);
      for (int64_t i = 0; i < maxdim; i++) {
        mul_shape[2 * i] = a_reshape[2 * i];
        mul_shape[2 * i + 1] = b_reshape[2 * i + 1];
      }
      at::native::resize_output(result, result_reshape);
      auto result_mul = at::_unsafe_view(result, mul_shape);
      at::mul_out(result_mul, self_view, other_view);

      return result;
    }

    Tensor kron() const {
      return at::_unsafe_view(at::mul(self_view, other_view), result_reshape);
    }
  private:
    int64_t maxdim;
    Tensor self_view;
    Tensor other_view;
    c10::SmallVector<int64_t, 10> result_reshape;
    c10::SmallVector<int64_t, 10> a_reshape;
    c10::SmallVector<int64_t, 10> b_reshape;
};
}

DEFINE_DISPATCH(unpack_pivots_stub);

std::tuple<Tensor, Tensor, Tensor> lu_unpack(
    const Tensor& LU_data,
    const Tensor& LU_pivots,
    bool unpack_data,
    bool unpack_pivots
    ) {
  TORCH_CHECK(LU_pivots.is_contiguous() && (LU_pivots.scalar_type() == at::kInt),
      "lu_unpack: LU_pivots is expected to be a contiguous tensor of torch.int32 dtype."
      "Note: this function is intended to be used with the output produced by torch{.linalg}.lu");

  // trivial case
  if (!unpack_data && !unpack_pivots) {
    return std::make_tuple(Tensor(), Tensor(), Tensor());
  }

  Tensor L, U;
  // In the generalized LU factorization, the following shape relations hold:
  // A.shape[-2:] == (m, n),
  // P.shape[-2:] == (m, m),
  // U.shape[-2:] == (m, k),
  // L.shape[-2:] == (k, n),
  // where k = min(m, n)
  int64_t m = LU_data.size(-2);
  int64_t n = LU_data.size(-1);
  int64_t k = std::min(m, n);

  if (unpack_data) {
    U = LU_data.triu();
    if (m != k) {
      U = U.narrow(-2, 0, k);
    }

    L = LU_data.tril();
    if (k != n) {
      L = L.narrow(-1, 0, k);
    }
    L.diagonal(/*offset=*/0, /*dim1=*/-2, /*dim2=*/-1).fill_(1);
  }

  if (!unpack_pivots) {
    return std::make_tuple(Tensor(), L, U);
  }

  auto unpacked_pivots_sizes = LU_pivots.sizes().vec();
  unpacked_pivots_sizes[LU_pivots.dim() - 1] = m;
  auto unpacked_pivots = at::empty(
    unpacked_pivots_sizes,
    LU_pivots.options().memory_format(at::MemoryFormat::Contiguous)
  );

  // Fill `unpacked_pivots` with identity permutation
  auto id_perm = at::arange(m, LU_pivots.options());
  unpacked_pivots.copy_(id_perm);

  // WARNING: we assume that unchanged LAPACK pivots are provided.
  // Since LAPACK relies on the FORTRAN's 1-based indexing,
  // we subtract 1 to convert the pivots to the C-style 0-based indexing.
  // This behaviour could change in the future.
  auto LU_pivots_zero_idx = LU_pivots - 1;

  auto iter = TensorIteratorConfig()
    .set_check_mem_overlap(false)
    .check_all_same_dtype(false)
    .resize_outputs(false)
    .declare_static_shape(LU_pivots.sizes(), /*squash_dim=*/LU_pivots.dim() - 1)
    .add_output(unpacked_pivots)
    .add_input(LU_pivots_zero_idx)
    .build();
  // }

  unpack_pivots_stub(
    LU_pivots.device().type(),
    iter,
    LU_pivots.size(-1)
  );

  // The permutation matrix is converted to LU_data.dtype
  // because `matmul` does not work with integer matrices.
  unpacked_pivots_sizes.push_back(m);
  auto permutation_matrix = at::zeros(
    unpacked_pivots_sizes,
    LU_data.options().memory_format(at::MemoryFormat::Contiguous)
  );

  // now that we know the final permutation,
  // scatter 1s at proper locations.
  permutation_matrix.scatter_(
    -2,
    unpacked_pivots.unsqueeze(-2).to(at::kLong),
    at::ones({1}, permutation_matrix.options()).expand(permutation_matrix.sizes())
  );

  return std::make_tuple(permutation_matrix, L, U);
}

using TupleTensorRefs3 = std::tuple<Tensor&, Tensor&, Tensor&>;

TupleTensorRefs3 lu_unpack_out(
    const Tensor& LU_data,
    const Tensor& LU_pivots,
    bool unpack_data,
    bool unpack_pivots,
    Tensor& P,
    Tensor& L,
    Tensor& U
    ) {
  Tensor P_tmp, L_tmp, U_tmp;
  std::tie(P_tmp, L_tmp, U_tmp) = at::lu_unpack(LU_data, LU_pivots, unpack_data, unpack_pivots);

  if (unpack_pivots) {
    checkSameDevice("lu_unpack", P, LU_data, "P");
    // Note that lu_unpack returns P such that P.dtype == LU_data.dtype,
    // because otherwise we cannot use P in matric products (no int -> float promotion)
    checkLinalgCompatibleDtype("lu_unpack", P, LU_data, "L");

    at::native::resize_output(P, P_tmp.sizes());
    P.copy_(P_tmp);
  }

  if (unpack_data) {
    checkSameDevice("lu_unpack", L, LU_data, "L");
    checkSameDevice("lu_unpack", U, LU_data, "U");
    checkLinalgCompatibleDtype("lu_unpack", L, LU_data, "L");
    checkLinalgCompatibleDtype("lu_unpack", U, LU_data, "U");

    at::native::resize_output(L, L_tmp.sizes());
    at::native::resize_output(U, U_tmp.sizes());
    L.copy_(L_tmp);
    U.copy_(U_tmp);
  }

  return TupleTensorRefs3(P, L, U);
}

/*
Calculates the Kronecker product between two Tensors.
*/
Tensor& kron_out(const Tensor& self, const Tensor& other, Tensor& result) {
  return KronImpl(self, other).kron_out(result);
}

Tensor kron(const Tensor& self, const Tensor& other) {
  return KronImpl(self, other).kron();
}

} // namespace native
} // namespace at<|MERGE_RESOLUTION|>--- conflicted
+++ resolved
@@ -1055,13 +1055,8 @@
       result.scalar_type(), "addmm_impl_cpu_",
       [&]{
         at::native::cpublas::gemm(
-<<<<<<< HEAD
-            transpose_a ? TransposeType::Transpose : TransposeType::NoTranspose,
-            transpose_b ? TransposeType::Transpose : TransposeType::NoTranspose,
-=======
-            transpose_a ? a.is_conj() ? cpublas::ConjTranspose : cpublas::Transpose : cpublas::NoTranspose,
-            transpose_b ? b.is_conj() ? cpublas::ConjTranspose : cpublas::Transpose : cpublas::NoTranspose,
->>>>>>> adbcc819
+            transpose_a ? a.is_conj() ? TransposeType::ConjTranspose : TransposeType::Transpose : TransposeType::NoTranspose,
+            transpose_b ? b.is_conj() ? TransposeType::ConjTranspose : TransposeType::Transpose : TransposeType::NoTranspose,
             m, n, k,
             alpha.to<scalar_t>(),
             a.data_ptr<scalar_t>(), lda,
